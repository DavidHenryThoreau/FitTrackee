import json
import os
import shutil
from datetime import timedelta
from typing import Dict, List, Optional, Tuple, Union

import requests
from flask import (
    Blueprint,
    Response,
    current_app,
    request,
    send_from_directory,
)
from sqlalchemy import asc, desc, exc
from sqlalchemy.exc import IntegrityError
from werkzeug.exceptions import NotFound, RequestEntityTooLarge
from werkzeug.utils import secure_filename

from fittrackee import appLog, db, limiter
from fittrackee.equipments.exceptions import (
    InvalidEquipmentException,
    InvalidEquipmentsException,
)
from fittrackee.equipments.models import Equipment
from fittrackee.equipments.utils import handle_equipments
from fittrackee.oauth2.server import require_auth
from fittrackee.privacy_levels import can_view
from fittrackee.responses import (
    DataInvalidPayloadErrorResponse,
    DataNotFoundErrorResponse,
    EquipmentInvalidPayloadErrorResponse,
    HttpResponse,
    InternalServerErrorResponse,
    InvalidPayloadErrorResponse,
    NotFoundErrorResponse,
    PayloadTooLargeErrorResponse,
    get_error_response_if_file_is_invalid,
    handle_error_and_return_response,
)
<<<<<<< HEAD
from fittrackee.users.models import User
from fittrackee.utils import decode_short_id

from .decorators import check_workout
from .models import Workout, WorkoutLike
=======
from fittrackee.users.models import User, UserSportPreference
from fittrackee.utils import decode_short_id

from .models import Workout, WorkoutEquipment
>>>>>>> d984a7c5
from .utils.convert import convert_in_duration
from .utils.gpx import (
    WorkoutGPXException,
    extract_segment_from_gpx_file,
    get_chart_data,
)
<<<<<<< HEAD
=======
from .utils.visibility import can_view_workout
>>>>>>> d984a7c5
from .utils.workouts import (
    WorkoutException,
    create_workout,
    edit_workout,
    get_absolute_file_path,
    get_datetime_from_request_args,
    process_files,
)

workouts_blueprint = Blueprint('workouts', __name__)

DEFAULT_WORKOUTS_PER_PAGE = 5
MAX_WORKOUTS_PER_PAGE = 100
MAX_WORKOUTS_TO_SEND = 5


@workouts_blueprint.route('/workouts', methods=['GET'])
@require_auth(scopes=['workouts:read'])
def get_workouts(auth_user: User) -> Union[Dict, HttpResponse]:
    """
    Get workouts for the authenticated user.

    **Scope**: ``workouts:read``

    **Example requests**:

    - without parameters:

    .. sourcecode:: http

      GET /api/workouts/ HTTP/1.1

    - with some query parameters:

    .. sourcecode:: http

      GET /api/workouts?from=2019-07-02&to=2019-07-31&sport_id=1  HTTP/1.1

    **Example responses**:

    - returning at least one workout:

    .. sourcecode:: http

      HTTP/1.1 200 OK
      Content-Type: application/json

        {
          "data": {
            "workouts": [
              {
                "ascent": null,
                "ave_speed": 10.0,
                "bounds": [],
                "creation_date": "Sun, 14 Jul 2019 13:51:01 GMT",
                "descent": null,
                "distance": 10.0,
                "duration": "0:17:04",
                "equipments": [],
                "id": "kjxavSTUrJvoAh2wvCeGEF",
                "map": null,
                "max_alt": null,
                "max_speed": 10.0,
                "min_alt": null,
                "modification_date": null,
                "moving": "0:17:04",
                "next_workout": 3,
                "notes": null,
                "pauses": null,
                "previous_workout": null,
                "records": [
                  {
                    "id": 4,
                    "record_type": "MS",
                    "sport_id": 1,
                    "user": "admin",
                    "value": 10.0,
                    "workout_date": "Mon, 01 Jan 2018 00:00:00 GMT",
                    "workout_id": "kjxavSTUrJvoAh2wvCeGEF"
                  },
                  {
                    "id": 13,
                    "record_type": "HA",
                    "sport_id": 1,
                    "user": "Sam",
                    "value": 43.97,
                    "workout_date": "Sun, 07 Jul 2019 08:00:00 GMT",
                    "workout_id": "hvYBqYBRa7wwXpaStWR4V2"
                  },
                  {
                    "id": 3,
                    "record_type": "LD",
                    "sport_id": 1,
                    "user": "admin",
                    "value": "0:17:04",
                    "workout_date": "Mon, 01 Jan 2018 00:00:00 GMT",
                    "workout_id": "kjxavSTUrJvoAh2wvCeGEF"
                  },
                  {
                    "id": 2,
                    "record_type": "FD",
                    "sport_id": 1,
                    "user": "admin",
                    "value": 10.0,
                    "workout_date": "Mon, 01 Jan 2018 00:00:00 GMT",
                    "workout_id": "kjxavSTUrJvoAh2wvCeGEF"
                  },
                  {
                    "id": 1,
                    "record_type": "AS",
                    "sport_id": 1,
                    "user": "admin",
                    "value": 10.0,
                    "workout_date": "Mon, 01 Jan 2018 00:00:00 GMT",
                    "workout_id": "kjxavSTUrJvoAh2wvCeGEF"
                  }
                ],
                "segments": [],
                "sport_id": 1,
                "title": null,
                "user": "admin",
                "weather_end": null,
                "weather_start": null,
                "with_gpx": false,
                "workout_date": "Mon, 01 Jan 2018 00:00:00 GMT"
              }
            ]
          },
          "status": "success"
        }

    - returning no workouts

    .. sourcecode:: http

      HTTP/1.1 200 OK
      Content-Type: application/json

        {
            "data": {
                "workouts": []
            },
            "status": "success"
        }

    :query integer page: page if using pagination (default: 1)
    :query integer per_page: number of workouts per page
                             (default: 5, max: 100)
    :query integer sport_id: sport id
    :query string title: any part (or all) of the workout title;
                         title matching is case-insensitive
    :query string from: start date (format: ``%Y-%m-%d``)
    :query string to: end date (format: ``%Y-%m-%d``)
    :query float distance_from: minimal distance
    :query float distance_to: maximal distance
    :query string duration_from: minimal duration (format: ``%H:%M``)
    :query string duration_to: maximal distance (format: ``%H:%M``)
    :query float ave_speed_from: minimal average speed
    :query float ave_speed_to: maximal average speed
    :query float max_speed_from: minimal max. speed
    :query float max_speed_to: maximal max. speed
    :query string order: sorting order: ``asc``, ``desc`` (default: ``desc``)
    :query string order_by: sorting criteria: ``ave_speed``, ``distance``,
                            ``duration``, ``workout_date`` (default:
                            ``workout_date``)
    :query string equipment_id: equipment id (if 'none', only workouts without
                            equipments will be returned)


    :reqheader Authorization: OAuth 2.0 Bearer Token

    :statuscode 200: ``success``
    :statuscode 401:
        - ``provide a valid auth token``
        - ``signature expired, please log in again``
        - ``invalid token, please log in again``
    :statuscode 500: ``error, please try again or contact the administrator``

    """
    try:
        params = request.args.copy()
        page = int(params.get('page', 1))
        date_from, date_to = get_datetime_from_request_args(params, auth_user)
        distance_from = params.get('distance_from')
        distance_to = params.get('distance_to')
        duration_from = params.get('duration_from')
        duration_to = params.get('duration_to')
        ave_speed_from = params.get('ave_speed_from')
        ave_speed_to = params.get('ave_speed_to')
        max_speed_from = params.get('max_speed_from')
        max_speed_to = params.get('max_speed_to')
        order_by = params.get('order_by', 'workout_date')
        workout_column = getattr(
            Workout, 'moving' if order_by == 'duration' else order_by
        )
        order = params.get('order', 'desc')
        sport_id = params.get('sport_id')
        title = params.get('title')
        if 'equipment_id' in params:
            if params['equipment_id'] == "none":
                equipment_id = "none"
            else:
                equipment_uuid = decode_short_id(params['equipment_id'])
                equipment = Equipment.query.filter_by(
                    uuid=equipment_uuid
                ).first()
                equipment_id = equipment.id if equipment else 0
        else:
            equipment_id = None
        per_page = int(params.get('per_page', DEFAULT_WORKOUTS_PER_PAGE))
        if per_page > MAX_WORKOUTS_PER_PAGE:
            per_page = MAX_WORKOUTS_PER_PAGE

        workouts_pagination = (
            Workout.query.outerjoin(WorkoutEquipment)
            .filter(
                Workout.user_id == auth_user.id,
                Workout.sport_id == sport_id if sport_id else True,
                Workout.title.ilike(f"%{title}%") if title else True,
                Workout.workout_date >= date_from if date_from else True,
                Workout.workout_date < date_to + timedelta(seconds=1)
                if date_to
                else True,
                Workout.distance >= float(distance_from)
                if distance_from
                else True,
                Workout.distance <= float(distance_to)
                if distance_to
                else True,
                Workout.moving >= convert_in_duration(duration_from)
                if duration_from
                else True,
                Workout.moving <= convert_in_duration(duration_to)
                if duration_to
                else True,
                Workout.ave_speed >= float(ave_speed_from)
                if ave_speed_from
                else True,
                Workout.ave_speed <= float(ave_speed_to)
                if ave_speed_to
                else True,
                Workout.max_speed >= float(max_speed_from)
                if max_speed_from
                else True,
                Workout.max_speed <= float(max_speed_to)
                if max_speed_to
                else True,
<<<<<<< HEAD
                Workout.suspended_at == None,  # noqa
=======
                Workout.max_speed <= float(max_speed_to)
                if max_speed_to
                else True,
                (
                    WorkoutEquipment.c.equipment_id == None  # noqa
                    if equipment_id == 'none'
                    else WorkoutEquipment.c.equipment_id == equipment_id
                    if equipment_id is not None
                    else True
                ),
>>>>>>> d984a7c5
            )
            .order_by(
                asc(workout_column)
                if order == 'asc'
                else desc(workout_column),
            )
            .paginate(page=page, per_page=per_page, error_out=False)
        )

        workouts = workouts_pagination.items
        return {
            'status': 'success',
            'data': {
                'workouts': [
                    workout.serialize(auth_user, params)
                    for workout in workouts
                ]
            },
            'pagination': {
                'has_next': workouts_pagination.has_next,
                'has_prev': workouts_pagination.has_prev,
                'page': workouts_pagination.page,
                'pages': workouts_pagination.pages,
                'total': workouts_pagination.total,
            },
        }
    except Exception as e:
        return handle_error_and_return_response(e)


@workouts_blueprint.route(
    '/workouts/<string:workout_short_id>', methods=['GET']
)
@require_auth(scopes=['workouts:read'], optional_auth_user=True)
@check_workout(only_owner=False)
def get_workout(
    auth_user: Optional[User], workout: Workout, workout_short_id: str
) -> Union[Dict, HttpResponse]:
    """
    Get a workout.

    **Example request**:

    .. sourcecode:: http

      GET /api/workouts/kjxavSTUrJvoAh2wvCeGEF HTTP/1.1

    **Example responses**:

    - success:

    .. sourcecode:: http

      HTTP/1.1 200 OK
      Content-Type: application/json

        {
          "data": {
            "workouts": [
              {
                "ascent": null,
                "ave_speed": 16,
                "bounds": [],
                "creation_date": "Sun, 14 Jul 2019 18:57:14 GMT",
                "descent": null,
                "distance": 12,
                "duration": "0:45:00",
                "equipments": [],
                "id": "kjxavSTUrJvoAh2wvCeGEF",
                "map": null,
                "max_alt": null,
                "max_speed": 16,
                "min_alt": null,
                "modification_date": "Sun, 14 Jul 2019 18:57:22 GMT",
                "moving": "0:45:00",
                "next_workout": 4,
                "notes": "workout without gpx",
                "pauses": null,
                "previous_workout": 3,
                "records": [],
                "segments": [],
                "sport_id": 1,
                "title": "biking on sunday morning",
                "user": "admin",
                "weather_end": null,
                "weather_start": null,
                "with_gpx": false,
                "workout_date": "Sun, 07 Jul 2019 07:00:00 GMT"
              }
            ]
          },
          "status": "success"
        }

    - workout not found:

    .. sourcecode:: http

      HTTP/1.1 404 NOT FOUND
      Content-Type: application/json

        {
          "data": {
            "workouts": []
          },
          "status": "not found"
        }

    :param string workout_short_id: workout short id

    :reqheader Authorization: OAuth 2.0 Bearer Token

    :statuscode 200: ``success``
    :statuscode 401:
        - ``provide a valid auth token``
        - ``signature expired, please log in again``
        - ``invalid token, please log in again``
    :statuscode 403: ``you do not have permissions``
    :statuscode 404: ``workout not found``

    """
    return {
        'status': 'success',
        'data': {'workouts': [workout.serialize(auth_user)]},
    }


def get_workout_data(
    auth_user: Optional[User],
    workout_short_id: str,
    data_type: str,
    segment_id: Optional[int] = None,
) -> Union[Dict, HttpResponse]:
    """Get data from workout gpx file"""
    not_found_response = DataNotFoundErrorResponse(
        data_type=data_type,
        message=f'workout not found (id: {workout_short_id})',
    )
    workout_uuid = decode_short_id(workout_short_id)
    workout = Workout.query.filter_by(uuid=workout_uuid).first()
    if not workout:
        return not_found_response

    if not can_view(workout, 'calculated_map_visibility', auth_user):
        return not_found_response

    if not workout.gpx or workout.gpx == '':
        return NotFoundErrorResponse(
            f'no gpx file for this workout (id: {workout_short_id})'
        )

    try:
        absolute_gpx_filepath = get_absolute_file_path(workout.gpx)
        chart_data_content: Optional[List] = []
        if data_type == 'chart_data':
            chart_data_content = get_chart_data(
                absolute_gpx_filepath, segment_id
            )
        else:  # data_type == 'gpx'
            with open(absolute_gpx_filepath, encoding='utf-8') as f:
                gpx_content = f.read()
                if segment_id is not None:
                    gpx_segment_content = extract_segment_from_gpx_file(
                        gpx_content, segment_id
                    )
    except WorkoutGPXException as e:
        appLog.error(e.message)
        if e.status == 'not found':
            return NotFoundErrorResponse(e.message)
        return InternalServerErrorResponse(e.message)
    except Exception as e:
        return handle_error_and_return_response(e)

    return {
        'status': 'success',
        'message': '',
        'data': (
            {
                data_type: chart_data_content
                if data_type == 'chart_data'
                else gpx_content
                if segment_id is None
                else gpx_segment_content
            }
        ),
    }


@workouts_blueprint.route(
    '/workouts/<string:workout_short_id>/gpx', methods=['GET']
)
@require_auth(scopes=['workouts:read'], optional_auth_user=True)
def get_workout_gpx(
    auth_user: Optional[User], workout_short_id: str
) -> Union[Dict, HttpResponse]:
    """
    Get gpx file for a workout displayed on map with Leaflet.

    **Example request**:

    .. sourcecode:: http

      GET /api/workouts/kjxavSTUrJvoAh2wvCeGEF/gpx HTTP/1.1
      Content-Type: application/json

    **Example response**:

    .. sourcecode:: http

      HTTP/1.1 200 OK
      Content-Type: application/json

      {
        "data": {
          "gpx": "gpx file content"
        },
        "message": "",
        "status": "success"
      }

    :param string workout_short_id: workout short id

    :reqheader Authorization: OAuth 2.0 Bearer Token

    :statuscode 200: ``success``
    :statuscode 401:
        - ``provide a valid auth token``
        - ``signature expired, please log in again``
        - ``invalid token, please log in again``
    :statuscode 404:
        - ``workout not found``
        - ``no gpx file for this workout``
    :statuscode 500: ``error, please try again or contact the administrator``

    """
    return get_workout_data(auth_user, workout_short_id, 'gpx')


@workouts_blueprint.route(
    '/workouts/<string:workout_short_id>/chart_data', methods=['GET']
)
@require_auth(scopes=['workouts:read'], optional_auth_user=True)
def get_workout_chart_data(
    auth_user: Optional[User], workout_short_id: str
) -> Union[Dict, HttpResponse]:
    """
    Get chart data from a workout gpx file, to display it with Chart.js.

    **Example request**:

    .. sourcecode:: http

      GET /api/workouts/kjxavSTUrJvoAh2wvCeGEF/chart HTTP/1.1
      Content-Type: application/json

    **Example response**:

    .. sourcecode:: http

      HTTP/1.1 200 OK
      Content-Type: application/json

      {
        "data": {
          "chart_data": [
            {
              "distance": 0,
              "duration": 0,
              "elevation": 279.4,
              "latitude": 51.5078118,
              "longitude": -0.1232004,
              "speed": 8.63,
              "time": "Fri, 14 Jul 2017 13:44:03 GMT"
            },
            {
              "distance": 7.5,
              "duration": 7380,
              "elevation": 280,
              "latitude": 51.5079733,
              "longitude": -0.1234538,
              "speed": 6.39,
              "time": "Fri, 14 Jul 2017 15:47:03 GMT"
            }
          ]
        },
        "message": "",
        "status": "success"
      }

    :param string workout_short_id: workout short id

    :reqheader Authorization: OAuth 2.0 Bearer Token

    :statuscode 200: ``success``
    :statuscode 401:
        - ``provide a valid auth token``
        - ``signature expired, please log in again``
        - ``invalid token, please log in again``
    :statuscode 404:
        - ``workout not found``
        - ``no gpx file for this workout``
    :statuscode 500: ``error, please try again or contact the administrator``

    """
    return get_workout_data(auth_user, workout_short_id, 'chart_data')


@workouts_blueprint.route(
    '/workouts/<string:workout_short_id>/gpx/segment/<int:segment_id>',
    methods=['GET'],
)
@require_auth(scopes=['workouts:read'], optional_auth_user=True)
def get_segment_gpx(
    auth_user: Optional[User], workout_short_id: str, segment_id: int
) -> Union[Dict, HttpResponse]:
    """
    Get gpx file for a workout segment displayed on map with Leaflet.

    **Example request**:

    .. sourcecode:: http

      GET /api/workouts/kjxavSTUrJvoAh2wvCeGEF/gpx/segment/1 HTTP/1.1
      Content-Type: application/json

    **Example response**:

    .. sourcecode:: http

      HTTP/1.1 200 OK
      Content-Type: application/json

      {
        "data": {
          "gpx": "gpx file content"
        },
        "message": "",
        "status": "success"
      }

    :param string workout_short_id: workout short id
    :param integer segment_id: segment id

    :reqheader Authorization: OAuth 2.0 Bearer Token

    :statuscode 200: ``success``
    :statuscode 400: ``no gpx file for this workout``
    :statuscode 401:
        - ``provide a valid auth token``
        - ``signature expired, please log in again``
        - ``invalid token, please log in again``
    :statuscode 404: ``workout not found``
    :statuscode 500: ``error, please try again or contact the administrator``

    """
    return get_workout_data(auth_user, workout_short_id, 'gpx', segment_id)


@workouts_blueprint.route(
    '/workouts/<string:workout_short_id>/chart_data/segment/'
    '<int:segment_id>',
    methods=['GET'],
)
@require_auth(scopes=['workouts:read'], optional_auth_user=True)
def get_segment_chart_data(
    auth_user: Optional[User], workout_short_id: str, segment_id: int
) -> Union[Dict, HttpResponse]:
    """
    Get chart data from a workout gpx file, to display it with Chart.js.

    **Example request**:

    .. sourcecode:: http

      GET /api/workouts/kjxavSTUrJvoAh2wvCeGEF/chart/segment/1 HTTP/1.1
      Content-Type: application/json

    **Example response**:

    .. sourcecode:: http

      HTTP/1.1 200 OK
      Content-Type: application/json

      {
        "data": {
          "chart_data": [
            {
              "distance": 0,
              "duration": 0,
              "elevation": 279.4,
              "latitude": 51.5078118,
              "longitude": -0.1232004,
              "speed": 8.63,
              "time": "Fri, 14 Jul 2017 13:44:03 GMT"
            },
            {
              "distance": 7.5,
              "duration": 7380,
              "elevation": 280,
              "latitude": 51.5079733,
              "longitude": -0.1234538,
              "speed": 6.39,
              "time": "Fri, 14 Jul 2017 15:47:03 GMT"
            }
          ]
        },
        "message": "",
        "status": "success"
      }

    :param string workout_short_id: workout short id
    :param integer segment_id: segment id

    :reqheader Authorization: OAuth 2.0 Bearer Token

    :statuscode 200: ``success``
    :statuscode 400: ``no gpx file for this workout``
    :statuscode 401:
        - ``provide a valid auth token``
        - ``signature expired, please log in again``
        - ``invalid token, please log in again``
    :statuscode 404: ``workout not found``
    :statuscode 500: ``error, please try again or contact the administrator``

    """
    return get_workout_data(
        auth_user, workout_short_id, 'chart_data', segment_id
    )


@workouts_blueprint.route(
    '/workouts/<string:workout_short_id>/gpx/download', methods=['GET']
)
@require_auth(scopes=['workouts:read'])
def download_workout_gpx(
    auth_user: User, workout_short_id: str
) -> Union[HttpResponse, Response]:
    """
    Download gpx file.

    **Scope**: ``workouts:read``

    **Example request**:

    .. sourcecode:: http

      GET /api/workouts/kjxavSTUrJvoAh2wvCeGEF/gpx/download HTTP/1.1

    **Example response**:

    .. sourcecode:: http

      HTTP/1.1 200 OK
      Content-Type: application/gpx+xml

    :param string workout_short_id: workout short id

    :statuscode 200: ``success``
    :statuscode 401:
        - ``provide a valid auth token``
        - ``signature expired, please log in again``
        - ``invalid token, please log in again``
    :statuscode 404:
        - ``workout not found``
        - ``no gpx file for workout``
    """
    workout_uuid = decode_short_id(workout_short_id)
    workout = Workout.query.filter_by(
        uuid=workout_uuid, user_id=auth_user.id
    ).first()
    if not workout:
        return DataNotFoundErrorResponse(
            data_type='workout',
            message=f'workout not found (id: {workout_short_id})',
        )

    if workout.gpx is None:
        return DataNotFoundErrorResponse(
            data_type='gpx',
            message=f'no gpx file for workout (id: {workout_short_id})',
        )

    return send_from_directory(
        current_app.config['UPLOAD_FOLDER'],
        workout.gpx,
        mimetype='application/gpx+xml',
        as_attachment=True,
    )


@workouts_blueprint.route('/workouts/map/<map_id>', methods=['GET'])
@limiter.exempt
def get_map(map_id: int) -> Union[HttpResponse, Response]:
    """
    Get map image for workouts with gpx.

    **Example request**:

    .. sourcecode:: http

      GET /api/workouts/map/fa33f4d996844a5c73ecd1ae24456ab8?1563529507772
        HTTP/1.1

    **Example response**:

    .. sourcecode:: http

      HTTP/1.1 200 OK
      Content-Type: image/png

    :param string map_id: workout map id

    :statuscode 200: ``success``
    :statuscode 401:
        - ``provide a valid auth token``
        - ``signature expired, please log in again``
        - ``invalid token, please log in again``
    :statuscode 404: ``map does not exist``
    :statuscode 500: ``error, please try again or contact the administrator``

    """
    try:
        workout = Workout.query.filter_by(map_id=map_id).first()
        if not workout:
            return NotFoundErrorResponse('Map does not exist.')
        return send_from_directory(
            current_app.config['UPLOAD_FOLDER'],
            workout.map,
        )
    except NotFound:
        return NotFoundErrorResponse('Map file does not exist.')
    except Exception as e:
        return handle_error_and_return_response(e)


@workouts_blueprint.route(
    '/workouts/map_tile/<s>/<z>/<x>/<y>.png', methods=['GET']
)
@limiter.exempt
def get_map_tile(s: str, z: str, x: str, y: str) -> Tuple[Response, int]:
    """
    Get map tile from tile server.

    **Example request**:

    .. sourcecode:: http

      GET /api/workouts/map_tile/c/13/4109/2930.png HTTP/1.1

    **Example response**:

    .. sourcecode:: http

      HTTP/1.1 200 OK
      Content-Type: image/png

    :param string s: subdomain
    :param string z: zoom
    :param string x: index of the tile along the map's x axis
    :param string y: index of the tile along the map's y axis

    Status codes are status codes returned by tile server

    """
    url = current_app.config['TILE_SERVER']['URL'].format(
        s=secure_filename(s),
        z=secure_filename(z),
        x=secure_filename(x),
        y=secure_filename(y),
    )
    headers = {'User-Agent': 'Mozilla/5.0 (X11; Linux x86_64; rv:88.0)'}
    response = requests.get(url, headers=headers, timeout=30)
    return (
        Response(
            response.content,
            content_type=response.headers['content-type'],
        ),
        response.status_code,
    )


@workouts_blueprint.route('/workouts', methods=['POST'])
@require_auth(scopes=['workouts:write'])
def post_workout(auth_user: User) -> Union[Tuple[Dict, int], HttpResponse]:
    """
    Post a workout with a gpx file.

    **Scope**: ``workouts:write``

    **Example request**:

    .. sourcecode:: http

      POST /api/workouts/ HTTP/1.1
      Content-Type: multipart/form-data

    **Example response**:

    .. sourcecode:: http

      HTTP/1.1 201 CREATED
      Content-Type: application/json

       {
          "data": {
            "workouts": [
              {
                "ascent": null,
                "ave_speed": 10.0,
                "bounds": [],
                "creation_date": "Sun, 14 Jul 2019 13:51:01 GMT",
                "descent": null,
                "distance": 10.0,
                "duration": "0:17:04",
                "equipments": [],
                "id": "kjxavSTUrJvoAh2wvCeGEF",
                "map": null,
                "max_alt": null,
                "max_speed": 10.0,
                "min_alt": null,
                "modification_date": null,
                "moving": "0:17:04",
                "next_workout": 3,
                "notes": null,
                "pauses": null,
                "previous_workout": null,
                "records": [
                  {
                    "id": 4,
                    "record_type": "MS",
                    "sport_id": 1,
                    "user": "admin",
                    "value": 10.,
                    "workout_date": "Mon, 01 Jan 2018 00:00:00 GMT",
                    "workout_id": "kjxavSTUrJvoAh2wvCeGEF"
                  },
                  {
                    "id": 3,
                    "record_type": "LD",
                    "sport_id": 1,
                    "user": "admin",
                    "value": "0:17:04",
                    "workout_date": "Mon, 01 Jan 2018 00:00:00 GMT",
                    "workout_id": "kjxavSTUrJvoAh2wvCeGEF",
                  },
                  {
                    "id": 2,
                    "record_type": "FD",
                    "sport_id": 1,
                    "user": "admin",
                    "value": 10.0,
                    "workout_date": "Mon, 01 Jan 2018 00:00:00 GMT",
                    "workout_id": "kjxavSTUrJvoAh2wvCeGEF"
                  },
                  {
                    "id": 1,
                    "record_type": "AS",
                    "sport_id": 1,
                    "user": "admin",
                    "value": 10.0,
                    "workout_date": "Mon, 01 Jan 2018 00:00:00 GMT",
                    "workout_id": "kjxavSTUrJvoAh2wvCeGEF"
                  }
                ],
                "segments": [],
                "sport_id": 1,
                "title": null,
                "user": "admin",
                "weather_end": null,
                "weather_start": null,
                "with_gpx": false,
                "workout_date": "Mon, 01 Jan 2018 00:00:00 GMT"
              }
            ]
          },
          "status": "success"
        }

    :form file: gpx file (allowed extensions: .gpx, .zip)
    :form data: sport id, equipment ids and notes
                (example: ``{"sport_id": 1, "notes": ""}``).
                Double quotes in notes must be escaped.

                For `equipment_ids`, the id numbers of one or more pieces of
                equipment to associate with workouts.
                If not provided and default equipments exist for sport, default
                equipments will be associated.

                Notes and equipment ids are not mandatory

    :reqheader Authorization: OAuth 2.0 Bearer Token

    :statuscode 201: workout created
    :statuscode 400:
        - ``invalid payload``
        - ``no file part``
        - ``no selected file``
        - ``file extension not allowed``
    :statuscode 401:
        - ``provide a valid auth token``
        - ``signature expired, please log in again``
        - ``invalid token, please log in again``
    :statuscode 413: ``error during picture update: file size exceeds 1.0MB``
    :statuscode 500: ``error, please try again or contact the administrator``

    """
    try:
        error_response = get_error_response_if_file_is_invalid(
            'workout', request
        )
    except RequestEntityTooLarge as e:
        appLog.error(e)
        return PayloadTooLargeErrorResponse(
            file_type='workout',
            file_size=request.content_length,
            max_size=current_app.config['MAX_CONTENT_LENGTH'],
        )
    if error_response:
        return error_response

    try:
        workout_data = json.loads(request.form['data'], strict=False)
    except json.decoder.JSONDecodeError:
        return InvalidPayloadErrorResponse()

    if not workout_data or workout_data.get('sport_id') is None:
        return InvalidPayloadErrorResponse()

    try:
        equipments_list = handle_equipments(
            workout_data.get('equipment_ids'),
            auth_user,
            workout_data['sport_id'],
        )
    except InvalidEquipmentsException as e:
        return InvalidPayloadErrorResponse(str(e))
    except InvalidEquipmentException as e:
        return EquipmentInvalidPayloadErrorResponse(
            equipment_id=e.equipment_id, message=e.message, status=e.status
        )
    workout_data['equipments_list'] = equipments_list

    workout_file = request.files['file']
    upload_dir = os.path.join(
        current_app.config['UPLOAD_FOLDER'], 'workouts', str(auth_user.id)
    )
    folders = {
        'extract_dir': os.path.join(upload_dir, 'extract'),
        'tmp_dir': os.path.join(upload_dir, 'tmp'),
    }

    try:
        new_workouts = process_files(
            auth_user, workout_data, workout_file, folders
        )
        if len(new_workouts) > 0:
            response_object = {
                'status': 'created',
                'data': {
                    'workouts': [
                        new_workout.serialize(auth_user)
                        for new_workout in new_workouts
                    ]
                },
            }
        else:
            return DataInvalidPayloadErrorResponse('workouts', 'fail')
    except WorkoutException as e:
        db.session.rollback()
        if e.e:
            appLog.error(e.e)
        if e.status == 'error':
            return InternalServerErrorResponse(e.message)
        return InvalidPayloadErrorResponse(e.message, e.status)

    shutil.rmtree(folders['extract_dir'], ignore_errors=True)
    shutil.rmtree(folders['tmp_dir'], ignore_errors=True)
    return response_object, 201


@workouts_blueprint.route('/workouts/no_gpx', methods=['POST'])
@require_auth(scopes=['workouts:write'])
def post_workout_no_gpx(
    auth_user: User,
) -> Union[Tuple[Dict, int], HttpResponse]:
    """
    Post a workout without gpx file.

    **Scope**: ``workouts:write``

    **Example request**:

    .. sourcecode:: http

      POST /api/workouts/no_gpx HTTP/1.1
      Content-Type: application/json

    **Example response**:

    .. sourcecode:: http

      HTTP/1.1 201 CREATED
      Content-Type: application/json

       {
          "data": {
            "workouts": [
              {
                "ascent": null,
                "ave_speed": 10.0,
                "bounds": [],
                "creation_date": "Sun, 14 Jul 2019 13:51:01 GMT",
                "descent": null,
                "distance": 10.0,
                "duration": "0:17:04",
                "equipments": [],
                "map": null,
                "max_alt": null,
                "max_speed": 10.0,
                "min_alt": null,
                "modification_date": null,
                "moving": "0:17:04",
                "next_workout": 3,
                "notes": null,
                "pauses": null,
                "previous_workout": null,
                "records": [
                  {
                    "id": 4,
                    "record_type": "MS",
                    "sport_id": 1,
                    "user": "admin",
                    "value": 10.,
                    "workout_date": "Mon, 01 Jan 2018 00:00:00 GMT",
                    "workout_id": "kjxavSTUrJvoAh2wvCeGEF"
                  },
                  {
                    "id": 3,
                    "record_type": "LD",
                    "sport_id": 1,
                    "user": "admin",
                    "value": "0:17:04",
                    "workout_date": "Mon, 01 Jan 2018 00:00:00 GMT",
                    "workout_id": "kjxavSTUrJvoAh2wvCeGEF"
                  },
                  {
                    "id": 2,
                    "record_type": "FD",
                    "sport_id": 1,
                    "user": "admin",
                    "value": 10.0,
                    "workout_date": "Mon, 01 Jan 2018 00:00:00 GMT",
                    "workout_id": "kjxavSTUrJvoAh2wvCeGEF"
                  },
                  {
                    "id": 1,
                    "record_type": "AS",
                    "sport_id": 1,
                    "user": "admin",
                    "value": 10.0,
                    "workout_date": "Mon, 01 Jan 2018 00:00:00 GMT",
                    "workout_id": "kjxavSTUrJvoAh2wvCeGEF"
                  }
                ],
                "segments": [],
                "sport_id": 1,
                "title": null,
                "user": "admin",
                "uuid": "kjxavSTUrJvoAh2wvCeGEF"
                "weather_end": null,
                "weather_start": null,
                "with_gpx": false,
                "workout_date": "Mon, 01 Jan 2018 00:00:00 GMT"
              }
            ]
          },
          "status": "success"
        }

    :<json float ascent: workout ascent (not mandatory,
           must be provided with descent)
    :<json float descent: workout descent (not mandatory,
           must be provided with ascent)
    :<json float distance: workout distance in km
    :<json integer duration: workout duration in seconds
    :<json array of strings equipment_ids:
        the id of one or more pieces of equipment
        to associate with this workout
        if not provided and default equipments exist for sport, default
        equipments will be associated
    :<json string notes: notes (not mandatory)
    :<json integer sport_id: workout sport id
    :<json string title: workout title (not mandatory)
    :<json string workout_date: workout date, in user timezone
        (format: ``%Y-%m-%d %H:%M``)

    :reqheader Authorization: OAuth 2.0 Bearer Token

    :statuscode 201: workout created
    :statuscode 400: ``invalid payload``
    :statuscode 401:
        - ``provide a valid auth token``
        - ``signature expired, please log in again``
        - ``invalid token, please log in again``
    :statuscode 500: ``error, please try again or contact the administrator``

    """
    workout_data = request.get_json()
    if (
        not workout_data
        or not workout_data.get('sport_id')
        or not workout_data.get('duration')
        or not workout_data.get('distance')
        or not workout_data.get('workout_date')
    ):
        return InvalidPayloadErrorResponse()

    ascent = workout_data.get('ascent')
    descent = workout_data.get('descent')
    try:
        if (
            (ascent is None and descent is not None)
            or (ascent is not None and descent is None)
            or (
                (ascent is not None and descent is not None)
                and (float(ascent) < 0 or float(descent) < 0)
            )
        ):
            return InvalidPayloadErrorResponse()
    except ValueError:
        return InvalidPayloadErrorResponse()

    try:
        equipments_list = handle_equipments(
            workout_data.get('equipment_ids'),
            auth_user,
            workout_data['sport_id'],
        )
        workout_data['equipments_list'] = equipments_list
    except InvalidEquipmentsException as e:
        return InvalidPayloadErrorResponse(str(e))
    except InvalidEquipmentException as e:
        return EquipmentInvalidPayloadErrorResponse(
            equipment_id=e.equipment_id, message=e.message, status=e.status
        )

    # get default equipment if sport preferences exists
    if not "equipments_list" not in workout_data:
        sport_preferences = UserSportPreference.query.filter_by(
            user_id=auth_user.id, sport_id=workout_data['sport_id']
        ).first()
        if sport_preferences:
            workout_data['equipments_list'] = [
                equipment
                for equipment in sport_preferences.default_equipments.all()
                if equipment.is_active is True
            ]

    try:
        new_workout = create_workout(auth_user, workout_data)
        db.session.add(new_workout)
        db.session.commit()

        return (
            {
                'status': 'created',
                'data': {'workouts': [new_workout.serialize(auth_user)]},
            },
            201,
        )

    except (exc.IntegrityError, ValueError) as e:
        return handle_error_and_return_response(
            error=e,
            message='Error during workout save.',
            status='fail',
            db=db,
        )


@workouts_blueprint.route(
    '/workouts/<string:workout_short_id>', methods=['PATCH']
)
@require_auth(scopes=['workouts:write'])
@check_workout()
def update_workout(
    auth_user: User, workout: Workout, workout_short_id: str
) -> Union[Dict, HttpResponse]:
    """
    Update a workout.

    **Scope**: ``workouts:write``

    **Example request**:

    .. sourcecode:: http

      PATCH /api/workouts/1 HTTP/1.1
      Content-Type: application/json

    **Example response**:

    .. sourcecode:: http

      HTTP/1.1 200 OK
      Content-Type: application/json

       {
          "data": {
            "workouts": [
              {
                "ascent": null,
                "ave_speed": 10.0,
                "bounds": [],
                "creation_date": "Sun, 14 Jul 2019 13:51:01 GMT",
                "descent": null,
                "distance": 10.0,
                "duration": "0:17:04",
                "equipments": [],
                "map": null,
                "max_alt": null,
                "max_speed": 10.0,
                "min_alt": null,
                "modification_date": null,
                "moving": "0:17:04",
                "next_workout": 3,
                "notes": null,
                "pauses": null,
                "previous_workout": null,
                "records": [
                  {
                    "id": 4,
                    "record_type": "MS",
                    "sport_id": 1,
                    "user": "admin",
                    "value": 10.0,
                    "workout_date": "Mon, 01 Jan 2018 00:00:00 GMT",
                    "workout_id": "kjxavSTUrJvoAh2wvCeGEF"
                  },
                  {
                    "id": 3,
                    "record_type": "LD",
                    "sport_id": 1,
                    "user": "admin",
                    "value": "0:17:04",
                    "workout_date": "Mon, 01 Jan 2018 00:00:00 GMT",
                    "workout_id": "kjxavSTUrJvoAh2wvCeGEF"
                  },
                  {
                    "id": 2,
                    "record_type": "FD",
                    "sport_id": 1,
                    "user": "admin",
                    "value": 10.0,
                    "workout_date": "Mon, 01 Jan 2018 00:00:00 GMT",
                    "workout_id": "kjxavSTUrJvoAh2wvCeGEF",
                  },
                  {
                    "id": 1,
                    "record_type": "AS",
                    "sport_id": 1,
                    "user": "admin",
                    "value": 10.0,
                    "workout_date": "Mon, 01 Jan 2018 00:00:00 GMT",
                    "workout_id": "kjxavSTUrJvoAh2wvCeGEF",
                  }
                ],
                "segments": [],
                "sport_id": 1,
                "title": null,
                "user": "admin",
                "uuid": "kjxavSTUrJvoAh2wvCeGEF"
                "weather_end": null,
                "weather_start": null,
                "with_gpx": false,
                "workout_date": "Mon, 01 Jan 2018 00:00:00 GMT"
              }
            ]
          },
          "status": "success"
        }

    :param string workout_short_id: workout short id

    :<json float ascent: workout ascent
        (only for workout without gpx, must be provided with descent)
    :<json float descent: workout descent
        (only for workout without gpx, must be provided with ascent)
    :<json float distance: workout distance in km
        (only for workout without gpx)
    :<json integer duration: workout duration in seconds
        (only for workout without gpx)
    :<json string notes: notes
    :<json integer sport_id: workout sport id
    :<json string title: workout title
    :<json array of string equipment_ids:
        the id of one or more pieces of equipment
        to associate with this workout (any existing equipment
        for this workout will be replaced); if an empty array,
        all equipment for this workout will be removed
    :<json string workout_date: workout date in user timezone
        (format: ``%Y-%m-%d %H:%M``)
        (only for workout without gpx)

    :reqheader Authorization: OAuth 2.0 Bearer Token

    :statuscode 200: workout updated
    :statuscode 400: ``invalid payload``
    :statuscode 401:
        - ``provide a valid auth token``
        - ``signature expired, please log in again``
        - ``invalid token, please log in again``
    :statuscode 404: ``workout not found``
    :statuscode 500: ``error, please try again or contact the administrator``

    """
    workout_data = request.get_json()
    if not workout_data:
        return InvalidPayloadErrorResponse()

    try:
        if not workout.gpx:
            try:
                # for workout without gpx file, both elevation values must be
                # provided.
                if (
                    (
                        'ascent' in workout_data
                        and 'descent' not in workout_data
                    )
                    or (
                        'ascent' not in workout_data
                        and 'descent' in workout_data
                    )
                ) or (
                    not (
                        workout_data.get('ascent') is None
                        and workout_data.get('descent') is None
                    )
                    and (
                        float(workout_data.get('ascent')) < 0
                        or float(workout_data.get('descent')) < 0
                    )
                ):
                    return InvalidPayloadErrorResponse()
            except (TypeError, ValueError):
                return InvalidPayloadErrorResponse()

        sport_id = (
            workout_data["sport_id"]
            if workout_data.get("sport_id")
            else workout.sport_id
        )
        workout_data['equipments_list'] = handle_equipments(
            workout_data.get('equipment_ids'),
            auth_user,
            sport_id,
            workout.equipments,
        )

        workout = edit_workout(workout, workout_data, auth_user)
        db.session.commit()

        return {
            'status': 'success',
            'data': {'workouts': [workout.serialize(auth_user)]},
        }

    except InvalidEquipmentsException as e:
        return InvalidPayloadErrorResponse(str(e))
    except InvalidEquipmentException as e:
        return EquipmentInvalidPayloadErrorResponse(
            equipment_id=e.equipment_id, message=e.message, status=e.status
        )
    except (exc.IntegrityError, exc.OperationalError, ValueError) as e:
        return handle_error_and_return_response(e)


@workouts_blueprint.route(
    '/workouts/<string:workout_short_id>', methods=['DELETE']
)
@require_auth(scopes=['workouts:write'])
@check_workout()
def delete_workout(
    auth_user: User, workout: Workout, workout_short_id: str
) -> Union[Tuple[Dict, int], HttpResponse]:
    """
    Delete a workout.

    **Scope**: ``workouts:write``

    **Example request**:

    .. sourcecode:: http

      DELETE /api/workouts/kjxavSTUrJvoAh2wvCeGEF HTTP/1.1
      Content-Type: application/json

    **Example response**:

    .. sourcecode:: http

      HTTP/1.1 204 NO CONTENT
      Content-Type: application/json

    :param string workout_short_id: workout short id

    :reqheader Authorization: OAuth 2.0 Bearer Token

    :statuscode 204: workout deleted
    :statuscode 401:
        - ``provide a valid auth token``
        - ``signature expired, please log in again``
        - ``invalid token, please log in again``
    :statuscode 404: ``workout not found``
    :statuscode 500: ``error, please try again or contact the administrator``

    """
    try:
<<<<<<< HEAD
=======
        workout_uuid = decode_short_id(workout_short_id)
        workout = Workout.query.filter_by(uuid=workout_uuid).first()
        if not workout:
            return DataNotFoundErrorResponse('workouts')
        error_response = can_view_workout(auth_user.id, workout.user_id)
        if error_response:
            return error_response

        # update equipments totals
        workout.equipments = []
        db.session.flush()

>>>>>>> d984a7c5
        db.session.delete(workout)
        db.session.commit()
        return {'status': 'no content'}, 204
    except (
        exc.IntegrityError,
        exc.OperationalError,
        ValueError,
        OSError,
    ) as e:
        return handle_error_and_return_response(e, db=db)


@workouts_blueprint.route(
    '/workouts/<string:workout_short_id>/like', methods=['POST']
)
@require_auth(scopes=['workouts:write'])
@check_workout(only_owner=False)
def like_workout(
    auth_user: User, workout: Workout, workout_short_id: str
) -> Union[Tuple[Dict, int], HttpResponse]:
    try:
        like = WorkoutLike(user_id=auth_user.id, workout_id=workout.id)
        db.session.add(like)
        db.session.commit()

    except IntegrityError:
        db.session.rollback()
    return {
        'status': 'success',
        'data': {'workouts': [workout.serialize(auth_user)]},
    }, 200


@workouts_blueprint.route(
    '/workouts/<string:workout_short_id>/like/undo', methods=['POST']
)
@require_auth(scopes=['workouts:write'])
@check_workout(only_owner=False)
def undo_workout_like(
    auth_user: User, workout: Workout, workout_short_id: str
) -> Union[Tuple[Dict, int], HttpResponse]:
    like = WorkoutLike.query.filter_by(
        user_id=auth_user.id, workout_id=workout.id
    ).first()
    if like:
        db.session.delete(like)
        db.session.commit()

    return {
        'status': 'success',
        'data': {'workouts': [workout.serialize(auth_user)]},
    }, 200<|MERGE_RESOLUTION|>--- conflicted
+++ resolved
@@ -38,28 +38,17 @@
     get_error_response_if_file_is_invalid,
     handle_error_and_return_response,
 )
-<<<<<<< HEAD
-from fittrackee.users.models import User
-from fittrackee.utils import decode_short_id
-
-from .decorators import check_workout
-from .models import Workout, WorkoutLike
-=======
 from fittrackee.users.models import User, UserSportPreference
 from fittrackee.utils import decode_short_id
 
-from .models import Workout, WorkoutEquipment
->>>>>>> d984a7c5
+from .decorators import check_workout
+from .models import Workout, WorkoutEquipment, WorkoutLike
 from .utils.convert import convert_in_duration
 from .utils.gpx import (
     WorkoutGPXException,
     extract_segment_from_gpx_file,
     get_chart_data,
 )
-<<<<<<< HEAD
-=======
-from .utils.visibility import can_view_workout
->>>>>>> d984a7c5
 from .utils.workouts import (
     WorkoutException,
     create_workout,
@@ -307,9 +296,6 @@
                 Workout.max_speed <= float(max_speed_to)
                 if max_speed_to
                 else True,
-<<<<<<< HEAD
-                Workout.suspended_at == None,  # noqa
-=======
                 Workout.max_speed <= float(max_speed_to)
                 if max_speed_to
                 else True,
@@ -320,7 +306,7 @@
                     if equipment_id is not None
                     else True
                 ),
->>>>>>> d984a7c5
+                Workout.suspended_at == None,  # noqa
             )
             .order_by(
                 asc(workout_column)
@@ -1541,21 +1527,10 @@
 
     """
     try:
-<<<<<<< HEAD
-=======
-        workout_uuid = decode_short_id(workout_short_id)
-        workout = Workout.query.filter_by(uuid=workout_uuid).first()
-        if not workout:
-            return DataNotFoundErrorResponse('workouts')
-        error_response = can_view_workout(auth_user.id, workout.user_id)
-        if error_response:
-            return error_response
-
         # update equipments totals
         workout.equipments = []
         db.session.flush()
 
->>>>>>> d984a7c5
         db.session.delete(workout)
         db.session.commit()
         return {'status': 'no content'}, 204
