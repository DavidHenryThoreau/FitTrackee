--- conflicted
+++ resolved
@@ -7,14 +7,9 @@
 class WorkoutException(GenericException): ...
 
 
-<<<<<<< HEAD
-class WorkoutGPXException(GenericException):
-    ...
+class WorkoutGPXException(GenericException): ...
 
 
 class WorkoutForbiddenException(GenericException):
     def __init__(self) -> None:
-        super().__init__('error', 'you do not have permissions')
-=======
-class WorkoutGPXException(GenericException): ...
->>>>>>> 7e037214
+        super().__init__('error', 'you do not have permissions')