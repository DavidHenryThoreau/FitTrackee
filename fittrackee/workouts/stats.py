--- conflicted
+++ resolved
@@ -388,12 +388,9 @@
 def get_application_stats(auth_user: User) -> Dict:
     """
     Get all application statistics.
-<<<<<<< HEAD
     Users count is local users count when federation is enabled.
-=======
 
     **Scope**: ``workouts:read``
->>>>>>> 8b66ae66
 
     **Example requests**:
 
