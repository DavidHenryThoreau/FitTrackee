--- conflicted
+++ resolved
@@ -121,17 +121,10 @@
     provided
     """
     workout_date, workout_date_tz = get_workout_datetime(
-<<<<<<< HEAD
-        workout_date=gpx_data['start']
-        if gpx_data
-        else workout_data['workout_date'],
-        date_str_format=None if gpx_data else WORKOUT_DATE_FORMAT,
-=======
         workout_date=(
             gpx_data['start'] if gpx_data else workout_data['workout_date']
         ),
-        date_str_format=None if gpx_data else '%Y-%m-%d %H:%M',
->>>>>>> 7e037214
+        date_str_format=None if gpx_data else WORKOUT_DATE_FORMAT,
         user_timezone=user.timezone,
         with_timezone=True,
     )
