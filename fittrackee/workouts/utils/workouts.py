import os
import secrets
import zipfile
from datetime import datetime, timedelta
from typing import Dict, List, Optional, Tuple, Union
from uuid import UUID

import gpxpy.gpx
import pytz
from flask import current_app
from werkzeug.datastructures import FileStorage
from werkzeug.utils import secure_filename

from fittrackee import appLog, db
from fittrackee.files import get_absolute_file_path
from fittrackee.privacy_levels import (
    PrivacyLevel,
    can_view,
    get_map_visibility,
)
from fittrackee.users.models import User, UserSportPreference
from fittrackee.utils import decode_short_id

from ..constants import WORKOUT_DATE_FORMAT
from ..exceptions import (
    InvalidGPXException,
    WorkoutException,
    WorkoutForbiddenException,
)
from ..models import Sport, Workout, WorkoutSegment
from .gpx import get_gpx_info
from .maps import generate_map, get_map_hash


def get_workout_datetime(
    workout_date: Union[datetime, str],
    user_timezone: Optional[str],
    date_str_format: Optional[str] = None,
    with_timezone: bool = False,
) -> Tuple[datetime, Optional[datetime]]:
    """
    Return naive datetime and datetime with user timezone if with_timezone
    """
    workout_date_with_user_tz = None

    # workout w/o gpx
    if isinstance(workout_date, str):
        if not date_str_format:
            date_str_format = '%Y-%m-%d %H:%M:%S'
        workout_date = datetime.strptime(workout_date, date_str_format)
        if user_timezone:
            workout_date = pytz.timezone(user_timezone).localize(workout_date)

    if workout_date.tzinfo is None:
        naive_workout_date = workout_date
        if user_timezone and with_timezone:
            pytz.utc.localize(naive_workout_date)
            workout_date_with_user_tz = pytz.utc.localize(
                naive_workout_date
            ).astimezone(pytz.timezone(user_timezone))
    else:
        naive_workout_date = workout_date.astimezone(pytz.utc).replace(
            tzinfo=None
        )
        if user_timezone and with_timezone:
            workout_date_with_user_tz = workout_date.astimezone(
                pytz.timezone(user_timezone)
            )

    return naive_workout_date, workout_date_with_user_tz


def get_datetime_from_request_args(
    params: Dict, user: User
) -> Tuple[Optional[datetime], Optional[datetime]]:
    date_from = None
    date_to = None

    date_from_str = params.get('from')
    if date_from_str:
        date_from, _ = get_workout_datetime(
            workout_date=date_from_str,
            user_timezone=user.timezone,
            date_str_format='%Y-%m-%d',
        )
    date_to_str = params.get('to')
    if date_to_str:
        date_to, _ = get_workout_datetime(
            workout_date=f'{date_to_str} 23:59:59',
            user_timezone=user.timezone,
        )
    return date_from, date_to


def _remove_microseconds(delta: timedelta) -> timedelta:
    return delta - timedelta(microseconds=delta.microseconds)


def update_workout_data(
    workout: Union[Workout, WorkoutSegment], gpx_data: Dict
) -> Union[Workout, WorkoutSegment]:
    """
    Update workout or workout segment with data from gpx file
    """
    workout.pauses = _remove_microseconds(gpx_data['stop_time'])
    workout.moving = _remove_microseconds(gpx_data['moving_time'])
    workout.min_alt = gpx_data['elevation_min']
    workout.max_alt = gpx_data['elevation_max']
    workout.descent = gpx_data['downhill']
    workout.ascent = gpx_data['uphill']
    workout.max_speed = gpx_data['max_speed']
    workout.ave_speed = gpx_data['average_speed']
    return workout


def create_workout(
    user: User, workout_data: Dict, gpx_data: Optional[Dict] = None
) -> Workout:
    """
    Create Workout from data entered by user and from gpx if a gpx file is
    provided
    """
    workout_date, workout_date_tz = get_workout_datetime(
        workout_date=gpx_data['start']
        if gpx_data
        else workout_data['workout_date'],
        date_str_format=None if gpx_data else WORKOUT_DATE_FORMAT,
        user_timezone=user.timezone,
        with_timezone=True,
    )

    duration = (
        _remove_microseconds(gpx_data['duration'])
        if gpx_data
        else timedelta(seconds=workout_data['duration'])
    )
    distance = gpx_data['distance'] if gpx_data else workout_data['distance']
    title = gpx_data['name'] if gpx_data else workout_data.get('title', '')

    new_workout = Workout(
        user_id=user.id,
        sport_id=workout_data['sport_id'],
        workout_date=workout_date,
        distance=distance,
        duration=duration,
    )
    new_workout.notes = workout_data.get('notes')

    new_workout.workout_visibility = PrivacyLevel(
        workout_data.get('workout_visibility', user.workouts_visibility.value)
    )
    new_workout.map_visibility = get_map_visibility(
        PrivacyLevel(
            workout_data.get('map_visibility', user.map_visibility.value)
        ),
        new_workout.workout_visibility,
    )

    if title is not None and title != '':
        new_workout.title = title
    else:
        sport = Sport.query.filter_by(id=new_workout.sport_id).first()
        fmt = "%Y-%m-%d %H:%M:%S"
        workout_datetime = (
            workout_date_tz.strftime(fmt)
            if workout_date_tz
            else new_workout.workout_date.strftime(fmt)
        )
        new_workout.title = f'{sport.label} - {workout_datetime}'

    if gpx_data:
        new_workout.gpx = gpx_data['filename']
        new_workout.bounds = gpx_data['bounds']
        update_workout_data(new_workout, gpx_data)
    else:
        new_workout.moving = duration
        new_workout.ave_speed = (
            None
            if duration.seconds == 0
            else float(new_workout.distance) / (duration.seconds / 3600)
        )
        new_workout.max_speed = new_workout.ave_speed
        new_workout.ascent = workout_data.get('ascent')
        new_workout.descent = workout_data.get('descent')
    if workout_data.get('equipments_list') is not None:
        new_workout.equipments = workout_data.get('equipments_list')
    return new_workout


def create_segment(
    workout_id: int, workout_uuid: UUID, segment_data: Dict
) -> WorkoutSegment:
    """
    Create Workout Segment from gpx data
    """
    new_segment = WorkoutSegment(
        workout_id=workout_id,
        workout_uuid=workout_uuid,
        segment_id=segment_data['idx'],
    )
    new_segment.duration = _remove_microseconds(segment_data['duration'])
    new_segment.distance = segment_data['distance']
    update_workout_data(new_segment, segment_data)
    return new_segment


def update_workout(workout: Workout) -> Workout:
    """
    Update workout data from gpx file
    """
    gpx_data, _, _ = get_gpx_info(
        get_absolute_file_path(workout.gpx), False, False
    )
    updated_workout = update_workout_data(workout, gpx_data)
    updated_workout.duration = gpx_data['duration']
    updated_workout.distance = gpx_data['distance']
    db.session.flush()

    for segment_idx, segment in enumerate(updated_workout.segments):
        segment_data = gpx_data['segments'][segment_idx]
        updated_segment = update_workout_data(segment, segment_data)
        updated_segment.duration = segment_data['duration']
        updated_segment.distance = segment_data['distance']
        db.session.flush()

    return updated_workout


def edit_workout(
    workout: Workout, workout_data: Dict, auth_user: User
) -> Workout:
    """
    Edit a workout
    Note: the gpx file is NOT modified

    In a next version, map_data and weather_data will be updated
    (case of a modified gpx file, see issue #7)
    """
    if workout_data.get('sport_id'):
        workout.sport_id = workout_data.get('sport_id')
    if workout_data.get('title'):
        workout.title = workout_data.get('title')
    if workout_data.get('notes') is not None:
        workout.notes = workout_data.get('notes')
<<<<<<< HEAD
    if workout_data.get('workout_visibility') is not None:
        workout.workout_visibility = PrivacyLevel(
            workout_data.get('workout_visibility')
        )
=======
    if workout_data.get('equipments_list') is not None:
        workout.equipments = workout_data.get('equipments_list')
>>>>>>> d984a7c5
    if not workout.gpx:
        if workout_data.get('workout_date'):
            workout.workout_date, _ = get_workout_datetime(
                workout_date=workout_data.get('workout_date', ''),
                date_str_format=WORKOUT_DATE_FORMAT,
                user_timezone=auth_user.timezone,
            )

        if workout_data.get('duration'):
            workout.duration = timedelta(seconds=workout_data['duration'])
            workout.moving = workout.duration

        if workout_data.get('distance'):
            workout.distance = workout_data['distance']

        workout.ave_speed = (
            None
            if workout.duration.seconds == 0
            else float(workout.distance) / (workout.duration.seconds / 3600)
        )
        workout.max_speed = workout.ave_speed

        if 'ascent' in workout_data:
            workout.ascent = workout_data.get('ascent')

        if 'descent' in workout_data:
            workout.descent = workout_data.get('descent')

    else:
        if workout_data.get('map_visibility') is not None:
            map_visibility = PrivacyLevel(workout_data.get('map_visibility'))
            workout.map_visibility = get_map_visibility(
                map_visibility, workout.workout_visibility
            )
    return workout


def get_file_path(dir_path: str, filename: str) -> str:
    """
    Get full path for a file
    """
    if not os.path.exists(dir_path):
        os.makedirs(dir_path)
    file_path = os.path.join(dir_path, filename)
    return file_path


def get_new_file_path(
    auth_user_id: int,
    workout_date: str,
    sport_id: int,
    old_filename: Optional[str] = None,
    extension: Optional[str] = None,
) -> str:
    """
    Generate a file path from user and workout data
    """
    if not extension and old_filename:
        extension = f".{old_filename.rsplit('.', 1)[1].lower()}"
    suffix = secrets.token_urlsafe(8)
    new_filename = f"{workout_date}_{sport_id}_{suffix}{extension}"
    dir_path = os.path.join('workouts', str(auth_user_id))
    file_path = os.path.join(dir_path, new_filename.split('/')[-1])
    return file_path


def delete_files(
    absolute_gpx_filepath: Optional[str], absolute_map_filepath: Optional[str]
) -> None:
    try:
        if absolute_gpx_filepath and os.path.exists(absolute_gpx_filepath):
            os.remove(absolute_gpx_filepath)
        if absolute_map_filepath and os.path.exists(absolute_map_filepath):
            os.remove(absolute_map_filepath)
    except Exception:
        appLog.error('Unable to delete files after processing error.')


def process_one_gpx_file(
    params: Dict, filename: str, stopped_speed_threshold: float
) -> Workout:
    """
    Get all data from a gpx file to create a workout with map image
    """
    absolute_gpx_filepath = None
    absolute_map_filepath = None
    try:
        auth_user = params['auth_user']
        gpx_data, map_data, weather_data = get_gpx_info(
            gpx_file=params['file_path'],
            stopped_speed_threshold=stopped_speed_threshold,
            use_raw_gpx_speed=auth_user.use_raw_gpx_speed,
        )
        workout_date, _ = get_workout_datetime(
            workout_date=gpx_data['start'],
            date_str_format=None if gpx_data else '%Y-%m-%d %H:%M',
            user_timezone=None,
        )
        new_filepath = get_new_file_path(
            auth_user_id=auth_user.id,
            workout_date=workout_date.strftime('%Y-%m-%d_%H-%M-%S'),
            old_filename=filename,
            sport_id=params['sport_id'],
        )
        absolute_gpx_filepath = get_absolute_file_path(new_filepath)
        os.rename(params['file_path'], absolute_gpx_filepath)
        gpx_data['filename'] = new_filepath

        map_filepath = get_new_file_path(
            auth_user_id=auth_user.id,
            workout_date=workout_date.strftime('%Y-%m-%d_%H-%M-%S'),
            extension='.png',
            sport_id=params['sport_id'],
        )
        absolute_map_filepath = get_absolute_file_path(map_filepath)
        generate_map(absolute_map_filepath, map_data)
    except (gpxpy.gpx.GPXXMLSyntaxException, TypeError) as e:
        delete_files(absolute_gpx_filepath, absolute_map_filepath)
        raise WorkoutException('error', 'error during gpx file parsing', e)
    except InvalidGPXException as e:
        delete_files(absolute_gpx_filepath, absolute_map_filepath)
        raise WorkoutException('error', str(e))
    except Exception as e:
        delete_files(absolute_gpx_filepath, absolute_map_filepath)
        raise WorkoutException('error', 'error during gpx processing', e)

    try:
        new_workout = create_workout(
            auth_user, params['workout_data'], gpx_data
        )
        new_workout.map = map_filepath
        new_workout.map_id = get_map_hash(map_filepath)
        new_workout.weather_start = weather_data[0]
        new_workout.weather_end = weather_data[1]
        db.session.add(new_workout)
        db.session.flush()

        for segment_data in gpx_data['segments']:
            new_segment = create_segment(
                new_workout.id, new_workout.uuid, segment_data
            )
            db.session.add(new_segment)
        db.session.commit()
        return new_workout
    except Exception as e:
        delete_files(absolute_gpx_filepath, absolute_map_filepath)
        raise WorkoutException('error', 'error when saving workout', e)


def is_gpx_file(filename: str) -> bool:
    return (
        '.' in filename
        and filename.rsplit('.', 1)[1].lower()
        in current_app.config['WORKOUT_ALLOWED_EXTENSIONS']
    )


def process_zip_archive(
    common_params: Dict, extract_dir: str, stopped_speed_threshold: float
) -> List:
    """
    Get files from a zip archive and create workouts, if number of files
    does not exceed defined limit.
    """
    with zipfile.ZipFile(common_params['file_path'], "r") as zip_ref:
        max_file_size = current_app.config['max_single_file_size']
        gpx_files_count = 0
        files_with_invalid_size_count = 0
        for zip_info in zip_ref.infolist():
            if is_gpx_file(zip_info.filename):
                gpx_files_count += 1
                if zip_info.file_size > max_file_size:
                    files_with_invalid_size_count += 1

        if gpx_files_count > current_app.config['gpx_limit_import']:
            raise WorkoutException(
                'fail', 'the number of files in the archive exceeds the limit'
            )

        if files_with_invalid_size_count > 0:
            raise WorkoutException(
                'fail',
                'at least one file in zip archive exceeds size limit, '
                'please check the archive',
            )

        zip_ref.extractall(extract_dir)

    new_workouts = []

    for gpx_file in os.listdir(extract_dir):
        if is_gpx_file(gpx_file):
            file_path = os.path.join(extract_dir, gpx_file)
            params = common_params
            params['file_path'] = file_path
            new_workout = process_one_gpx_file(
                params, gpx_file, stopped_speed_threshold
            )
            new_workouts.append(new_workout)

    return new_workouts


def process_files(
    auth_user: User,
    workout_data: Dict,
    workout_file: FileStorage,
    folders: Dict,
) -> List:
    """
    Store gpx file or zip archive and create workouts
    """
    if workout_file.filename is None:
        raise WorkoutException('error', 'File has no filename.')
    filename = secure_filename(workout_file.filename)
    extension = f".{filename.rsplit('.', 1)[1].lower()}"
    file_path = get_file_path(folders['tmp_dir'], filename)
    sport = Sport.query.filter_by(id=workout_data.get('sport_id')).first()
    if not sport:
        raise WorkoutException(
            'error',
            f"Sport id: {workout_data.get('sport_id')} does not exist",
        )
    sport_preferences = UserSportPreference.query.filter_by(
        user_id=auth_user.id, sport_id=sport.id
    ).first()
    stopped_speed_threshold = (
        sport.stopped_speed_threshold
        if sport_preferences is None
        else sport_preferences.stopped_speed_threshold
    )

    # get default equipment if sport preferences exists
    if not "equipments_list" not in workout_data and sport_preferences:
        workout_data['equipments_list'] = [
            equipment
            for equipment in sport_preferences.default_equipments.all()
            if equipment.is_active is True
        ]

    common_params = {
        'auth_user': auth_user,
        'workout_data': workout_data,
        'file_path': file_path,
        'sport_id': sport.id,
    }

    try:
        workout_file.save(file_path)
    except Exception as e:
        raise WorkoutException('error', 'Error during workout file save.', e)

    if extension == ".gpx":
        return [
            process_one_gpx_file(
                common_params,
                filename,
                stopped_speed_threshold,
            )
        ]
    else:
        return process_zip_archive(
            common_params,
            folders['extract_dir'],
            stopped_speed_threshold,
        )


def get_average_speed(
    nb_workouts: int, total_average_speed: float, workout_average_speed: float
) -> float:
    return round(
        (
            (total_average_speed * (nb_workouts - 1))
            + float(workout_average_speed)
        )
        / nb_workouts,
        2,
    )


def get_ordered_workouts(workouts: List[Workout], limit: int) -> List[Workout]:
    return sorted(
        workouts, key=lambda workout: workout.workout_date, reverse=True
    )[:limit]


def get_workout(
    workout_short_id: str, auth_user: Optional[User], allow_admin: bool = False
) -> Workout:
    workout_uuid = decode_short_id(workout_short_id)
    workout = Workout.query.filter(Workout.uuid == workout_uuid).first()
    if not workout or (
        not can_view(workout, 'workout_visibility', auth_user)
        and not (allow_admin and auth_user and auth_user.admin)
    ):
        raise WorkoutForbiddenException()
    return workout<|MERGE_RESOLUTION|>--- conflicted
+++ resolved
@@ -242,15 +242,12 @@
         workout.title = workout_data.get('title')
     if workout_data.get('notes') is not None:
         workout.notes = workout_data.get('notes')
-<<<<<<< HEAD
+    if workout_data.get('equipments_list') is not None:
+        workout.equipments = workout_data.get('equipments_list')
     if workout_data.get('workout_visibility') is not None:
         workout.workout_visibility = PrivacyLevel(
             workout_data.get('workout_visibility')
         )
-=======
-    if workout_data.get('equipments_list') is not None:
-        workout.equipments = workout_data.get('equipments_list')
->>>>>>> d984a7c5
     if not workout.gpx:
         if workout_data.get('workout_date'):
             workout.workout_date, _ = get_workout_datetime(
