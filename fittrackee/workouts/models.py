import datetime
import os
<<<<<<< HEAD
=======
from decimal import Decimal
>>>>>>> d984a7c5
from typing import TYPE_CHECKING, Any, Dict, Optional, Union
from uuid import UUID, uuid4

from sqlalchemy.dialects import postgresql
from sqlalchemy.engine.base import Connection
from sqlalchemy.event import listens_for
from sqlalchemy.ext.hybrid import hybrid_property
from sqlalchemy.orm.mapper import Mapper
from sqlalchemy.orm.session import Session, object_session
from sqlalchemy.types import JSON, Enum

<<<<<<< HEAD
from fittrackee import BaseModel, appLog, db
from fittrackee.comments.models import Comment
from fittrackee.files import get_absolute_file_path
from fittrackee.privacy_levels import (
    PrivacyLevel,
    can_view,
    get_map_visibility,
)
from fittrackee.utils import encode_uuid

from .exceptions import WorkoutForbiddenException
from .utils.convert import convert_in_duration, convert_value_to_integer
=======
from fittrackee import appLog, db
from fittrackee.equipments.models import WorkoutEquipment
from fittrackee.files import get_absolute_file_path
from fittrackee.utils import encode_uuid

from .utils.convert import convert_in_duration, convert_value_to_integer

if TYPE_CHECKING:
    from sqlalchemy.orm.attributes import AttributeEvent

    from fittrackee.equipments.models import Equipment
>>>>>>> d984a7c5

if TYPE_CHECKING:
    from fittrackee.users.models import User


record_types = [
    'AS',  # 'Best Average Speed'
    'FD',  # 'Farthest Distance'
    'HA',  # 'Highest Ascent'
    'LD',  # 'Longest Duration'
    'MS',  # 'Max speed'
]


def update_records(
    user_id: int, sport_id: int, connection: Connection, session: Session
) -> None:
    record_table = Record.__table__
    new_records = Workout.get_user_workout_records(user_id, sport_id)
    for record_type, record_data in new_records.items():
        if record_data['record_value']:
            record = Record.query.filter_by(
                user_id=user_id, sport_id=sport_id, record_type=record_type
            ).first()
            if record:
                value = convert_value_to_integer(
                    record_type, record_data['record_value']
                )
                connection.execute(
                    record_table.update()
                    .where(record_table.c.id == record.id)
                    .values(
                        value=value,
                        workout_id=record_data['workout'].id,
                        workout_uuid=record_data['workout'].uuid,
                        workout_date=record_data['workout'].workout_date,
                    )
                )
            else:
                new_record = Record(
                    workout=record_data['workout'], record_type=record_type
                )
                new_record.value = record_data['record_value']  # type: ignore
                session.add(new_record)
        else:
            connection.execute(
                record_table.delete()
                .where(record_table.c.user_id == user_id)
                .where(record_table.c.sport_id == sport_id)
                .where(record_table.c.record_type == record_type)
            )


def format_value(
    value: Union[Decimal, datetime.timedelta], attribute: str
) -> Union[float, datetime.timedelta]:
    return float(value) if attribute == 'distance' else value  # type: ignore


def update_equipments(workout: 'Workout', connection: Connection) -> None:
    from fittrackee.equipments.models import Equipment

    instance_state = db.inspect(workout)
    workout_values = {}

    for attribute in ["distance", "duration", "moving"]:
        state_history = instance_state.attrs[attribute].load_history()
        if len(state_history.added) > 0 and len(state_history.deleted) > 0:
            workout_values[attribute] = {
                'new': format_value(state_history.added[0], attribute),
                'old': format_value(state_history.deleted[0], attribute),
            }
    if not workout_values:
        return

    equipment_table = Equipment.__table__
    for equipment in workout.equipments:
        equipment_values = {}
        for attribute, value in workout_values.items():
            column = getattr(equipment, f"total_{attribute}")
            equipment_values[f"total_{attribute}"] = (
                format_value(column, attribute)  # type: ignore
                - value["old"]
                + value["new"]
            )

        connection.execute(
            equipment_table.update()
            .where(equipment_table.c.id == equipment.id)
            .values(**equipment_values)
        )


class Sport(BaseModel):
    __tablename__ = 'sports'
    id = db.Column(db.Integer, primary_key=True, autoincrement=True)
    label = db.Column(db.String(50), unique=True, nullable=False)
    is_active = db.Column(db.Boolean, default=True, nullable=False)
    stopped_speed_threshold = db.Column(db.Float, default=1.0, nullable=False)
    workouts = db.relationship(
        'Workout',
        lazy=True,
        backref=db.backref('sport', lazy='joined', single_parent=True),
    )
    records = db.relationship(
        'Record',
        lazy=True,
        backref=db.backref('sport', lazy='joined', single_parent=True),
    )

    def __repr__(self) -> str:
        return f'<Sport {self.label!r}>'

    def __init__(self, label: str) -> None:
        self.label = label

    def serialize(
        self,
        is_admin: Optional[bool] = False,
        sport_preferences: Optional[Dict] = None,
    ) -> Dict:
        serialized_sport = {
            'id': self.id,
            'label': self.label,
            'is_active': self.is_active,
            'is_active_for_user': (
                self.is_active
                if sport_preferences is None
                else (sport_preferences['is_active'] and self.is_active)
            ),
            'color': (
                None
                if sport_preferences is None
                else sport_preferences['color']
            ),
            'stopped_speed_threshold': (
                self.stopped_speed_threshold
                if sport_preferences is None
                else sport_preferences['stopped_speed_threshold']
            ),
        }
        if is_admin:
            serialized_sport['has_workouts'] = len(self.workouts) > 0

        serialized_sport['default_equipments'] = (
            []
            if sport_preferences is None
            else sport_preferences['default_equipments']
        )

        return serialized_sport


class Workout(BaseModel):
    __tablename__ = 'workouts'
    id = db.Column(db.Integer, primary_key=True, autoincrement=True)
    uuid = db.Column(
        postgresql.UUID(as_uuid=True),
        default=uuid4,
        unique=True,
        nullable=False,
    )
    user_id = db.Column(
        db.Integer, db.ForeignKey('users.id'), index=True, nullable=False
    )
    sport_id = db.Column(
        db.Integer, db.ForeignKey('sports.id'), index=True, nullable=False
    )
    title = db.Column(db.String(255), nullable=True)
    gpx = db.Column(db.String(255), nullable=True)
    creation_date = db.Column(db.DateTime, default=datetime.datetime.utcnow)
    modification_date = db.Column(
        db.DateTime, onupdate=datetime.datetime.utcnow
    )
    workout_date = db.Column(db.DateTime, index=True, nullable=False)
    duration = db.Column(db.Interval, nullable=False)
    pauses = db.Column(db.Interval, nullable=True)
    moving = db.Column(db.Interval, nullable=True)
    distance = db.Column(db.Numeric(6, 3), nullable=True)  # kilometers
    min_alt = db.Column(db.Numeric(6, 2), nullable=True)  # meters
    max_alt = db.Column(db.Numeric(6, 2), nullable=True)  # meters
    descent = db.Column(db.Numeric(8, 3), nullable=True)  # meters
    ascent = db.Column(db.Numeric(8, 3), nullable=True)  # meters
    max_speed = db.Column(db.Numeric(6, 2), nullable=True)  # km/h
    ave_speed = db.Column(db.Numeric(6, 2), nullable=True)  # km/h
    bounds = db.Column(postgresql.ARRAY(db.Float), nullable=True)
    map = db.Column(db.String(255), nullable=True)
    map_id = db.Column(db.String(50), index=True, nullable=True)
    weather_start = db.Column(JSON, nullable=True)
    weather_end = db.Column(JSON, nullable=True)
    notes = db.Column(db.String(500), nullable=True)
    workout_visibility = db.Column(
        Enum(PrivacyLevel, name='privacy_levels'),
        server_default='PRIVATE',
        nullable=False,
    )
    map_visibility = db.Column(
        Enum(PrivacyLevel, name='privacy_levels'),
        server_default='PRIVATE',
        nullable=False,
    )
    suspended_at = db.Column(db.DateTime, nullable=True)

    segments = db.relationship(
        'WorkoutSegment',
        lazy=True,
        cascade='all, delete',
        backref=db.backref('workout', lazy='joined', single_parent=True),
    )
    records = db.relationship(
        'Record',
        lazy=True,
        cascade='all, delete',
        backref=db.backref('workout', lazy='joined', single_parent=True),
        order_by='Record.record_type.asc()',
    )
    comments = db.relationship(
        Comment,
        lazy=True,
        backref=db.backref('workout', lazy='joined', single_parent=True),
    )
    likes = db.relationship(
        "User",
        secondary="workout_likes",
        primaryjoin="Workout.id == WorkoutLike.workout_id",
        secondaryjoin="WorkoutLike.user_id == User.id",
        lazy="dynamic",
        viewonly=True,
    )
    equipments = db.relationship(
        'Equipment', secondary=WorkoutEquipment, back_populates='workouts'
    )

    def __str__(self) -> str:
        return f'<Workout \'{self.sport.label}\' - {self.workout_date}>'

    def __init__(
        self,
        user_id: int,
        sport_id: int,
        workout_date: datetime.datetime,
        distance: float,
        duration: datetime.timedelta,
    ) -> None:
        self.user_id = user_id
        self.sport_id = sport_id
        self.workout_date = workout_date
        self.distance = distance
        self.duration = duration

    @property
    def short_id(self) -> str:
        return encode_uuid(self.uuid)

    @property
    def calculated_map_visibility(self) -> PrivacyLevel:
        return get_map_visibility(self.map_visibility, self.workout_visibility)

    def liked_by(self, user: 'User') -> bool:
        return user in self.likes.all()

    def get_workout_data(
        self,
        user: Optional['User'],
        can_see_map_data: Optional[bool] = None,
        for_report: bool = False,
    ) -> Dict:
        if can_see_map_data is None:
            can_see_map_data = can_view(
                self,
                "calculated_map_visibility",
                user=user,
                for_report=for_report,
            )
        return {
            'id': self.short_id,  # WARNING: client use uuid as id
            'sport_id': self.sport_id,
            'title': self.title,
            'creation_date': self.creation_date,
            'modification_date': self.modification_date,
            'workout_date': self.workout_date,
            'duration': None if self.duration is None else str(self.duration),
            'pauses': str(self.pauses) if self.pauses else None,
            'moving': None if self.moving is None else str(self.moving),
            'distance': (
                None if self.distance is None else float(self.distance)
            ),
            'min_alt': None if self.min_alt is None else float(self.min_alt),
            'max_alt': None if self.max_alt is None else float(self.max_alt),
            'descent': None if self.descent is None else float(self.descent),
            'ascent': None if self.ascent is None else float(self.ascent),
            'max_speed': (
                None if self.max_speed is None else float(self.max_speed)
            ),
            'ave_speed': (
                None if self.ave_speed is None else float(self.ave_speed)
            ),
<<<<<<< HEAD
            'records': (
                []
                if for_report
                else [record.serialize() for record in self.records]
            ),
            'segments': (
                [segment.serialize() for segment in self.segments]
                if can_see_map_data
                else []
            ),
=======
            'equipments': [
                equipment.serialize() for equipment in self.equipments
            ],
            'records': [record.serialize() for record in self.records],
            'segments': [segment.serialize() for segment in self.segments],
>>>>>>> d984a7c5
            'weather_start': self.weather_start,
            'weather_end': self.weather_end,
            'notes': self.notes if user and user.id == self.user_id else None,
            'map_visibility': self.calculated_map_visibility.value,
            'workout_visibility': self.workout_visibility.value,
            'likes_count': self.likes.count(),
            'liked': self.liked_by(user) if user else False,
        }

    def serialize(
        self,
        user: Optional['User'] = None,
        params: Optional[Dict] = None,
        for_report: bool = False,
    ) -> Dict:
        if not can_view(
            self, "workout_visibility", user=user, for_report=for_report
        ):
            raise WorkoutForbiddenException()
        can_see_map_data = can_view(
            self, "calculated_map_visibility", user=user, for_report=for_report
        )
        is_owner = user and user.id == self.user_id
        if is_owner:
            date_from = params.get('from') if params else None
            date_to = params.get('to') if params else None
            distance_from = params.get('distance_from') if params else None
            distance_to = params.get('distance_to') if params else None
            duration_from = params.get('duration_from') if params else None
            duration_to = params.get('duration_to') if params else None
            ave_speed_from = params.get('ave_speed_from') if params else None
            ave_speed_to = params.get('ave_speed_to') if params else None
            max_speed_from = params.get('max_speed_from') if params else None
            max_speed_to = params.get('max_speed_to') if params else None
            sport_id = params.get('sport_id') if params else None
            previous_workout = (
                Workout.query.filter(
                    Workout.id != self.id,
                    Workout.user_id == self.user_id,
                    Workout.sport_id == sport_id if sport_id else True,
                    Workout.workout_date <= self.workout_date,
                    Workout.workout_date
                    >= datetime.datetime.strptime(date_from, '%Y-%m-%d')
                    if date_from
                    else True,
                    Workout.workout_date
                    <= datetime.datetime.strptime(date_to, '%Y-%m-%d')
                    if date_to
                    else True,
                    Workout.distance >= float(distance_from)
                    if distance_from
                    else True,
                    Workout.distance <= float(distance_to)
                    if distance_to
                    else True,
                    Workout.duration >= convert_in_duration(duration_from)
                    if duration_from
                    else True,
                    Workout.duration <= convert_in_duration(duration_to)
                    if duration_to
                    else True,
                    Workout.ave_speed >= float(ave_speed_from)
                    if ave_speed_from
                    else True,
                    Workout.ave_speed <= float(ave_speed_to)
                    if ave_speed_to
                    else True,
                    Workout.max_speed >= float(max_speed_from)
                    if max_speed_from
                    else True,
                    Workout.max_speed <= float(max_speed_to)
                    if max_speed_to
                    else True,
                )
                .order_by(Workout.workout_date.desc())
                .first()
            )
            next_workout = (
                Workout.query.filter(
                    Workout.id != self.id,
                    Workout.user_id == self.user_id,
                    Workout.sport_id == sport_id if sport_id else True,
                    Workout.workout_date >= self.workout_date,
                    Workout.workout_date
                    >= datetime.datetime.strptime(date_from, '%Y-%m-%d')
                    if date_from
                    else True,
                    Workout.workout_date
                    <= datetime.datetime.strptime(date_to, '%Y-%m-%d')
                    if date_to
                    else True,
                    Workout.distance >= float(distance_from)
                    if distance_from
                    else True,
                    Workout.distance <= float(distance_to)
                    if distance_to
                    else True,
                    Workout.duration >= convert_in_duration(duration_from)
                    if duration_from
                    else True,
                    Workout.duration <= convert_in_duration(duration_to)
                    if duration_to
                    else True,
                    Workout.ave_speed >= float(ave_speed_from)
                    if ave_speed_from
                    else True,
                    Workout.ave_speed <= float(ave_speed_to)
                    if ave_speed_to
                    else True,
                )
                .order_by(Workout.workout_date.asc())
                .first()
            )
        else:
            next_workout = None
            previous_workout = None

        workout = self.get_workout_data(user, can_see_map_data, for_report)
        workout["next_workout"] = (
            next_workout.short_id if next_workout else None
        )
        workout["previous_workout"] = (
            previous_workout.short_id if previous_workout else None
        )
        workout["bounds"] = (
            [float(bound) for bound in self.bounds]
            if self.bounds and can_see_map_data
            else []
        )
        workout["user"] = self.user.serialize()
        workout["map"] = self.map_id if self.map and can_see_map_data else None
        workout["with_gpx"] = self.gpx is not None and can_see_map_data

        if is_owner or (user and user.admin and for_report):
            workout["suspended_at"] = self.suspended_at
        return workout

    @classmethod
    def get_user_workout_records(cls, user_id: int, sport_id: int) -> Dict:
        """
        Note:
        Values for ascent are null for workouts without gpx
        """
        record_types_columns = {
            'AS': 'ave_speed',  # 'Average speed'
            'FD': 'distance',  # 'Farthest Distance'
            'HA': 'ascent',  # 'Highest Ascent'
            'LD': 'moving',  # 'Longest Duration'
            'MS': 'max_speed',  # 'Max speed'
        }
        records = {}
        for record_type, column in record_types_columns.items():
            column_sorted = getattr(getattr(Workout, column), 'desc')()
            record_workout = (
                Workout.query.filter(
                    Workout.user_id == user_id,
                    Workout.sport_id == sport_id,
                    getattr(Workout, column) != None,  # noqa
                )
                .order_by(column_sorted, Workout.workout_date)
                .first()
            )
            records[record_type] = dict(
                record_value=(
                    getattr(record_workout, column) if record_workout else None
                ),
                workout=record_workout,
            )
        return records


@listens_for(Workout, 'after_insert')
def on_workout_insert(
    mapper: Mapper, connection: Connection, workout: Workout
) -> None:
    @listens_for(db.Session, 'after_flush', once=True)
    def receive_after_flush(session: Session, context: Any) -> None:
        update_records(
            workout.user_id, workout.sport_id, connection, session
        )  # noqa


@listens_for(Workout, 'after_update')
def on_workout_update(
    mapper: Mapper, connection: Connection, workout: Workout
) -> None:
    if object_session(workout).is_modified(
        workout, include_collections=True
    ):  # noqa

        @listens_for(db.Session, 'after_flush', once=True)
        def receive_after_flush(session: Session, context: Any) -> None:
            if workout.equipments:
                update_equipments(workout, connection)
            sports_list = [workout.sport_id]
            records = Record.query.filter_by(workout_id=workout.id).all()
            for rec in records:
                if rec.sport_id not in sports_list:
                    sports_list.append(rec.sport_id)
            for sport_id in sports_list:
                update_records(workout.user_id, sport_id, connection, session)


@listens_for(Workout, 'after_delete')
def on_workout_delete(
    mapper: Mapper, connection: Connection, old_workout: 'Workout'
) -> None:
    @listens_for(db.Session, 'after_flush', once=True)
    def receive_after_flush(session: Session, context: Any) -> None:
        # Equipments must be removed before deleting workout
        # in order to recalculate equipments totals
        if old_workout.equipments:
            raise Exception("equipments exists, remove them first")

        if old_workout.map:
            try:
                os.remove(get_absolute_file_path(old_workout.map))
            except OSError:
                appLog.error('map file not found when deleting workout')
        if old_workout.gpx:
            try:
                os.remove(get_absolute_file_path(old_workout.gpx))
            except OSError:
                appLog.error('gpx file not found when deleting workout')


@listens_for(Workout.equipments, 'append')
def on_workout_equipments_append(
    target: Workout, value: 'Equipment', initiator: 'AttributeEvent'
) -> None:
    value.total_distance = float(value.total_distance) + float(target.distance)
    value.total_duration += target.duration
    if target.moving:
        value.total_moving += target.moving
    value.total_workouts += 1


@listens_for(Workout.equipments, 'remove')
def on_workout_equipments_remove(
    target: Workout, value: 'Equipment', initiator: 'AttributeEvent'
) -> None:
    value.total_distance = float(value.total_distance) - float(target.distance)
    value.total_duration -= target.duration
    if target.moving:
        value.total_moving -= target.moving
    value.total_workouts -= 1


class WorkoutSegment(BaseModel):
    __tablename__ = 'workout_segments'
    workout_id = db.Column(
        db.Integer, db.ForeignKey('workouts.id'), primary_key=True
    )
    workout_uuid = db.Column(postgresql.UUID(as_uuid=True), nullable=False)
    segment_id = db.Column(db.Integer, primary_key=True)
    duration = db.Column(db.Interval, nullable=False)
    pauses = db.Column(db.Interval, nullable=True)
    moving = db.Column(db.Interval, nullable=True)
    distance = db.Column(db.Numeric(6, 3), nullable=True)  # kilometers
    min_alt = db.Column(db.Numeric(6, 2), nullable=True)  # meters
    max_alt = db.Column(db.Numeric(6, 2), nullable=True)  # meters
    descent = db.Column(db.Numeric(8, 3), nullable=True)  # meters
    ascent = db.Column(db.Numeric(8, 3), nullable=True)  # meters
    max_speed = db.Column(db.Numeric(6, 2), nullable=True)  # km/h
    ave_speed = db.Column(db.Numeric(6, 2), nullable=True)  # km/h

    def __str__(self) -> str:
        return (
            f'<Segment \'{self.segment_id}\' '
            f'for workout \'{encode_uuid(self.workout_uuid)}\'>'
        )

    def __init__(
        self, segment_id: int, workout_id: int, workout_uuid: UUID
    ) -> None:
        self.segment_id = segment_id
        self.workout_id = workout_id
        self.workout_uuid = workout_uuid

    def serialize(self) -> Dict:
        return {
            'workout_id': encode_uuid(self.workout_uuid),
            'segment_id': self.segment_id,
            'duration': str(self.duration) if self.duration else None,
            'pauses': str(self.pauses) if self.pauses else None,
            'moving': str(self.moving) if self.moving else None,
            'distance': float(self.distance) if self.distance else None,
            'min_alt': float(self.min_alt) if self.min_alt else None,
            'max_alt': float(self.max_alt) if self.max_alt else None,
            'descent': float(self.descent) if self.descent else None,
            'ascent': float(self.ascent) if self.ascent else None,
            'max_speed': float(self.max_speed) if self.max_speed else None,
            'ave_speed': float(self.ave_speed) if self.ave_speed else None,
        }


class Record(BaseModel):
    __tablename__ = "records"
    __table_args__ = (
        db.UniqueConstraint(
            'user_id', 'sport_id', 'record_type', name='user_sports_records'
        ),
        db.Index('workout_records', 'workout_id', 'record_type'),
    )
    id = db.Column(db.Integer, primary_key=True, autoincrement=True)
    user_id = db.Column(db.Integer, db.ForeignKey('users.id'), nullable=False)
    sport_id = db.Column(
        db.Integer, db.ForeignKey('sports.id'), nullable=False
    )
    workout_id = db.Column(
        db.Integer, db.ForeignKey('workouts.id'), nullable=False
    )
    workout_uuid = db.Column(postgresql.UUID(as_uuid=True), nullable=False)
    record_type = db.Column(Enum(*record_types, name="record_types"))
    workout_date = db.Column(db.DateTime, nullable=False)
    _value = db.Column("value", db.Integer, nullable=True)

    def __str__(self) -> str:
        return (
            f'<Record {self.sport.label} - '
            f'{self.record_type} - '
            f"{self.workout_date.strftime('%Y-%m-%d')}>"
        )

    def __init__(self, workout: Workout, record_type: str) -> None:
        self.user_id = workout.user_id
        self.sport_id = workout.sport_id
        self.workout_id = workout.id
        self.workout_uuid = workout.uuid
        self.record_type = record_type
        self.workout_date = workout.workout_date

    @hybrid_property
    def value(self) -> Optional[Union[datetime.timedelta, float]]:
        if self._value is None:
            return None
        if self.record_type == 'LD':
            return datetime.timedelta(seconds=self._value)
        elif self.record_type in ['AS', 'MS']:
            return float(self._value / 100)
        else:  # 'FD' or 'HA'
            return float(self._value / 1000)

    @value.setter  # type: ignore
    def value(self, val: Union[str, float]) -> None:
        self._value = convert_value_to_integer(self.record_type, val)

    def serialize(self) -> Dict:
        if self.value is None:
            value = None
        elif self.record_type in ['AS', 'FD', 'HA', 'MS']:
            value = float(self.value)  # type: ignore
        else:  # 'LD'
            value = str(self.value)  # type: ignore

        return {
            'id': self.id,
            'user': self.user.username,
            'sport_id': self.sport_id,
            'workout_id': encode_uuid(self.workout_uuid),
            'record_type': self.record_type,
            'workout_date': self.workout_date,
            'value': value,
        }


@listens_for(Record, 'after_delete')
def on_record_delete(
    mapper: Mapper, connection: Connection, old_record: Record
) -> None:
    @listens_for(db.Session, 'after_flush', once=True)
    def receive_after_flush(session: Session, context: Any) -> None:
        workout = old_record.workout
        new_records = Workout.get_user_workout_records(
            workout.user_id, workout.sport_id
        )
        for record_type, record_data in new_records.items():
            if (
                record_data['record_value']
                and record_type == old_record.record_type
            ):
                new_record = Record(
                    workout=record_data['workout'], record_type=record_type
                )
                new_record.value = record_data['record_value']  # type: ignore
                session.add(new_record)


class WorkoutLike(BaseModel):
    __tablename__ = 'workout_likes'
    __table_args__ = (
        db.UniqueConstraint(
            'user_id', 'workout_id', name='user_id_workout_id_unique'
        ),
    )
    id = db.Column(db.Integer, primary_key=True, autoincrement=True)
    created_at = db.Column(db.DateTime, nullable=False)
    user_id = db.Column(
        db.Integer,
        db.ForeignKey('users.id', ondelete='CASCADE'),
        nullable=False,
    )
    workout_id = db.Column(
        db.Integer,
        db.ForeignKey('workouts.id', ondelete="CASCADE"),
        nullable=False,
    )

    user = db.relationship("User", lazy=True)
    workout = db.relationship("Workout", lazy=True)

    def __init__(
        self,
        user_id: int,
        workout_id: int,
        created_at: Optional[datetime.datetime] = None,
    ) -> None:
        self.user_id = user_id
        self.workout_id = workout_id
        self.created_at = (
            datetime.datetime.utcnow() if created_at is None else created_at
        )


@listens_for(WorkoutLike, 'after_insert')
def on_workout_like_insert(
    mapper: Mapper, connection: Connection, new_workout_like: WorkoutLike
) -> None:
    @listens_for(db.Session, 'after_flush', once=True)
    def receive_after_flush(session: Session, context: Connection) -> None:
        from fittrackee.users.models import Notification

        workout = Workout.query.filter_by(
            id=new_workout_like.workout_id
        ).first()
        if new_workout_like.user_id != workout.user_id:
            notification = Notification(
                from_user_id=new_workout_like.user_id,
                to_user_id=workout.user_id,
                created_at=new_workout_like.created_at,
                event_type='workout_like',
                event_object_id=workout.id,
            )
            session.add(notification)


@listens_for(WorkoutLike, 'after_delete')
def on_workout_like_delete(
    mapper: Mapper, connection: Connection, old_workout_like: WorkoutLike
) -> None:
    @listens_for(db.Session, 'after_flush', once=True)
    def receive_after_flush(session: Session, context: Any) -> None:
        from fittrackee.users.models import Notification

        workout = Workout.query.filter_by(
            id=old_workout_like.workout_id
        ).first()
        Notification.query.filter_by(
            from_user_id=old_workout_like.user_id,
            to_user_id=workout.user_id,
            event_type='workout_like',
            event_object_id=workout.id,
        ).delete()<|MERGE_RESOLUTION|>--- conflicted
+++ resolved
@@ -1,9 +1,6 @@
 import datetime
 import os
-<<<<<<< HEAD
-=======
 from decimal import Decimal
->>>>>>> d984a7c5
 from typing import TYPE_CHECKING, Any, Dict, Optional, Union
 from uuid import UUID, uuid4
 
@@ -15,9 +12,9 @@
 from sqlalchemy.orm.session import Session, object_session
 from sqlalchemy.types import JSON, Enum
 
-<<<<<<< HEAD
 from fittrackee import BaseModel, appLog, db
 from fittrackee.comments.models import Comment
+from fittrackee.equipments.models import WorkoutEquipment
 from fittrackee.files import get_absolute_file_path
 from fittrackee.privacy_levels import (
     PrivacyLevel,
@@ -28,23 +25,12 @@
 
 from .exceptions import WorkoutForbiddenException
 from .utils.convert import convert_in_duration, convert_value_to_integer
-=======
-from fittrackee import appLog, db
-from fittrackee.equipments.models import WorkoutEquipment
-from fittrackee.files import get_absolute_file_path
-from fittrackee.utils import encode_uuid
-
-from .utils.convert import convert_in_duration, convert_value_to_integer
 
 if TYPE_CHECKING:
     from sqlalchemy.orm.attributes import AttributeEvent
 
     from fittrackee.equipments.models import Equipment
->>>>>>> d984a7c5
-
-if TYPE_CHECKING:
     from fittrackee.users.models import User
-
 
 record_types = [
     'AS',  # 'Best Average Speed'
@@ -257,6 +243,9 @@
         backref=db.backref('workout', lazy='joined', single_parent=True),
         order_by='Record.record_type.asc()',
     )
+    equipments = db.relationship(
+        'Equipment', secondary=WorkoutEquipment, back_populates='workouts'
+    )
     comments = db.relationship(
         Comment,
         lazy=True,
@@ -269,9 +258,6 @@
         secondaryjoin="WorkoutLike.user_id == User.id",
         lazy="dynamic",
         viewonly=True,
-    )
-    equipments = db.relationship(
-        'Equipment', secondary=WorkoutEquipment, back_populates='workouts'
     )
 
     def __str__(self) -> str:
@@ -338,7 +324,9 @@
             'ave_speed': (
                 None if self.ave_speed is None else float(self.ave_speed)
             ),
-<<<<<<< HEAD
+            'equipments': [
+                equipment.serialize() for equipment in self.equipments
+            ],
             'records': (
                 []
                 if for_report
@@ -349,13 +337,6 @@
                 if can_see_map_data
                 else []
             ),
-=======
-            'equipments': [
-                equipment.serialize() for equipment in self.equipments
-            ],
-            'records': [record.serialize() for record in self.records],
-            'segments': [segment.serialize() for segment in self.segments],
->>>>>>> d984a7c5
             'weather_start': self.weather_start,
             'weather_end': self.weather_end,
             'notes': self.notes if user and user.id == self.user_id else None,
