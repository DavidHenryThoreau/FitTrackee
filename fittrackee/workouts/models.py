import datetime
import os
<<<<<<< HEAD
from typing import TYPE_CHECKING, Any, Dict, Optional, Tuple, Union
=======
from decimal import Decimal
from typing import TYPE_CHECKING, Any, Dict, Optional, Union
>>>>>>> a316e512
from uuid import UUID, uuid4

from sqlalchemy.dialects import postgresql
from sqlalchemy.engine.base import Connection
from sqlalchemy.event import listens_for
from sqlalchemy.ext.hybrid import hybrid_property
from sqlalchemy.orm.mapper import Mapper
from sqlalchemy.orm.session import Session, object_session
from sqlalchemy.types import JSON, Enum

from fittrackee import BaseModel, appLog, db
from fittrackee.comments.models import Comment
<<<<<<< HEAD
from fittrackee.federation.decorators import federation_required
from fittrackee.federation.objects.like import LikeObject
from fittrackee.federation.objects.tombstone import TombstoneObject
from fittrackee.federation.objects.workout import WorkoutObject
=======
from fittrackee.equipments.models import WorkoutEquipment
>>>>>>> a316e512
from fittrackee.files import get_absolute_file_path
from fittrackee.privacy_levels import (
    PrivacyLevel,
    can_view,
    get_map_visibility,
)
from fittrackee.utils import encode_uuid

from .exceptions import WorkoutForbiddenException
from .utils.convert import convert_in_duration, convert_value_to_integer

if TYPE_CHECKING:
    from sqlalchemy.orm.attributes import AttributeEvent

    from fittrackee.equipments.models import Equipment
    from fittrackee.users.models import User

record_types = [
    'AS',  # 'Best Average Speed'
    'FD',  # 'Farthest Distance'
    'HA',  # 'Highest Ascent'
    'LD',  # 'Longest Duration'
    'MS',  # 'Max speed'
]


def update_records(
    user_id: int, sport_id: int, connection: Connection, session: Session
) -> None:
    record_table = Record.__table__
    new_records = Workout.get_user_workout_records(user_id, sport_id)
    for record_type, record_data in new_records.items():
        if record_data['record_value']:
            record = Record.query.filter_by(
                user_id=user_id, sport_id=sport_id, record_type=record_type
            ).first()
            if record:
                value = convert_value_to_integer(
                    record_type, record_data['record_value']
                )
                connection.execute(
                    record_table.update()
                    .where(record_table.c.id == record.id)
                    .values(
                        value=value,
                        workout_id=record_data['workout'].id,
                        workout_uuid=record_data['workout'].uuid,
                        workout_date=record_data['workout'].workout_date,
                    )
                )
            else:
                new_record = Record(
                    workout=record_data['workout'], record_type=record_type
                )
                new_record.value = record_data['record_value']  # type: ignore
                session.add(new_record)
        else:
            connection.execute(
                record_table.delete()
                .where(record_table.c.user_id == user_id)
                .where(record_table.c.sport_id == sport_id)
                .where(record_table.c.record_type == record_type)
            )


def format_value(
    value: Union[Decimal, datetime.timedelta], attribute: str
) -> Union[float, datetime.timedelta]:
    return float(value) if attribute == 'distance' else value  # type: ignore


def update_equipments(workout: 'Workout', connection: Connection) -> None:
    from fittrackee.equipments.models import Equipment

    instance_state = db.inspect(workout)
    workout_values = {}

    for attribute in ["distance", "duration", "moving"]:
        state_history = instance_state.attrs[attribute].load_history()
        if len(state_history.added) > 0 and len(state_history.deleted) > 0:
            workout_values[attribute] = {
                'new': format_value(state_history.added[0], attribute),
                'old': format_value(state_history.deleted[0], attribute),
            }
    if not workout_values:
        return

    equipment_table = Equipment.__table__
    for equipment in workout.equipments:
        equipment_values = {}
        for attribute, value in workout_values.items():
            column = getattr(equipment, f"total_{attribute}")
            equipment_values[f"total_{attribute}"] = (
                format_value(column, attribute)  # type: ignore
                - value["old"]
                + value["new"]
            )

        connection.execute(
            equipment_table.update()
            .where(equipment_table.c.id == equipment.id)
            .values(**equipment_values)
        )


class Sport(BaseModel):
    __tablename__ = 'sports'
    id = db.Column(db.Integer, primary_key=True, autoincrement=True)
    label = db.Column(db.String(50), unique=True, nullable=False)
    is_active = db.Column(db.Boolean, default=True, nullable=False)
    stopped_speed_threshold = db.Column(db.Float, default=1.0, nullable=False)
    workouts = db.relationship(
        'Workout',
        lazy=True,
        backref=db.backref('sport', lazy='joined', single_parent=True),
    )
    records = db.relationship(
        'Record',
        lazy=True,
        backref=db.backref('sport', lazy='joined', single_parent=True),
    )

    def __repr__(self) -> str:
        return f'<Sport {self.label!r}>'

    def __init__(self, label: str) -> None:
        self.label = label

    def serialize(
        self,
        is_admin: Optional[bool] = False,
        sport_preferences: Optional[Dict] = None,
    ) -> Dict:
        serialized_sport = {
            'id': self.id,
            'label': self.label,
            'is_active': self.is_active,
            'is_active_for_user': (
                self.is_active
                if sport_preferences is None
                else (sport_preferences['is_active'] and self.is_active)
            ),
            'color': (
                None
                if sport_preferences is None
                else sport_preferences['color']
            ),
            'stopped_speed_threshold': (
                self.stopped_speed_threshold
                if sport_preferences is None
                else sport_preferences['stopped_speed_threshold']
            ),
        }
        if is_admin:
            serialized_sport['has_workouts'] = len(self.workouts) > 0

        serialized_sport['default_equipments'] = (
            []
            if sport_preferences is None
            else sport_preferences['default_equipments']
        )

        return serialized_sport


class Workout(BaseModel):
    __tablename__ = 'workouts'
    id = db.Column(db.Integer, primary_key=True, autoincrement=True)
    uuid = db.Column(
        postgresql.UUID(as_uuid=True),
        default=uuid4,
        unique=True,
        nullable=False,
    )
    user_id = db.Column(
        db.Integer, db.ForeignKey('users.id'), index=True, nullable=False
    )
    sport_id = db.Column(
        db.Integer, db.ForeignKey('sports.id'), index=True, nullable=False
    )
    title = db.Column(db.String(255), nullable=True)
    gpx = db.Column(db.String(255), nullable=True)
    creation_date = db.Column(db.DateTime, default=datetime.datetime.utcnow)
    modification_date = db.Column(
        db.DateTime, onupdate=datetime.datetime.utcnow
    )
    workout_date = db.Column(db.DateTime, index=True, nullable=False)
    duration = db.Column(db.Interval, nullable=False)
    pauses = db.Column(db.Interval, nullable=True)
    moving = db.Column(db.Interval, nullable=True)
    distance = db.Column(db.Numeric(6, 3), nullable=True)  # kilometers
    min_alt = db.Column(db.Numeric(6, 2), nullable=True)  # meters
    max_alt = db.Column(db.Numeric(6, 2), nullable=True)  # meters
    descent = db.Column(db.Numeric(8, 3), nullable=True)  # meters
    ascent = db.Column(db.Numeric(8, 3), nullable=True)  # meters
    max_speed = db.Column(db.Numeric(6, 2), nullable=True)  # km/h
    ave_speed = db.Column(db.Numeric(6, 2), nullable=True)  # km/h
    bounds = db.Column(postgresql.ARRAY(db.Float), nullable=True)
    map = db.Column(db.String(255), nullable=True)
    map_id = db.Column(db.String(50), index=True, nullable=True)
    weather_start = db.Column(JSON, nullable=True)
    weather_end = db.Column(JSON, nullable=True)
    notes = db.Column(db.String(500), nullable=True)
    workout_visibility = db.Column(
        Enum(PrivacyLevel, name='privacy_levels'),
        server_default='PRIVATE',
        nullable=False,
    )
    map_visibility = db.Column(
        Enum(PrivacyLevel, name='privacy_levels'),
        server_default='PRIVATE',
        nullable=False,
    )
    suspended_at = db.Column(db.DateTime, nullable=True)
    ap_id = db.Column(db.Text(), nullable=True)
    remote_url = db.Column(db.Text(), nullable=True)

    segments = db.relationship(
        'WorkoutSegment',
        lazy=True,
        cascade='all, delete',
        backref=db.backref('workout', lazy='joined', single_parent=True),
    )
    records = db.relationship(
        'Record',
        lazy=True,
        cascade='all, delete',
        backref=db.backref('workout', lazy='joined', single_parent=True),
        order_by='Record.record_type.asc()',
    )
    equipments = db.relationship(
        'Equipment', secondary=WorkoutEquipment, back_populates='workouts'
    )
    comments = db.relationship(
        Comment,
        lazy=True,
        backref=db.backref('workout', lazy='joined', single_parent=True),
    )
    likes = db.relationship(
        "User",
        secondary="workout_likes",
        primaryjoin="Workout.id == WorkoutLike.workout_id",
        secondaryjoin="WorkoutLike.user_id == User.id",
        lazy="dynamic",
        viewonly=True,
    )

    def __str__(self) -> str:
        return f'<Workout \'{self.sport.label}\' - {self.workout_date}>'

    def __init__(
        self,
        user_id: int,
        sport_id: int,
        workout_date: datetime.datetime,
        distance: float,
        duration: datetime.timedelta,
    ) -> None:
        self.user_id = user_id
        self.sport_id = sport_id
        self.workout_date = workout_date
        self.distance = distance
        self.duration = duration

    @property
    def short_id(self) -> str:
        return encode_uuid(self.uuid)

    @property
    def calculated_map_visibility(self) -> PrivacyLevel:
        return get_map_visibility(self.map_visibility, self.workout_visibility)

    def liked_by(self, user: 'User') -> bool:
        return user in self.likes.all()

    def get_workout_data(
        self,
        user: Optional['User'],
        can_see_map_data: Optional[bool] = None,
        for_report: bool = False,
    ) -> Dict:
        if can_see_map_data is None:
            can_see_map_data = can_view(
                self,
                "calculated_map_visibility",
                user=user,
                for_report=for_report,
            )
        return {
            'id': self.short_id,  # WARNING: client use uuid as id
            'sport_id': self.sport_id,
            'title': self.title,
            'creation_date': self.creation_date,
            'modification_date': self.modification_date,
            'workout_date': self.workout_date,
            'duration': None if self.duration is None else str(self.duration),
            'pauses': str(self.pauses) if self.pauses else None,
            'moving': None if self.moving is None else str(self.moving),
            'distance': (
                None if self.distance is None else float(self.distance)
            ),
            'min_alt': None if self.min_alt is None else float(self.min_alt),
            'max_alt': None if self.max_alt is None else float(self.max_alt),
            'descent': None if self.descent is None else float(self.descent),
            'ascent': None if self.ascent is None else float(self.ascent),
            'max_speed': (
                None if self.max_speed is None else float(self.max_speed)
            ),
            'ave_speed': (
                None if self.ave_speed is None else float(self.ave_speed)
            ),
            'equipments': [
                equipment.serialize() for equipment in self.equipments
            ],
            'records': (
                []
                if for_report
                else [record.serialize() for record in self.records]
            ),
            'segments': (
                [segment.serialize() for segment in self.segments]
                if can_see_map_data
                else []
            ),
            'weather_start': self.weather_start,
            'weather_end': self.weather_end,
            'notes': self.notes if user and user.id == self.user_id else None,
            'map_visibility': self.calculated_map_visibility.value,
            'workout_visibility': self.workout_visibility.value,
            'likes_count': self.likes.count(),
            'liked': self.liked_by(user) if user else False,
        }

    def serialize(
        self,
        user: Optional['User'] = None,
        params: Optional[Dict] = None,
        for_report: bool = False,
    ) -> Dict:
        if not can_view(
            self, "workout_visibility", user=user, for_report=for_report
        ):
            raise WorkoutForbiddenException()
        can_see_map_data = can_view(
            self, "calculated_map_visibility", user=user, for_report=for_report
        )
        is_owner = user and user.id == self.user_id
        if is_owner:
            date_from = params.get('from') if params else None
            date_to = params.get('to') if params else None
            distance_from = params.get('distance_from') if params else None
            distance_to = params.get('distance_to') if params else None
            duration_from = params.get('duration_from') if params else None
            duration_to = params.get('duration_to') if params else None
            ave_speed_from = params.get('ave_speed_from') if params else None
            ave_speed_to = params.get('ave_speed_to') if params else None
            max_speed_from = params.get('max_speed_from') if params else None
            max_speed_to = params.get('max_speed_to') if params else None
            sport_id = params.get('sport_id') if params else None
            previous_workout = (
                Workout.query.filter(
                    Workout.id != self.id,
                    Workout.user_id == self.user_id,
                    Workout.sport_id == sport_id if sport_id else True,
                    Workout.workout_date <= self.workout_date,
                    Workout.workout_date
                    >= datetime.datetime.strptime(date_from, '%Y-%m-%d')
                    if date_from
                    else True,
                    Workout.workout_date
                    <= datetime.datetime.strptime(date_to, '%Y-%m-%d')
                    if date_to
                    else True,
                    Workout.distance >= float(distance_from)
                    if distance_from
                    else True,
                    Workout.distance <= float(distance_to)
                    if distance_to
                    else True,
                    Workout.duration >= convert_in_duration(duration_from)
                    if duration_from
                    else True,
                    Workout.duration <= convert_in_duration(duration_to)
                    if duration_to
                    else True,
                    Workout.ave_speed >= float(ave_speed_from)
                    if ave_speed_from
                    else True,
                    Workout.ave_speed <= float(ave_speed_to)
                    if ave_speed_to
                    else True,
                    Workout.max_speed >= float(max_speed_from)
                    if max_speed_from
                    else True,
                    Workout.max_speed <= float(max_speed_to)
                    if max_speed_to
                    else True,
                )
                .order_by(Workout.workout_date.desc())
                .first()
            )
            next_workout = (
                Workout.query.filter(
                    Workout.id != self.id,
                    Workout.user_id == self.user_id,
                    Workout.sport_id == sport_id if sport_id else True,
                    Workout.workout_date >= self.workout_date,
                    Workout.workout_date
                    >= datetime.datetime.strptime(date_from, '%Y-%m-%d')
                    if date_from
                    else True,
                    Workout.workout_date
                    <= datetime.datetime.strptime(date_to, '%Y-%m-%d')
                    if date_to
                    else True,
                    Workout.distance >= float(distance_from)
                    if distance_from
                    else True,
                    Workout.distance <= float(distance_to)
                    if distance_to
                    else True,
                    Workout.duration >= convert_in_duration(duration_from)
                    if duration_from
                    else True,
                    Workout.duration <= convert_in_duration(duration_to)
                    if duration_to
                    else True,
                    Workout.ave_speed >= float(ave_speed_from)
                    if ave_speed_from
                    else True,
                    Workout.ave_speed <= float(ave_speed_to)
                    if ave_speed_to
                    else True,
                )
                .order_by(Workout.workout_date.asc())
                .first()
            )
        else:
            next_workout = None
            previous_workout = None

        workout = self.get_workout_data(user, can_see_map_data, for_report)
        workout["next_workout"] = (
            next_workout.short_id if next_workout else None
        )
        workout["previous_workout"] = (
            previous_workout.short_id if previous_workout else None
        )
        workout["bounds"] = (
            [float(bound) for bound in self.bounds]
            if self.bounds and can_see_map_data
            else []
        )
        workout["user"] = self.user.serialize()
        workout["map"] = self.map_id if self.map and can_see_map_data else None
        workout["with_gpx"] = self.gpx is not None and can_see_map_data
        if self.user.is_remote:
            workout['remote_url'] = self.remote_url

        if is_owner or (user and user.admin and for_report):
            workout["suspended_at"] = self.suspended_at
        return workout

    @classmethod
    def get_user_workout_records(cls, user_id: int, sport_id: int) -> Dict:
        """
        Note:
        Values for ascent are null for workouts without gpx
        """
        record_types_columns = {
            'AS': 'ave_speed',  # 'Average speed'
            'FD': 'distance',  # 'Farthest Distance'
            'HA': 'ascent',  # 'Highest Ascent'
            'LD': 'moving',  # 'Longest Duration'
            'MS': 'max_speed',  # 'Max speed'
        }
        records = {}
        for record_type, column in record_types_columns.items():
            column_sorted = getattr(getattr(Workout, column), 'desc')()
            record_workout = (
                Workout.query.filter(
                    Workout.user_id == user_id,
                    Workout.sport_id == sport_id,
                    getattr(Workout, column) != None,  # noqa
                )
                .order_by(column_sorted, Workout.workout_date)
                .first()
            )
            records[record_type] = dict(
                record_value=(
                    getattr(record_workout, column) if record_workout else None
                ),
                workout=record_workout,
            )
        return records

    @federation_required
    def get_activities(self, activity_type: str) -> Tuple[Dict, Dict]:
        if activity_type in ['Create', 'Update']:
            workout_object = WorkoutObject(self, activity_type=activity_type)
            return workout_object.get_activity(), workout_object.get_activity(
                is_note=True
            )
        # Delete activity
        tombstone_object = TombstoneObject(self)
        delete_activity = tombstone_object.get_activity()
        # delete activities for workout and note are the same
        return delete_activity, delete_activity


@listens_for(Workout, 'after_insert')
def on_workout_insert(
    mapper: Mapper, connection: Connection, workout: Workout
) -> None:
    @listens_for(db.Session, 'after_flush', once=True)
    def receive_after_flush(session: Session, context: Any) -> None:
        # For now only create records for local workouts
        if not workout.remote_url:
            update_records(
                workout.user_id, workout.sport_id, connection, session
            )


@listens_for(Workout, 'after_update')
def on_workout_update(
    mapper: Mapper, connection: Connection, workout: Workout
) -> None:
    if object_session(workout).is_modified(
        workout, include_collections=True
    ):  # noqa

        @listens_for(db.Session, 'after_flush', once=True)
        def receive_after_flush(session: Session, context: Any) -> None:
            if workout.equipments:
                update_equipments(workout, connection)
            sports_list = [workout.sport_id]
            records = Record.query.filter_by(workout_id=workout.id).all()
            for rec in records:
                if rec.sport_id not in sports_list:
                    sports_list.append(rec.sport_id)
            for sport_id in sports_list:
                update_records(workout.user_id, sport_id, connection, session)


@listens_for(Workout, 'after_delete')
def on_workout_delete(
    mapper: Mapper, connection: Connection, old_workout: 'Workout'
) -> None:
    @listens_for(db.Session, 'after_flush', once=True)
    def receive_after_flush(session: Session, context: Any) -> None:
        # Equipments must be removed before deleting workout
        # in order to recalculate equipments totals
        if old_workout.equipments:
            raise Exception("equipments exists, remove them first")

        if old_workout.map:
            try:
                os.remove(get_absolute_file_path(old_workout.map))
            except OSError:
                appLog.error('map file not found when deleting workout')
        if old_workout.gpx:
            try:
                os.remove(get_absolute_file_path(old_workout.gpx))
            except OSError:
                appLog.error('gpx file not found when deleting workout')


@listens_for(Workout.equipments, 'append')
def on_workout_equipments_append(
    target: Workout, value: 'Equipment', initiator: 'AttributeEvent'
) -> None:
    value.total_distance = float(value.total_distance) + float(target.distance)
    value.total_duration += target.duration
    if target.moving:
        value.total_moving += target.moving
    value.total_workouts += 1


@listens_for(Workout.equipments, 'remove')
def on_workout_equipments_remove(
    target: Workout, value: 'Equipment', initiator: 'AttributeEvent'
) -> None:
    value.total_distance = float(value.total_distance) - float(target.distance)
    value.total_duration -= target.duration
    if target.moving:
        value.total_moving -= target.moving
    value.total_workouts -= 1


class WorkoutSegment(BaseModel):
    __tablename__ = 'workout_segments'
    workout_id = db.Column(
        db.Integer, db.ForeignKey('workouts.id'), primary_key=True
    )
    workout_uuid = db.Column(postgresql.UUID(as_uuid=True), nullable=False)
    segment_id = db.Column(db.Integer, primary_key=True)
    duration = db.Column(db.Interval, nullable=False)
    pauses = db.Column(db.Interval, nullable=True)
    moving = db.Column(db.Interval, nullable=True)
    distance = db.Column(db.Numeric(6, 3), nullable=True)  # kilometers
    min_alt = db.Column(db.Numeric(6, 2), nullable=True)  # meters
    max_alt = db.Column(db.Numeric(6, 2), nullable=True)  # meters
    descent = db.Column(db.Numeric(8, 3), nullable=True)  # meters
    ascent = db.Column(db.Numeric(8, 3), nullable=True)  # meters
    max_speed = db.Column(db.Numeric(6, 2), nullable=True)  # km/h
    ave_speed = db.Column(db.Numeric(6, 2), nullable=True)  # km/h

    def __str__(self) -> str:
        return (
            f'<Segment \'{self.segment_id}\' '
            f'for workout \'{encode_uuid(self.workout_uuid)}\'>'
        )

    def __init__(
        self, segment_id: int, workout_id: int, workout_uuid: UUID
    ) -> None:
        self.segment_id = segment_id
        self.workout_id = workout_id
        self.workout_uuid = workout_uuid

    def serialize(self) -> Dict:
        return {
            'workout_id': encode_uuid(self.workout_uuid),
            'segment_id': self.segment_id,
            'duration': str(self.duration) if self.duration else None,
            'pauses': str(self.pauses) if self.pauses else None,
            'moving': str(self.moving) if self.moving else None,
            'distance': float(self.distance) if self.distance else None,
            'min_alt': float(self.min_alt) if self.min_alt else None,
            'max_alt': float(self.max_alt) if self.max_alt else None,
            'descent': float(self.descent) if self.descent else None,
            'ascent': float(self.ascent) if self.ascent else None,
            'max_speed': float(self.max_speed) if self.max_speed else None,
            'ave_speed': float(self.ave_speed) if self.ave_speed else None,
        }


class Record(BaseModel):
    __tablename__ = "records"
    __table_args__ = (
        db.UniqueConstraint(
            'user_id', 'sport_id', 'record_type', name='user_sports_records'
        ),
        db.Index('workout_records', 'workout_id', 'record_type'),
    )
    id = db.Column(db.Integer, primary_key=True, autoincrement=True)
    user_id = db.Column(db.Integer, db.ForeignKey('users.id'), nullable=False)
    sport_id = db.Column(
        db.Integer, db.ForeignKey('sports.id'), nullable=False
    )
    workout_id = db.Column(
        db.Integer, db.ForeignKey('workouts.id'), nullable=False
    )
    workout_uuid = db.Column(postgresql.UUID(as_uuid=True), nullable=False)
    record_type = db.Column(Enum(*record_types, name="record_types"))
    workout_date = db.Column(db.DateTime, nullable=False)
    _value = db.Column("value", db.Integer, nullable=True)

    def __str__(self) -> str:
        return (
            f'<Record {self.sport.label} - '
            f'{self.record_type} - '
            f"{self.workout_date.strftime('%Y-%m-%d')}>"
        )

    def __init__(self, workout: Workout, record_type: str) -> None:
        self.user_id = workout.user_id
        self.sport_id = workout.sport_id
        self.workout_id = workout.id
        self.workout_uuid = workout.uuid
        self.record_type = record_type
        self.workout_date = workout.workout_date

    @hybrid_property
    def value(self) -> Optional[Union[datetime.timedelta, float]]:
        if self._value is None:
            return None
        if self.record_type == 'LD':
            return datetime.timedelta(seconds=self._value)
        elif self.record_type in ['AS', 'MS']:
            return float(self._value / 100)
        else:  # 'FD' or 'HA'
            return float(self._value / 1000)

    @value.setter  # type: ignore
    def value(self, val: Union[str, float]) -> None:
        self._value = convert_value_to_integer(self.record_type, val)

    def serialize(self) -> Dict:
        if self.value is None:
            value = None
        elif self.record_type in ['AS', 'FD', 'HA', 'MS']:
            value = float(self.value)  # type: ignore
        else:  # 'LD'
            value = str(self.value)  # type: ignore

        return {
            'id': self.id,
            'user': self.user.username,
            'sport_id': self.sport_id,
            'workout_id': encode_uuid(self.workout_uuid),
            'record_type': self.record_type,
            'workout_date': self.workout_date,
            'value': value,
        }


@listens_for(Record, 'after_delete')
def on_record_delete(
    mapper: Mapper, connection: Connection, old_record: Record
) -> None:
    @listens_for(db.Session, 'after_flush', once=True)
    def receive_after_flush(session: Session, context: Any) -> None:
        workout = old_record.workout
        new_records = Workout.get_user_workout_records(
            workout.user_id, workout.sport_id
        )
        for record_type, record_data in new_records.items():
            if (
                record_data['record_value']
                and record_type == old_record.record_type
            ):
                new_record = Record(
                    workout=record_data['workout'], record_type=record_type
                )
                new_record.value = record_data['record_value']  # type: ignore
                session.add(new_record)


class WorkoutLike(BaseModel):
    __tablename__ = 'workout_likes'
    __table_args__ = (
        db.UniqueConstraint(
            'user_id', 'workout_id', name='user_id_workout_id_unique'
        ),
    )
    id = db.Column(db.Integer, primary_key=True, autoincrement=True)
    created_at = db.Column(db.DateTime, nullable=False)
    user_id = db.Column(
        db.Integer,
        db.ForeignKey('users.id', ondelete='CASCADE'),
        nullable=False,
    )
    workout_id = db.Column(
        db.Integer,
        db.ForeignKey('workouts.id', ondelete="CASCADE"),
        nullable=False,
    )

    user = db.relationship("User", lazy=True)
    workout = db.relationship("Workout", lazy=True)

    def __init__(
        self,
        user_id: int,
        workout_id: int,
        created_at: Optional[datetime.datetime] = None,
    ) -> None:
        self.user_id = user_id
        self.workout_id = workout_id
        self.created_at = (
            datetime.datetime.utcnow() if created_at is None else created_at
        )

    def get_activity(self, is_undo: bool = False) -> Dict:
        return LikeObject(
            actor_ap_id=self.user.actor.activitypub_id,
            target_object_ap_id=self.workout.ap_id,
            like_id=self.id,
            is_undo=is_undo,
        ).get_activity()


@listens_for(WorkoutLike, 'after_insert')
def on_workout_like_insert(
    mapper: Mapper, connection: Connection, new_workout_like: WorkoutLike
) -> None:
    @listens_for(db.Session, 'after_flush', once=True)
    def receive_after_flush(session: Session, context: Connection) -> None:
        from fittrackee.users.models import Notification

        workout = Workout.query.filter_by(
            id=new_workout_like.workout_id
        ).first()
        if new_workout_like.user_id != workout.user_id:
            notification = Notification(
                from_user_id=new_workout_like.user_id,
                to_user_id=workout.user_id,
                created_at=new_workout_like.created_at,
                event_type='workout_like',
                event_object_id=workout.id,
            )
            session.add(notification)


@listens_for(WorkoutLike, 'after_delete')
def on_workout_like_delete(
    mapper: Mapper, connection: Connection, old_workout_like: WorkoutLike
) -> None:
    @listens_for(db.Session, 'after_flush', once=True)
    def receive_after_flush(session: Session, context: Any) -> None:
        from fittrackee.users.models import Notification

        workout = Workout.query.filter_by(
            id=old_workout_like.workout_id
        ).first()
        Notification.query.filter_by(
            from_user_id=old_workout_like.user_id,
            to_user_id=workout.user_id,
            event_type='workout_like',
            event_object_id=workout.id,
        ).delete()<|MERGE_RESOLUTION|>--- conflicted
+++ resolved
@@ -1,11 +1,7 @@
 import datetime
 import os
-<<<<<<< HEAD
+from decimal import Decimal
 from typing import TYPE_CHECKING, Any, Dict, Optional, Tuple, Union
-=======
-from decimal import Decimal
-from typing import TYPE_CHECKING, Any, Dict, Optional, Union
->>>>>>> a316e512
 from uuid import UUID, uuid4
 
 from sqlalchemy.dialects import postgresql
@@ -18,14 +14,11 @@
 
 from fittrackee import BaseModel, appLog, db
 from fittrackee.comments.models import Comment
-<<<<<<< HEAD
+from fittrackee.equipments.models import WorkoutEquipment
 from fittrackee.federation.decorators import federation_required
 from fittrackee.federation.objects.like import LikeObject
 from fittrackee.federation.objects.tombstone import TombstoneObject
 from fittrackee.federation.objects.workout import WorkoutObject
-=======
-from fittrackee.equipments.models import WorkoutEquipment
->>>>>>> a316e512
 from fittrackee.files import get_absolute_file_path
 from fittrackee.privacy_levels import (
     PrivacyLevel,
