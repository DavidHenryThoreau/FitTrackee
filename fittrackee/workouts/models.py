import datetime
import os
from typing import TYPE_CHECKING, Any, Dict, Optional, Tuple, Union
from uuid import UUID, uuid4

from sqlalchemy.dialects import postgresql
from sqlalchemy.engine.base import Connection
from sqlalchemy.event import listens_for
from sqlalchemy.ext.hybrid import hybrid_property
from sqlalchemy.orm.mapper import Mapper
from sqlalchemy.orm.session import Session, object_session
from sqlalchemy.types import JSON, Enum

from fittrackee import BaseModel, appLog, db
from fittrackee.comments.models import Comment
from fittrackee.federation.decorators import federation_required
from fittrackee.federation.objects.like import LikeObject
from fittrackee.federation.objects.tombstone import TombstoneObject
from fittrackee.federation.objects.workout import WorkoutObject
from fittrackee.files import get_absolute_file_path
from fittrackee.privacy_levels import (
    PrivacyLevel,
    can_view,
    get_map_visibility,
)
from fittrackee.utils import encode_uuid

from .exceptions import WorkoutForbiddenException
from .utils.convert import convert_in_duration, convert_value_to_integer

if TYPE_CHECKING:
    from fittrackee.users.models import User


record_types = [
    'AS',  # 'Best Average Speed'
    'FD',  # 'Farthest Distance'
    'HA',  # 'Highest Ascent'
    'LD',  # 'Longest Duration'
    'MS',  # 'Max speed'
]


def update_records(
    user_id: int, sport_id: int, connection: Connection, session: Session
) -> None:
    record_table = Record.__table__
    new_records = Workout.get_user_workout_records(user_id, sport_id)
    for record_type, record_data in new_records.items():
        if record_data['record_value']:
            record = Record.query.filter_by(
                user_id=user_id, sport_id=sport_id, record_type=record_type
            ).first()
            if record:
                value = convert_value_to_integer(
                    record_type, record_data['record_value']
                )
                connection.execute(
                    record_table.update()
                    .where(record_table.c.id == record.id)
                    .values(
                        value=value,
                        workout_id=record_data['workout'].id,
                        workout_uuid=record_data['workout'].uuid,
                        workout_date=record_data['workout'].workout_date,
                    )
                )
            else:
                new_record = Record(
                    workout=record_data['workout'], record_type=record_type
                )
                new_record.value = record_data['record_value']  # type: ignore
                session.add(new_record)
        else:
            connection.execute(
                record_table.delete()
                .where(record_table.c.user_id == user_id)
                .where(record_table.c.sport_id == sport_id)
                .where(record_table.c.record_type == record_type)
            )


class Sport(BaseModel):
    __tablename__ = 'sports'
    id = db.Column(db.Integer, primary_key=True, autoincrement=True)
    label = db.Column(db.String(50), unique=True, nullable=False)
    is_active = db.Column(db.Boolean, default=True, nullable=False)
    stopped_speed_threshold = db.Column(db.Float, default=1.0, nullable=False)
    workouts = db.relationship(
        'Workout',
        lazy=True,
        backref=db.backref('sport', lazy='joined', single_parent=True),
    )
    records = db.relationship(
        'Record',
        lazy=True,
        backref=db.backref('sport', lazy='joined', single_parent=True),
    )

    def __repr__(self) -> str:
        return f'<Sport {self.label!r}>'

    def __init__(self, label: str) -> None:
        self.label = label

    def serialize(
        self,
        is_admin: Optional[bool] = False,
        sport_preferences: Optional[Dict] = None,
    ) -> Dict:
        serialized_sport = {
            'id': self.id,
            'label': self.label,
            'is_active': self.is_active,
            'is_active_for_user': (
                self.is_active
                if sport_preferences is None
                else (sport_preferences['is_active'] and self.is_active)
            ),
            'color': (
                None
                if sport_preferences is None
                else sport_preferences['color']
            ),
            'stopped_speed_threshold': (
                self.stopped_speed_threshold
                if sport_preferences is None
                else sport_preferences['stopped_speed_threshold']
            ),
        }
        if is_admin:
            serialized_sport['has_workouts'] = len(self.workouts) > 0
        return serialized_sport


class Workout(BaseModel):
    __tablename__ = 'workouts'
    id = db.Column(db.Integer, primary_key=True, autoincrement=True)
    uuid = db.Column(
        postgresql.UUID(as_uuid=True),
        default=uuid4,
        unique=True,
        nullable=False,
    )
    user_id = db.Column(
        db.Integer, db.ForeignKey('users.id'), index=True, nullable=False
    )
    sport_id = db.Column(
        db.Integer, db.ForeignKey('sports.id'), index=True, nullable=False
    )
    title = db.Column(db.String(255), nullable=True)
    gpx = db.Column(db.String(255), nullable=True)
    creation_date = db.Column(db.DateTime, default=datetime.datetime.utcnow)
    modification_date = db.Column(
        db.DateTime, onupdate=datetime.datetime.utcnow
    )
    workout_date = db.Column(db.DateTime, index=True, nullable=False)
    duration = db.Column(db.Interval, nullable=False)
    pauses = db.Column(db.Interval, nullable=True)
    moving = db.Column(db.Interval, nullable=True)
    distance = db.Column(db.Numeric(6, 3), nullable=True)  # kilometers
    min_alt = db.Column(db.Numeric(6, 2), nullable=True)  # meters
    max_alt = db.Column(db.Numeric(6, 2), nullable=True)  # meters
    descent = db.Column(db.Numeric(8, 3), nullable=True)  # meters
    ascent = db.Column(db.Numeric(8, 3), nullable=True)  # meters
    max_speed = db.Column(db.Numeric(6, 2), nullable=True)  # km/h
    ave_speed = db.Column(db.Numeric(6, 2), nullable=True)  # km/h
    bounds = db.Column(postgresql.ARRAY(db.Float), nullable=True)
    map = db.Column(db.String(255), nullable=True)
    map_id = db.Column(db.String(50), index=True, nullable=True)
    weather_start = db.Column(JSON, nullable=True)
    weather_end = db.Column(JSON, nullable=True)
    notes = db.Column(db.String(500), nullable=True)
    workout_visibility = db.Column(
        Enum(PrivacyLevel, name='privacy_levels'),
        server_default='PRIVATE',
        nullable=False,
    )
    map_visibility = db.Column(
        Enum(PrivacyLevel, name='privacy_levels'),
        server_default='PRIVATE',
        nullable=False,
    )
    ap_id = db.Column(db.Text(), nullable=True)
    remote_url = db.Column(db.Text(), nullable=True)

    segments = db.relationship(
        'WorkoutSegment',
        lazy=True,
        cascade='all, delete',
        backref=db.backref('workout', lazy='joined', single_parent=True),
    )
    records = db.relationship(
        'Record',
        lazy=True,
        cascade='all, delete',
        backref=db.backref('workout', lazy='joined', single_parent=True),
    )
    comments = db.relationship(
        Comment,
        lazy=True,
        backref=db.backref('workout', lazy='joined', single_parent=True),
    )
    likes = db.relationship(
        "User",
        secondary="workout_likes",
        primaryjoin="Workout.id == WorkoutLike.workout_id",
        secondaryjoin="WorkoutLike.user_id == User.id",
        lazy="dynamic",
        viewonly=True,
    )

    def __str__(self) -> str:
        return f'<Workout \'{self.sport.label}\' - {self.workout_date}>'

    def __init__(
        self,
        user_id: int,
        sport_id: int,
        workout_date: datetime.datetime,
        distance: float,
        duration: datetime.timedelta,
    ) -> None:
        self.user_id = user_id
        self.sport_id = sport_id
        self.workout_date = workout_date
        self.distance = distance
        self.duration = duration

    @property
    def short_id(self) -> str:
        return encode_uuid(self.uuid)

    @property
    def calculated_map_visibility(self) -> PrivacyLevel:
        return get_map_visibility(self.map_visibility, self.workout_visibility)

    def liked_by(self, user: 'User') -> bool:
        return user in self.likes.all()

    def get_workout_data(
        self, user: Optional['User'], can_see_map_data: Optional[bool] = None
    ) -> Dict:
        if can_see_map_data is None:
            can_see_map_data = can_view(
                self, "calculated_map_visibility", user=user
            )
        return {
            'id': self.short_id,  # WARNING: client use uuid as id
            'sport_id': self.sport_id,
            'title': self.title,
            'creation_date': self.creation_date,
            'modification_date': self.modification_date,
            'workout_date': self.workout_date,
            'duration': str(self.duration) if self.duration else None,
            'pauses': str(self.pauses) if self.pauses else None,
            'moving': str(self.moving) if self.moving else None,
            'distance': float(self.distance) if self.distance else None,
            'min_alt': float(self.min_alt) if self.min_alt else None,
            'max_alt': float(self.max_alt) if self.max_alt else None,
            'descent': (
                float(self.descent) if self.descent is not None else None
            ),
            'ascent': float(self.ascent) if self.ascent is not None else None,
            'max_speed': float(self.max_speed) if self.max_speed else None,
            'ave_speed': float(self.ave_speed) if self.ave_speed else None,
            'records': [record.serialize() for record in self.records],
            'segments': (
                [segment.serialize() for segment in self.segments]
                if can_see_map_data
                else []
            ),
            'weather_start': self.weather_start,
            'weather_end': self.weather_end,
            'notes': self.notes if user and user.id == self.user_id else None,
            'map_visibility': self.calculated_map_visibility.value,
            'workout_visibility': self.workout_visibility.value,
            'likes_count': self.likes.count(),
            'liked': self.liked_by(user) if user else False,
        }

    def serialize(
        self, user: Optional['User'] = None, params: Optional[Dict] = None
    ) -> Dict:
        if not can_view(self, "workout_visibility", user=user):
            raise WorkoutForbiddenException()
        can_see_map_data = can_view(
            self, "calculated_map_visibility", user=user
        )
        is_owner = user and user.id == self.user_id
        if is_owner:
            date_from = params.get('from') if params else None
            date_to = params.get('to') if params else None
            distance_from = params.get('distance_from') if params else None
            distance_to = params.get('distance_to') if params else None
            duration_from = params.get('duration_from') if params else None
            duration_to = params.get('duration_to') if params else None
            ave_speed_from = params.get('ave_speed_from') if params else None
            ave_speed_to = params.get('ave_speed_to') if params else None
            max_speed_from = params.get('max_speed_from') if params else None
            max_speed_to = params.get('max_speed_to') if params else None
            sport_id = params.get('sport_id') if params else None
            previous_workout = (
                Workout.query.filter(
                    Workout.id != self.id,
                    Workout.user_id == self.user_id,
                    Workout.sport_id == sport_id if sport_id else True,
                    Workout.workout_date <= self.workout_date,
                    Workout.workout_date
                    >= datetime.datetime.strptime(date_from, '%Y-%m-%d')
                    if date_from
                    else True,
                    Workout.workout_date
                    <= datetime.datetime.strptime(date_to, '%Y-%m-%d')
                    if date_to
                    else True,
                    Workout.distance >= float(distance_from)
                    if distance_from
                    else True,
                    Workout.distance <= float(distance_to)
                    if distance_to
                    else True,
                    Workout.duration >= convert_in_duration(duration_from)
                    if duration_from
                    else True,
                    Workout.duration <= convert_in_duration(duration_to)
                    if duration_to
                    else True,
                    Workout.ave_speed >= float(ave_speed_from)
                    if ave_speed_from
                    else True,
                    Workout.ave_speed <= float(ave_speed_to)
                    if ave_speed_to
                    else True,
                    Workout.max_speed >= float(max_speed_from)
                    if max_speed_from
                    else True,
                    Workout.max_speed <= float(max_speed_to)
                    if max_speed_to
                    else True,
                )
                .order_by(Workout.workout_date.desc())
                .first()
            )
            next_workout = (
                Workout.query.filter(
                    Workout.id != self.id,
                    Workout.user_id == self.user_id,
                    Workout.sport_id == sport_id if sport_id else True,
                    Workout.workout_date >= self.workout_date,
                    Workout.workout_date
                    >= datetime.datetime.strptime(date_from, '%Y-%m-%d')
                    if date_from
                    else True,
                    Workout.workout_date
                    <= datetime.datetime.strptime(date_to, '%Y-%m-%d')
                    if date_to
                    else True,
                    Workout.distance >= float(distance_from)
                    if distance_from
                    else True,
                    Workout.distance <= float(distance_to)
                    if distance_to
                    else True,
                    Workout.duration >= convert_in_duration(duration_from)
                    if duration_from
                    else True,
                    Workout.duration <= convert_in_duration(duration_to)
                    if duration_to
                    else True,
                    Workout.ave_speed >= float(ave_speed_from)
                    if ave_speed_from
                    else True,
                    Workout.ave_speed <= float(ave_speed_to)
                    if ave_speed_to
                    else True,
                )
                .order_by(Workout.workout_date.asc())
                .first()
            )
        else:
            next_workout = None
            previous_workout = None

        workout = self.get_workout_data(user, can_see_map_data)
        workout["next_workout"] = (
            next_workout.short_id if next_workout else None
        )
        workout["previous_workout"] = (
            previous_workout.short_id if previous_workout else None
        )
        workout["bounds"] = (
            [float(bound) for bound in self.bounds]
            if self.bounds and can_see_map_data
            else []
        )
        workout["user"] = self.user.serialize()
        workout["map"] = self.map_id if self.map and can_see_map_data else None
        workout["with_gpx"] = self.gpx is not None and can_see_map_data
        if self.user.is_remote:
            workout['remote_url'] = self.remote_url
        return workout

    @classmethod
    def get_user_workout_records(cls, user_id: int, sport_id: int) -> Dict:
        """
        Note:
        Values for ascent are null for workouts without gpx
        """
        record_types_columns = {
            'AS': 'ave_speed',  # 'Average speed'
            'FD': 'distance',  # 'Farthest Distance'
            'HA': 'ascent',  # 'Highest Ascent'
            'LD': 'moving',  # 'Longest Duration'
            'MS': 'max_speed',  # 'Max speed'
        }
        records = {}
        for record_type, column in record_types_columns.items():
            column_sorted = getattr(getattr(Workout, column), 'desc')()
            record_workout = (
                Workout.query.filter(
                    Workout.user_id == user_id,
                    Workout.sport_id == sport_id,
                    getattr(Workout, column) != None,  # noqa
                )
                .order_by(column_sorted, Workout.workout_date)
                .first()
            )
            records[record_type] = dict(
                record_value=(
                    getattr(record_workout, column) if record_workout else None
                ),
                workout=record_workout,
            )
        return records

    @federation_required
    def get_activities(self, activity_type: str) -> Tuple[Dict, Dict]:
        if activity_type in ['Create', 'Update']:
            workout_object = WorkoutObject(self, activity_type=activity_type)
            return workout_object.get_activity(), workout_object.get_activity(
                is_note=True
            )
        # Delete activity
        tombstone_object = TombstoneObject(self)
        delete_activity = tombstone_object.get_activity()
        # delete activities for workout and note are the same
        return delete_activity, delete_activity


@listens_for(Workout, 'after_insert')
def on_workout_insert(
    mapper: Mapper, connection: Connection, workout: Workout
) -> None:
    @listens_for(db.Session, 'after_flush', once=True)
    def receive_after_flush(session: Session, context: Any) -> None:
        # For now only create records for local workouts
        if not workout.remote_url:
            update_records(
                workout.user_id, workout.sport_id, connection, session
            )


@listens_for(Workout, 'after_update')
def on_workout_update(
    mapper: Mapper, connection: Connection, workout: Workout
) -> None:
    if object_session(workout).is_modified(
        workout, include_collections=True
    ):  # noqa

        @listens_for(db.Session, 'after_flush', once=True)
        def receive_after_flush(session: Session, context: Any) -> None:
            sports_list = [workout.sport_id]
            records = Record.query.filter_by(workout_id=workout.id).all()
            for rec in records:
                if rec.sport_id not in sports_list:
                    sports_list.append(rec.sport_id)
            for sport_id in sports_list:
                update_records(workout.user_id, sport_id, connection, session)


@listens_for(Workout, 'after_delete')
def on_workout_delete(
    mapper: Mapper, connection: Connection, old_record: 'Record'
) -> None:
    @listens_for(db.Session, 'after_flush', once=True)
    def receive_after_flush(session: Session, context: Any) -> None:
        if old_record.map:
            try:
                os.remove(get_absolute_file_path(old_record.map))
            except OSError:
                appLog.error('map file not found when deleting workout')
        if old_record.gpx:
            try:
                os.remove(get_absolute_file_path(old_record.gpx))
            except OSError:
                appLog.error('gpx file not found when deleting workout')


class WorkoutSegment(BaseModel):
    __tablename__ = 'workout_segments'
    workout_id = db.Column(
        db.Integer, db.ForeignKey('workouts.id'), primary_key=True
    )
    workout_uuid = db.Column(postgresql.UUID(as_uuid=True), nullable=False)
    segment_id = db.Column(db.Integer, primary_key=True)
    duration = db.Column(db.Interval, nullable=False)
    pauses = db.Column(db.Interval, nullable=True)
    moving = db.Column(db.Interval, nullable=True)
    distance = db.Column(db.Numeric(6, 3), nullable=True)  # kilometers
    min_alt = db.Column(db.Numeric(6, 2), nullable=True)  # meters
    max_alt = db.Column(db.Numeric(6, 2), nullable=True)  # meters
    descent = db.Column(db.Numeric(8, 3), nullable=True)  # meters
    ascent = db.Column(db.Numeric(8, 3), nullable=True)  # meters
    max_speed = db.Column(db.Numeric(6, 2), nullable=True)  # km/h
    ave_speed = db.Column(db.Numeric(6, 2), nullable=True)  # km/h

    def __str__(self) -> str:
        return (
            f'<Segment \'{self.segment_id}\' '
            f'for workout \'{encode_uuid(self.workout_uuid)}\'>'
        )

    def __init__(
        self, segment_id: int, workout_id: int, workout_uuid: UUID
    ) -> None:
        self.segment_id = segment_id
        self.workout_id = workout_id
        self.workout_uuid = workout_uuid

    def serialize(self) -> Dict:
        return {
            'workout_id': encode_uuid(self.workout_uuid),
            'segment_id': self.segment_id,
            'duration': str(self.duration) if self.duration else None,
            'pauses': str(self.pauses) if self.pauses else None,
            'moving': str(self.moving) if self.moving else None,
            'distance': float(self.distance) if self.distance else None,
            'min_alt': float(self.min_alt) if self.min_alt else None,
            'max_alt': float(self.max_alt) if self.max_alt else None,
            'descent': float(self.descent) if self.descent else None,
            'ascent': float(self.ascent) if self.ascent else None,
            'max_speed': float(self.max_speed) if self.max_speed else None,
            'ave_speed': float(self.ave_speed) if self.ave_speed else None,
        }


class Record(BaseModel):
    __tablename__ = "records"
    __table_args__ = (
        db.UniqueConstraint(
            'user_id', 'sport_id', 'record_type', name='user_sports_records'
        ),
    )
    id = db.Column(db.Integer, primary_key=True, autoincrement=True)
    user_id = db.Column(db.Integer, db.ForeignKey('users.id'), nullable=False)
    sport_id = db.Column(
        db.Integer, db.ForeignKey('sports.id'), nullable=False
    )
    workout_id = db.Column(
        db.Integer, db.ForeignKey('workouts.id'), nullable=False
    )
    workout_uuid = db.Column(postgresql.UUID(as_uuid=True), nullable=False)
    record_type = db.Column(Enum(*record_types, name="record_types"))
    workout_date = db.Column(db.DateTime, nullable=False)
    _value = db.Column("value", db.Integer, nullable=True)

    def __str__(self) -> str:
        return (
            f'<Record {self.sport.label} - '
            f'{self.record_type} - '
            f"{self.workout_date.strftime('%Y-%m-%d')}>"
        )

    def __init__(self, workout: Workout, record_type: str) -> None:
        self.user_id = workout.user_id
        self.sport_id = workout.sport_id
        self.workout_id = workout.id
        self.workout_uuid = workout.uuid
        self.record_type = record_type
        self.workout_date = workout.workout_date

    @hybrid_property
    def value(self) -> Optional[Union[datetime.timedelta, float]]:
        if self._value is None:
            return None
        if self.record_type == 'LD':
            return datetime.timedelta(seconds=self._value)
        elif self.record_type in ['AS', 'MS']:
            return float(self._value / 100)
        else:  # 'FD' or 'HA'
            return float(self._value / 1000)

    @value.setter  # type: ignore
    def value(self, val: Union[str, float]) -> None:
        self._value = convert_value_to_integer(self.record_type, val)

    def serialize(self) -> Dict:
        if self.value is None:
            value = None
        elif self.record_type in ['AS', 'FD', 'HA', 'MS']:
            value = float(self.value)  # type: ignore
        else:  # 'LD'
            value = str(self.value)  # type: ignore

        return {
            'id': self.id,
            'user': self.user.username,
            'sport_id': self.sport_id,
            'workout_id': encode_uuid(self.workout_uuid),
            'record_type': self.record_type,
            'workout_date': self.workout_date,
            'value': value,
        }


@listens_for(Record, 'after_delete')
def on_record_delete(
    mapper: Mapper, connection: Connection, old_record: Record
) -> None:
    @listens_for(db.Session, 'after_flush', once=True)
    def receive_after_flush(session: Session, context: Any) -> None:
        workout = old_record.workout
        new_records = Workout.get_user_workout_records(
            workout.user_id, workout.sport_id
        )
        for record_type, record_data in new_records.items():
            if (
                record_data['record_value']
                and record_type == old_record.record_type
            ):
                new_record = Record(
                    workout=record_data['workout'], record_type=record_type
                )
                new_record.value = record_data['record_value']  # type: ignore
                session.add(new_record)


class WorkoutLike(BaseModel):
    __tablename__ = 'workout_likes'
    __table_args__ = (
        db.UniqueConstraint(
            'user_id', 'workout_id', name='user_id_workout_id_unique'
        ),
    )
    id = db.Column(db.Integer, primary_key=True, autoincrement=True)
    created_at = db.Column(db.DateTime, nullable=False)
    user_id = db.Column(
        db.Integer,
        db.ForeignKey('users.id', ondelete='CASCADE'),
        nullable=False,
    )
    workout_id = db.Column(
        db.Integer,
        db.ForeignKey('workouts.id', ondelete="CASCADE"),
        nullable=False,
    )

    user = db.relationship("User", lazy=True)
    workout = db.relationship("Workout", lazy=True)

    def __init__(
        self,
        user_id: int,
        workout_id: int,
        created_at: Optional[datetime.datetime] = None,
    ) -> None:
        self.user_id = user_id
        self.workout_id = workout_id
        self.created_at = (
            datetime.datetime.utcnow() if created_at is None else created_at
        )

<<<<<<< HEAD
    def get_activity(self, is_undo: bool = False) -> Dict:
        return LikeObject(
            actor_ap_id=self.user.actor.activitypub_id,
            target_object_ap_id=self.workout.ap_id,
            like_id=self.id,
            is_undo=is_undo,
        ).get_activity()
=======

@listens_for(WorkoutLike, 'after_insert')
def on_workout_like_insert(
    mapper: Mapper, connection: Connection, new_workout_like: WorkoutLike
) -> None:
    @listens_for(db.Session, 'after_flush', once=True)
    def receive_after_flush(session: Session, context: Connection) -> None:
        from fittrackee.users.models import Notification

        workout = Workout.query.filter_by(
            id=new_workout_like.workout_id
        ).first()
        if new_workout_like.user_id != workout.user_id:
            notification = Notification(
                from_user_id=new_workout_like.user_id,
                to_user_id=workout.user_id,
                created_at=new_workout_like.created_at,
                event_type='workout_like',
                event_object_id=workout.id,
            )
            session.add(notification)


@listens_for(WorkoutLike, 'after_delete')
def on_workout_like_delete(
    mapper: Mapper, connection: Connection, old_workout_like: WorkoutLike
) -> None:
    @listens_for(db.Session, 'after_flush', once=True)
    def receive_after_flush(session: Session, context: Any) -> None:
        from fittrackee.users.models import Notification

        workout = Workout.query.filter_by(
            id=old_workout_like.workout_id
        ).first()
        Notification.query.filter_by(
            from_user_id=old_workout_like.user_id,
            to_user_id=workout.user_id,
            event_type='workout_like',
            event_object_id=workout.id,
        ).delete()
>>>>>>> c710aec7
<|MERGE_RESOLUTION|>--- conflicted
+++ resolved
@@ -672,7 +672,6 @@
             datetime.datetime.utcnow() if created_at is None else created_at
         )
 
-<<<<<<< HEAD
     def get_activity(self, is_undo: bool = False) -> Dict:
         return LikeObject(
             actor_ap_id=self.user.actor.activitypub_id,
@@ -680,7 +679,7 @@
             like_id=self.id,
             is_undo=is_undo,
         ).get_activity()
-=======
+
 
 @listens_for(WorkoutLike, 'after_insert')
 def on_workout_like_insert(
@@ -720,5 +719,4 @@
             to_user_id=workout.user_id,
             event_type='workout_like',
             event_object_id=workout.id,
-        ).delete()
->>>>>>> c710aec7
+        ).delete()