--- conflicted
+++ resolved
@@ -843,13 +843,9 @@
         }
     except UserNotFoundException:
         return UserNotFoundErrorResponse()
-<<<<<<< HEAD
     except InvalidUserException:
         return InvalidPayloadErrorResponse()
-    except InvalidEmailException as e:
-=======
     except (InvalidEmailException, UserAlreadySuspendedException) as e:
->>>>>>> 670bc9c1
         return InvalidPayloadErrorResponse(str(e))
     except exc.StatementError as e:
         return handle_error_and_return_response(e, db=db)
