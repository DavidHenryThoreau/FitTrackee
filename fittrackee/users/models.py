import os
from datetime import datetime
from typing import Any, Dict, List, Optional, Union

import jwt
from flask import current_app
from sqlalchemy import and_, func
from sqlalchemy.dialects.postgresql import insert
from sqlalchemy.engine.base import Connection
from sqlalchemy.event import listens_for
from sqlalchemy.ext.hybrid import hybrid_property
from sqlalchemy.orm.mapper import Mapper
from sqlalchemy.orm.session import Session, object_session
from sqlalchemy.sql.expression import select
from sqlalchemy.types import Enum

from fittrackee import BaseModel, appLog, bcrypt, db
from fittrackee.comments.models import Comment
from fittrackee.federation.decorators import federation_required
from fittrackee.federation.enums import ActivityType
from fittrackee.federation.models import Actor, Domain
from fittrackee.federation.objects.follow_request import FollowRequestObject
from fittrackee.federation.tasks.inbox import send_to_remote_inbox
from fittrackee.files import get_absolute_file_path
from fittrackee.privacy_levels import PrivacyLevel
from fittrackee.workouts.models import Workout

from .exceptions import (
    BlockUserException,
    FollowRequestAlreadyProcessedError,
    FollowRequestAlreadyRejectedError,
    InvalidNotificationTypeException,
    NotExistingFollowRequestError,
)
from .roles import UserRole
from .utils.token import decode_user_token, get_user_token

USER_LINK_TEMPLATE = (
    '<a href="{profile_url}" target="_blank" rel="noopener noreferrer">'
    '{username}</a>'
)

NOTIFICATION_TYPES = [
    'comment_like',
    'comment_reply',
    'follow',
    'follow_request',
    'mention',
    'workout_comment',
    'workout_like',
]


class FollowRequest(BaseModel):
    """Follow request between two users"""

    __tablename__ = 'follow_requests'
    follower_user_id = db.Column(
        db.Integer,
        db.ForeignKey('users.id'),
        primary_key=True,
    )
    followed_user_id = db.Column(
        db.Integer,
        db.ForeignKey('users.id'),
        primary_key=True,
    )
    is_approved = db.Column(db.Boolean, default=False, nullable=False)
    created_at = db.Column(
        db.DateTime, nullable=False, default=datetime.utcnow
    )
    updated_at = db.Column(db.DateTime, nullable=True)

    def __repr__(self) -> str:
        return (
            f'<FollowRequest from user \'{self.follower_user_id}\' '
            f'to user \'{self.followed_user_id}\'>'
        )

    def __init__(self, follower_user_id: int, followed_user_id: int):
        self.follower_user_id = follower_user_id
        self.followed_user_id = followed_user_id

    def is_rejected(self) -> bool:
        return not self.is_approved and self.updated_at is not None

    def serialize(self) -> Dict:
        return {
            'from_user': self.from_user.serialize(),
            'to_user': self.to_user.serialize(),
        }

    def _get_activity_type(self, undo: bool) -> ActivityType:
        if self.updated_at is None:
            return ActivityType.FOLLOW
        if undo:
            return ActivityType.UNDO
        if self.is_approved:
            return ActivityType.ACCEPT
        return ActivityType.REJECT

    @federation_required
    def get_activity(self, undo: bool = False) -> Dict:
        follow_request_object = FollowRequestObject(
            from_actor=self.from_user.actor,
            to_actor=self.to_user.actor,
            activity_type=self._get_activity_type(undo),
        )
        return follow_request_object.get_activity()


@listens_for(FollowRequest, 'after_insert')
def on_follow_request_insert(
    mapper: Mapper, connection: Connection, new_follow_request: FollowRequest
) -> None:
    @listens_for(db.Session, 'after_flush', once=True)
    def receive_after_flush(session: Session, context: Connection) -> None:
        notification = Notification(
            from_user_id=new_follow_request.follower_user_id,
            to_user_id=new_follow_request.followed_user_id,
            created_at=new_follow_request.created_at,
            event_type=(
                'follow'
                if new_follow_request.is_approved
                else 'follow_request'
            ),
        )
        session.add(notification)


@listens_for(FollowRequest, 'after_update')
def on_follow_request_update(
    mapper: Mapper, connection: Connection, follow_request: FollowRequest
) -> None:
    if object_session(follow_request).is_modified(follow_request):

        @listens_for(db.Session, 'after_flush', once=True)
        def receive_after_flush(session: Session, context: Connection) -> None:
            if follow_request.is_approved:
                notification_table = Notification.__table__
                connection.execute(
                    notification_table.update()
                    .where(
                        notification_table.c.from_user_id
                        == follow_request.follower_user_id,
                        notification_table.c.to_user_id
                        == follow_request.followed_user_id,
                        notification_table.c.event_type == 'follow_request',
                    )
                    .values(
                        event_type='follow',
                        marked_as_read=False,
                    )
                )
            if (
                not follow_request.is_approved
                and follow_request.updated_at is not None
            ):
                Notification.query.filter_by(
                    from_user_id=follow_request.follower_user_id,
                    to_user_id=follow_request.followed_user_id,
                    event_type='follow_request',
                ).delete()


@listens_for(FollowRequest, 'after_delete')
def on_follow_request_delete(
    mapper: Mapper, connection: Connection, old_follow_request: FollowRequest
) -> None:
    @listens_for(db.Session, 'after_flush', once=True)
    def receive_after_flush(session: Session, context: Any) -> None:
        Notification.query.filter(
            Notification.from_user_id == old_follow_request.follower_user_id,
            Notification.to_user_id == old_follow_request.followed_user_id,
            Notification.event_type.in_(['follow', 'follow_request']),
        ).delete()


class BlockedUser(BaseModel):
    __tablename__ = 'blocked_users'
    __table_args__ = (
        db.UniqueConstraint(
            'user_id', 'by_user_id', name='blocked_users_unique'
        ),
    )

    id = db.Column(db.Integer, primary_key=True, autoincrement=True)
    user_id = db.Column(
        db.Integer,
        db.ForeignKey('users.id', ondelete='CASCADE'),
        index=True,
    )
    by_user_id = db.Column(
        db.Integer,
        db.ForeignKey('users.id', ondelete='CASCADE'),
        index=True,
    )
    created_at = db.Column(db.DateTime, nullable=False)

    def __init__(
        self,
        user_id: int,
        by_user_id: int,
        created_at: Optional[datetime] = None,
    ):
        self.user_id = user_id
        self.by_user_id = by_user_id
        self.created_at = (
            datetime.utcnow() if created_at is None else created_at
        )


class User(BaseModel):
    __tablename__ = 'users'
    __table_args__ = (
        db.UniqueConstraint(
            'username', 'actor_id', name='username_actor_id_unique'
        ),
    )
    actor_id = db.Column(
        db.Integer, db.ForeignKey('actors.id'), unique=True, nullable=True
    )
    id = db.Column(db.Integer, primary_key=True, autoincrement=True)
    username = db.Column(db.String(255), nullable=False)
    # Note: Null values are not considered equal
    # source: https://www.postgresql.org/docs/current/indexes-unique.html
    email = db.Column(db.String(255), unique=True, nullable=True)
    password = db.Column(db.String(255), nullable=True)
    created_at = db.Column(db.DateTime, nullable=False)
    admin = db.Column(db.Boolean, default=False, nullable=False)
    first_name = db.Column(db.String(80), nullable=True)
    last_name = db.Column(db.String(80), nullable=True)
    birth_date = db.Column(db.DateTime, nullable=True)
    location = db.Column(db.String(80), nullable=True)
    bio = db.Column(db.String(200), nullable=True)
    picture = db.Column(db.String(255), nullable=True)
    timezone = db.Column(db.String(50), nullable=True)
    date_format = db.Column(db.String(50), nullable=True)
    # weekm: does the week start Monday?
    weekm = db.Column(db.Boolean, default=False, nullable=False)
    language = db.Column(db.String(50), nullable=True)
    imperial_units = db.Column(db.Boolean, default=False, nullable=False)
    is_active = db.Column(db.Boolean, default=False, nullable=False)
    email_to_confirm = db.Column(db.String(255), nullable=True)
    confirmation_token = db.Column(db.String(255), nullable=True)
    is_remote = db.Column(db.Boolean, default=False, nullable=False)
    manually_approves_followers = db.Column(
        db.Boolean, default=True, nullable=False
    )
    display_ascent = db.Column(db.Boolean, default=True, nullable=False)
    accepted_policy_date = db.Column(db.DateTime, nullable=True)
    start_elevation_at_zero = db.Column(
        db.Boolean, default=True, nullable=False
    )
    use_raw_gpx_speed = db.Column(db.Boolean, default=False, nullable=False)
    manually_approves_followers = db.Column(
        db.Boolean, default=True, nullable=False
    )
    hide_profile_in_users_directory = db.Column(
        db.Boolean, default=True, nullable=False
    )
    workouts_visibility = db.Column(
        Enum(PrivacyLevel, name='privacy_levels'),
        server_default='PRIVATE',
        nullable=False,
    )
    map_visibility = db.Column(
        Enum(PrivacyLevel, name='privacy_levels'),
        server_default='PRIVATE',
        nullable=False,
    )

    workouts = db.relationship(
        'Workout',
        lazy=True,
        backref=db.backref('user', lazy='joined', single_parent=True),
    )
    records = db.relationship(
        'Record',
        lazy=True,
        backref=db.backref('user', lazy='joined', single_parent=True),
    )
    received_follow_requests = db.relationship(
        FollowRequest,
        backref='to_user',
        primaryjoin=id == FollowRequest.followed_user_id,
        lazy='dynamic',
        cascade='all, delete-orphan',
    )
    sent_follow_requests = db.relationship(
        FollowRequest,
        backref='from_user',
        primaryjoin=id == FollowRequest.follower_user_id,
        lazy='dynamic',
        cascade='all, delete-orphan',
    )
    followers = db.relationship(
        'User',
        secondary='follow_requests',
        primaryjoin=and_(
            id == FollowRequest.followed_user_id,
            FollowRequest.is_approved == True,  # noqa
        ),
        secondaryjoin=id == FollowRequest.follower_user_id,
        lazy='dynamic',
        viewonly=True,
    )
    following = db.relationship(
        'User',
        secondary='follow_requests',
        primaryjoin=and_(
            id == FollowRequest.follower_user_id,
            FollowRequest.is_approved == True,  # noqa
        ),
        secondaryjoin=id == FollowRequest.followed_user_id,
        lazy='dynamic',
        viewonly=True,
    )
    comments = db.relationship(
        'Comment',
        lazy=True,
        backref=db.backref(
            'user',
            lazy='joined',
            single_parent=True,
        ),
        cascade='all, delete-orphan',
    )
<<<<<<< HEAD
    actor = db.relationship(Actor, back_populates='user')
=======
    blocked_users = db.relationship(
        'BlockedUser',
        primaryjoin=id == BlockedUser.by_user_id,
        lazy='dynamic',
        viewonly=True,
    )
    blocked_by_users = db.relationship(
        'BlockedUser',
        primaryjoin=id == BlockedUser.user_id,
        lazy='dynamic',
        viewonly=True,
    )
>>>>>>> cf49994b

    def __repr__(self) -> str:
        return f'<User {self.username!r}>'

    def __init__(
        self,
        username: str,
        email: Optional[str],
        password: Optional[str],
        created_at: Optional[datetime] = None,
        is_remote: bool = False,
    ) -> None:
        self.username = username
        self.email = email  # email is None for remote actor
        self.password = (
            bcrypt.generate_password_hash(
                password, current_app.config.get('BCRYPT_LOG_ROUNDS')
            ).decode()
            if email
            else None  # no password for remote actor
        )
        self.created_at = (
            datetime.utcnow() if created_at is None else created_at
        )
        self.is_remote = is_remote

    @staticmethod
    def encode_auth_token(user_id: int) -> str:
        """
        Generates the auth token
        :param user_id: -
        :return: JWToken
        """
        return get_user_token(user_id)

    @staticmethod
    def encode_password_reset_token(user_id: int) -> str:
        """
        Generates the auth token
        :param user_id: -
        :return: JWToken
        """
        return get_user_token(user_id, password_reset=True)

    @staticmethod
    def decode_auth_token(auth_token: str) -> Union[int, str]:
        """
        Decodes the auth token
        :param auth_token: -
        :return: integer|string
        """
        try:
            resp = decode_user_token(auth_token)
            is_blacklisted = BlacklistedToken.check(auth_token)
            if is_blacklisted:
                return 'blacklisted token, please log in again'
            return resp
        except jwt.ExpiredSignatureError:
            return 'signature expired, please log in again'
        except jwt.InvalidTokenError:
            return 'invalid token, please log in again'

    def check_password(self, password: str) -> bool:
        return bcrypt.check_password_hash(self.password, password)

    @staticmethod
    def generate_password_hash(new_password: str) -> str:
        return bcrypt.generate_password_hash(
            new_password, current_app.config.get('BCRYPT_LOG_ROUNDS')
        ).decode()

    def get_user_id(self) -> int:
        return self.id

    @hybrid_property
    def workouts_count(self) -> int:
        return Workout.query.filter(Workout.user_id == self.id).count()

    @workouts_count.expression  # type: ignore
    def workouts_count(self) -> int:
        return (
            select([func.count(Workout.id)])
            .where(Workout.user_id == self.id)
            .label('workouts_count')
        )

    @property
    def pending_follow_requests(self) -> FollowRequest:
        return self.received_follow_requests.filter_by(updated_at=None).all()

    def send_follow_request_to(self, target: 'User') -> FollowRequest:
        existing_follow_request = FollowRequest.query.filter_by(
            follower_user_id=self.id, followed_user_id=target.id
        ).first()
        if existing_follow_request:
            if existing_follow_request.is_rejected():
                raise FollowRequestAlreadyRejectedError()
            return existing_follow_request

        follow_request = FollowRequest(
            follower_user_id=self.id, followed_user_id=target.id
        )
        db.session.add(follow_request)
        if not target.manually_approves_followers:
            follow_request.is_approved = True
            follow_request.updated_at = datetime.utcnow()
        db.session.commit()

        if current_app.config['FEDERATION_ENABLED']:
            # send Follow activity to remote followed user
            if target.actor.is_remote:
                send_to_remote_inbox.send(
                    sender_id=self.actor.id,
                    activity=follow_request.get_activity(),
                    recipients=[target.actor.inbox_url],
                )

            # send Accept activity to remote follower user if local followed
            # user accepts follow requests automatically
            if self.actor.is_remote and not target.manually_approves_followers:
                send_to_remote_inbox.send(
                    sender_id=target.actor.id,
                    activity=follow_request.get_activity(),
                    recipients=[self.actor.inbox_url],
                )

        return follow_request

    def unfollows(self, target: 'User') -> None:
        existing_follow_request = FollowRequest.query.filter_by(
            follower_user_id=self.id, followed_user_id=target.id
        ).first()
        if not existing_follow_request:
            raise NotExistingFollowRequestError()

        if current_app.config['FEDERATION_ENABLED']:
            undo_activity = existing_follow_request.get_activity(undo=True)

            # send Undo activity to remote followed user
            if target.actor.is_remote:
                send_to_remote_inbox.send(
                    sender_id=self.actor.id,
                    activity=undo_activity,
                    recipients=[target.actor.inbox_url],
                )

        db.session.delete(existing_follow_request)
        db.session.commit()
        return None

    def undoes_follow(self, follower: 'User') -> None:
        existing_follow_request = FollowRequest.query.filter_by(
            followed_user_id=self.id, follower_user_id=follower.id
        ).first()
        if not existing_follow_request:
            raise NotExistingFollowRequestError()
        db.session.delete(existing_follow_request)
        db.session.commit()
        return None

    def _processes_follow_request_from(
        self, user: 'User', approved: bool
    ) -> FollowRequest:
        follow_request = FollowRequest.query.filter_by(
            follower_user_id=user.id, followed_user_id=self.id
        ).first()
        if not follow_request:
            raise NotExistingFollowRequestError()
        if follow_request.updated_at is not None:
            raise FollowRequestAlreadyProcessedError()
        follow_request.is_approved = approved
        follow_request.updated_at = datetime.now()
        db.session.commit()

        if current_app.config['FEDERATION_ENABLED'] and user.actor.is_remote:
            send_to_remote_inbox.send(
                sender_id=self.actor.id,
                activity=follow_request.get_activity(),
                recipients=[user.actor.inbox_url],
            )

        return follow_request

    def approves_follow_request_from(self, user: 'User') -> FollowRequest:
        follow_request = self._processes_follow_request_from(
            user=user, approved=True
        )
        return follow_request

    def rejects_follow_request_from(self, user: 'User') -> FollowRequest:
        follow_request = self._processes_follow_request_from(
            user=user, approved=False
        )
        return follow_request

    @staticmethod
    def follow_request_status(follow_request: FollowRequest) -> str:
        if follow_request is None:
            return 'false'
        if follow_request.is_approved:
            return 'true'
        return 'pending'

    def is_followed_by(self, user: 'User') -> str:
        follow_request = FollowRequest.query.filter_by(
            follower_user_id=user.id, followed_user_id=self.id
        ).first()
        return self.follow_request_status(follow_request)

    def follows(self, user: 'User') -> str:
        follow_request = FollowRequest.query.filter_by(
            follower_user_id=self.id, followed_user_id=user.id
        ).first()
        return self.follow_request_status(follow_request)

<<<<<<< HEAD
    @federation_required
    def get_followers_shared_inboxes(self) -> Dict[str, List[str]]:
        """
        returns a dict with 2 distinct lists:
        - followers for remote FitTrackee instances
        - followers for remote non-FitTrackee instances
        """
        fittrackee_shared_inboxes = set()
        other_shared_inboxes = set()
        for follower in self.followers.all():
            if follower.actor.is_remote:
                if follower.actor.domain.software_name == 'fittrackee':
                    fittrackee_shared_inboxes.add(
                        follower.actor.shared_inbox_url
                    )
                else:
                    other_shared_inboxes.add(follower.actor.shared_inbox_url)
        return {
            'fittrackee': list(fittrackee_shared_inboxes),
            'others': list(other_shared_inboxes),
        }

    def get_followers_shared_inboxes_as_list(self) -> List[str]:
        """
        returns all remote followers regardless instances application
        (FitTrackee or non-FitTrackee)
        """
        return list(
            set(
                follower.actor.shared_inbox_url
                for follower in self.followers.all()
                if follower.actor.is_remote
            )
        )
=======
    def get_following_user_ids(self) -> List:
        return [following.id for following in self.following]
>>>>>>> cf49994b

    def get_user_url(self) -> str:
        """Return user url on user interface"""
        return f"{current_app.config['UI_URL']}/users/{self.username}"

    def create_actor(self) -> None:
        app_domain = Domain.query.filter_by(
            name=current_app.config['AP_DOMAIN']
        ).first()
        actor = Actor(
            preferred_username=self.username, domain_id=app_domain.id
        )
        db.session.add(actor)
        db.session.flush()
        self.actor_id = actor.id
        db.session.commit()

    @property
    def fullname(self) -> str:
        return self.actor.fullname

    def linkify_mention(self, with_domain: bool) -> str:
        mention = f"@{self.username}"
        if with_domain:
            mention += f"@{self.actor.domain.name}"
        return USER_LINK_TEMPLATE.format(
            profile_url=self.actor.profile_url, username=mention
        )

    def blocks_user(self, user: 'User') -> None:
        if self.id == user.id:
            raise BlockUserException()

        db.session.execute(
            insert(BlockedUser)
            .values(
                user_id=user.id,
                by_user_id=self.id,
                created_at=datetime.utcnow(),
            )
            .on_conflict_do_nothing()
        )
        follow_request = FollowRequest.query.filter_by(
            follower_user_id=user.id,
            followed_user_id=self.id,
        ).first()
        if follow_request:
            db.session.delete(follow_request)
        db.session.commit()

    def unblocks_user(self, user: 'User') -> None:
        BlockedUser.query.filter_by(
            user_id=user.id, by_user_id=self.id
        ).delete()
        db.session.commit()

    def is_blocked_by(self, user: 'User') -> bool:
        return (
            BlockedUser.query.filter_by(
                user_id=self.id, by_user_id=user.id
            ).first()
            is not None
        )

    def get_blocked_user_ids(self) -> List:
        return [
            blocked_user.user_id for blocked_user in self.blocked_users.all()
        ]

    def get_blocked_by_user_ids(self) -> List:
        return [
            blocked_user.by_user_id
            for blocked_user in self.blocked_by_users.all()
        ]

    def serialize(self, current_user: Optional['User'] = None) -> Dict:
        if current_user is None:
            role = None
        else:
            role = (
                UserRole.AUTH_USER
                if current_user.id == self.id
                else UserRole.ADMIN
                if current_user.admin
                else UserRole.USER
            )
        sports = []
        if self.workouts_count > 0:  # type: ignore
            sports = (
                db.session.query(Workout.sport_id)
                .filter(Workout.user_id == self.id)
                .group_by(Workout.sport_id)
                .order_by(Workout.sport_id)
                .all()
            )

        serialized_user = {
            'admin': self.admin,
            'bio': self.bio,
            'birth_date': self.birth_date,
            'created_at': self.created_at,
            'first_name': self.first_name,
            'followers': self.followers.count(),
            'following': self.following.count(),
            'is_active': self.is_active,
            'is_remote': self.is_remote,
            'last_name': self.last_name,
            'location': self.location,
            'nb_workouts': self.workouts_count,
            'picture': self.picture is not None,
            'username': self.username,
        }
        if self.is_remote:
            serialized_user['fullname'] = f'@{self.fullname}'
            serialized_user['followers'] = self.actor.stats.followers
            serialized_user['following'] = self.actor.stats.following
            serialized_user['profile_link'] = self.actor.profile_url
        else:
            serialized_user['followers'] = self.followers.count()
            serialized_user['following'] = self.following.count()

        if role is not None:
            total = (0, '0:00:00', 0)
            if self.workouts_count > 0:  # type: ignore
                total = (
                    db.session.query(
                        func.sum(Workout.distance),
                        func.sum(Workout.duration),
                        func.sum(Workout.ascent),
                    )
                    .filter(Workout.user_id == self.id)
                    .first()
                )

            serialized_user['nb_sports'] = len(sports)
            serialized_user['records'] = [
                record.serialize() for record in self.records
            ]
            serialized_user['sports_list'] = [
                sport for sportslist in sports for sport in sportslist
            ]
            serialized_user['total_ascent'] = (
                float(total[2]) if total[2] else 0.0
            )
            serialized_user['total_distance'] = float(total[0])
            serialized_user['total_duration'] = str(total[1])

        if role in [UserRole.AUTH_USER, UserRole.ADMIN]:
            serialized_user['email'] = self.email
            serialized_user['email_to_confirm'] = self.email_to_confirm

        if role == UserRole.AUTH_USER:
            accepted_privacy_policy = False
            if self.accepted_policy_date:
                accepted_privacy_policy = (
                    True
                    if current_app.config['privacy_policy_date'] is None
                    else current_app.config['privacy_policy_date']
                    < self.accepted_policy_date
                )
            serialized_user = {
                **serialized_user,
                **{
                    'accepted_privacy_policy': accepted_privacy_policy,
                    'date_format': self.date_format,
                    'display_ascent': self.display_ascent,
                    'imperial_units': self.imperial_units,
                    'language': self.language,
                    'start_elevation_at_zero': self.start_elevation_at_zero,
                    'timezone': self.timezone,
                    'use_raw_gpx_speed': self.use_raw_gpx_speed,
                    'weekm': self.weekm,
                    'map_visibility': self.map_visibility.value,
                    'workouts_visibility': self.workouts_visibility.value,
                    'manually_approves_followers': (
                        self.manually_approves_followers
                    ),
                    'hide_profile_in_users_directory': (
                        self.hide_profile_in_users_directory
                    ),
                },
            }

        if current_user is not None and role != UserRole.AUTH_USER:
            serialized_user['follows'] = self.follows(current_user)
            serialized_user['is_followed_by'] = self.is_followed_by(
                current_user
            )
            serialized_user['blocked'] = self.is_blocked_by(current_user)

        return serialized_user


class UserSportPreference(BaseModel):
    __tablename__ = 'users_sports_preferences'

    user_id = db.Column(
        db.Integer,
        db.ForeignKey('users.id'),
        primary_key=True,
    )
    sport_id = db.Column(
        db.Integer,
        db.ForeignKey('sports.id'),
        primary_key=True,
    )
    color = db.Column(db.String(50), nullable=True)
    is_active = db.Column(db.Boolean, default=True, nullable=False)
    stopped_speed_threshold = db.Column(db.Float, default=1.0, nullable=False)

    def __init__(
        self,
        user_id: int,
        sport_id: int,
        stopped_speed_threshold: float,
    ) -> None:
        self.user_id = user_id
        self.sport_id = sport_id
        self.is_active = True
        self.stopped_speed_threshold = stopped_speed_threshold

    def serialize(self) -> Dict:
        return {
            'user_id': self.user_id,
            'sport_id': self.sport_id,
            'color': self.color,
            'is_active': self.is_active,
            'stopped_speed_threshold': self.stopped_speed_threshold,
        }


class BlacklistedToken(BaseModel):
    __tablename__ = 'blacklisted_tokens'

    id = db.Column(db.Integer, primary_key=True, autoincrement=True)
    token = db.Column(db.String(500), unique=True, nullable=False)
    expired_at = db.Column(db.Integer, nullable=False)
    blacklisted_on = db.Column(db.DateTime, nullable=False)

    def __init__(
        self, token: str, blacklisted_on: Optional[datetime] = None
    ) -> None:
        payload = jwt.decode(
            token,
            current_app.config['SECRET_KEY'],
            algorithms=['HS256'],
        )
        self.token = token
        self.expired_at = payload['exp']
        self.blacklisted_on = (
            blacklisted_on if blacklisted_on else datetime.utcnow()
        )

    @classmethod
    def check(cls, auth_token: str) -> bool:
        return cls.query.filter_by(token=str(auth_token)).first() is not None


class UserDataExport(BaseModel):
    __tablename__ = 'users_data_export'

    id = db.Column(db.Integer, primary_key=True, autoincrement=True)
    user_id = db.Column(
        db.Integer,
        db.ForeignKey('users.id', ondelete='CASCADE'),
        index=True,
        unique=True,
    )
    created_at = db.Column(
        db.DateTime, nullable=False, default=datetime.utcnow
    )
    updated_at = db.Column(
        db.DateTime, nullable=True, onupdate=datetime.utcnow
    )
    completed = db.Column(db.Boolean, nullable=False, default=False)
    file_name = db.Column(db.String(100), nullable=True)
    file_size = db.Column(db.Integer, nullable=True)

    def __init__(
        self,
        user_id: int,
        created_at: Optional[datetime] = None,
    ):
        self.user_id = user_id
        self.created_at = (
            datetime.utcnow() if created_at is None else created_at
        )

    def serialize(self) -> Dict:
        if self.completed:
            status = "successful" if self.file_name else "errored"
        else:
            status = "in_progress"
        return {
            "created_at": self.created_at,
            "status": status,
            "file_name": self.file_name if status == "successful" else None,
            "file_size": self.file_size if status == "successful" else None,
        }


@listens_for(UserDataExport, 'after_delete')
def on_users_data_export_delete(
    mapper: Mapper, connection: Connection, old_record: 'UserDataExport'
) -> None:
    @listens_for(db.Session, 'after_flush', once=True)
    def receive_after_flush(session: Session, context: Any) -> None:
        if old_record.file_name:
            try:
                file_path = (
                    f"exports/{old_record.user_id}/{old_record.file_name}"
                )
                os.remove(get_absolute_file_path(file_path))
            except OSError:
                appLog.error('archive found when deleting export request')


class Notification(BaseModel):
    __tablename__ = 'notifications'
    __table_args__ = (
        db.UniqueConstraint(
            'from_user_id',
            'to_user_id',
            'event_type',
            'event_object_id',
            name='users_event_unique',
        ),
    )
    id = db.Column(db.Integer, primary_key=True, autoincrement=True)
    from_user_id = db.Column(
        db.Integer,
        db.ForeignKey('users.id', ondelete='CASCADE'),
        index=True,
    )
    to_user_id = db.Column(
        db.Integer,
        db.ForeignKey('users.id', ondelete='CASCADE'),
        index=True,
    )
    created_at = db.Column(db.DateTime, nullable=False)
    marked_as_read = db.Column(db.Boolean, nullable=False, default=False)
    event_object_id = db.Column(db.Integer, nullable=True)
    event_type = db.Column(db.String(50), nullable=False)

    def __init__(
        self,
        from_user_id: int,
        to_user_id: int,
        created_at: datetime,
        event_type: str,
        event_object_id: Optional[int] = None,
    ):
        if event_type not in NOTIFICATION_TYPES:
            raise InvalidNotificationTypeException()
        self.from_user_id = from_user_id
        self.to_user_id = to_user_id
        self.created_at = created_at
        self.event_type = event_type
        self.event_object_id = event_object_id

    def serialize(self) -> Dict:
        serialized_notification = {
            "created_at": self.created_at,
            "id": self.id,
            "marked_as_read": self.marked_as_read,
            "type": self.event_type,
        }

        if self.event_type in ["follow", "follow_request"]:
            follow_request = FollowRequest.query.filter_by(
                follower_user_id=self.from_user_id,
                followed_user_id=self.to_user_id,
            ).first()
            from_user = follow_request.from_user
            to_user = follow_request.to_user
            return {
                **serialized_notification,
                "from": {
                    **from_user.serialize(),
                    "follows": from_user.follows(to_user),
                    "is_followed_by": from_user.is_followed_by(to_user),
                },
            }

        from_user = User.query.filter_by(id=self.from_user_id).first()
        to_user = User.query.filter_by(id=self.to_user_id).first()
        serialized_notification = {
            **serialized_notification,
            "from": from_user.serialize(current_user=to_user),
        }

        if self.event_type == "workout_like":
            workout = Workout.query.filter_by(id=self.event_object_id).first()
            serialized_notification["workout"] = workout.serialize(
                user=to_user
            )

        if self.event_type in [
            "comment_like",
            "comment_reply",
            "mention",
            "workout_comment",
        ]:
            comment = Comment.query.filter_by(id=self.event_object_id).first()
            serialized_notification["comment"] = comment.serialize(
                user=to_user
            )

        return serialized_notification<|MERGE_RESOLUTION|>--- conflicted
+++ resolved
@@ -1,6 +1,6 @@
 import os
 from datetime import datetime
-from typing import Any, Dict, List, Optional, Union
+from typing import Any, Dict, List, Optional, Tuple, Union
 
 import jwt
 from flask import current_app
@@ -326,9 +326,6 @@
         ),
         cascade='all, delete-orphan',
     )
-<<<<<<< HEAD
-    actor = db.relationship(Actor, back_populates='user')
-=======
     blocked_users = db.relationship(
         'BlockedUser',
         primaryjoin=id == BlockedUser.by_user_id,
@@ -341,7 +338,7 @@
         lazy='dynamic',
         viewonly=True,
     )
->>>>>>> cf49994b
+    actor = db.relationship(Actor, back_populates='user')
 
     def __repr__(self) -> str:
         return f'<User {self.username!r}>'
@@ -557,7 +554,16 @@
         ).first()
         return self.follow_request_status(follow_request)
 
-<<<<<<< HEAD
+    def get_following_user_ids(self) -> Tuple[List, List]:
+        local_following_ids = []
+        remote_following_ids = []
+        for following in self.following:
+            if following.is_remote is True:
+                remote_following_ids.append(following.id)
+            else:
+                local_following_ids.append(following.id)
+        return local_following_ids, remote_following_ids
+
     @federation_required
     def get_followers_shared_inboxes(self) -> Dict[str, List[str]]:
         """
@@ -592,10 +598,6 @@
                 if follower.actor.is_remote
             )
         )
-=======
-    def get_following_user_ids(self) -> List:
-        return [following.id for following in self.following]
->>>>>>> cf49994b
 
     def get_user_url(self) -> str:
         """Return user url on user interface"""
