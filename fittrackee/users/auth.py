import datetime
import os
import re
import secrets
from typing import Dict, Tuple, Union

import jwt
from flask import (
    Blueprint,
    Response,
    current_app,
    request,
    send_from_directory,
)
from sqlalchemy import exc, func
from werkzeug.exceptions import RequestEntityTooLarge
from werkzeug.utils import secure_filename

from fittrackee import appLog, db
from fittrackee.emails.tasks import (
    account_confirmation_email,
    email_updated_to_current_address,
    email_updated_to_new_address,
    password_change_email,
    reset_password_email,
)
from fittrackee.files import get_absolute_file_path
from fittrackee.oauth2.server import require_auth
from fittrackee.privacy_levels import PrivacyLevel, get_map_visibility
from fittrackee.responses import (
    DataNotFoundErrorResponse,
    ForbiddenErrorResponse,
    HttpResponse,
    InvalidPayloadErrorResponse,
    NotFoundErrorResponse,
    PayloadTooLargeErrorResponse,
    UnauthorizedErrorResponse,
    get_error_response_if_file_is_invalid,
    handle_error_and_return_response,
)
from fittrackee.utils import get_readable_duration
from fittrackee.workouts.models import Sport

from .exceptions import UserControlsException, UserCreationException
from .models import BlacklistedToken, User, UserDataExport, UserSportPreference
from .tasks import export_data
from .utils.admin import UserManagerService
from .utils.controls import check_password, is_valid_email
from .utils.language import get_language
from .utils.token import decode_user_token

auth_blueprint = Blueprint('auth', __name__)

HEX_COLOR_REGEX = regex = "^#([A-Fa-f0-9]{6}|[A-Fa-f0-9]{3})$"
NOT_FOUND_MESSAGE = 'the requested URL was not found on the server'


def send_account_confirmation_email(user: User) -> None:
    if current_app.config['CAN_SEND_EMAILS']:
        ui_url = current_app.config['UI_URL']
        email_data = {
            'username': user.username,
            'fittrackee_url': ui_url,
            'operating_system': request.user_agent.platform,  # type: ignore  # noqa
            'browser_name': request.user_agent.browser,  # type: ignore
            'account_confirmation_url': (
                f'{ui_url}/account-confirmation'
                f'?token={user.confirmation_token}'
            ),
        }
        user_data = {
            'language': get_language(user.language),
            'email': user.email,
        }
        account_confirmation_email.send(user_data, email_data)


@auth_blueprint.route('/auth/register', methods=['POST'])
def register_user() -> Union[Tuple[Dict, int], HttpResponse]:
    """
    Register a user and send confirmation email.

    The newly created account is inactive. The user must confirm his email
    to activate it.

    **Example request**:

    .. sourcecode:: http

      POST /api/auth/register HTTP/1.1
      Content-Type: application/json

    **Example responses**:

    - success

    .. sourcecode:: http

      HTTP/1.1 200 SUCCESS
      Content-Type: application/json

      {
        "status": "success"
      }

    - error on registration

    .. sourcecode:: http

      HTTP/1.1 400 BAD REQUEST
      Content-Type: application/json

      {
        "message": "Errors: email: valid email must be provided\\n",
        "status": "error"
      }

    :<json string username: username (3 to 30 characters required)
    :<json string email: user email
    :<json string password: password (8 characters required)
    :<json string lang: user language preferences (if not provided or invalid,
                        fallback to 'en' (english))
    :<json boolean accepted_policy: true if user accepted privacy policy

    :statuscode 200: success
    :statuscode 400:
        - invalid payload
        - sorry, that username is already taken
        - Errors:
            - username: 3 to 30 characters required
            - username:
              only alphanumeric characters and the underscore
              character "_" allowed
            - email: valid email must be provided
            - password: 8 characters required
    :statuscode 403:
        error, registration is disabled
    :statuscode 500:
        error, please try again or contact the administrator
    """
    if not current_app.config.get('is_registration_enabled'):
        return ForbiddenErrorResponse('error, registration is disabled')

    post_data = request.get_json()
    if (
        not post_data
        or post_data.get('username') is None
        or post_data.get('email') is None
        or post_data.get('password') is None
        or post_data.get('accepted_policy') is None
    ):
        return InvalidPayloadErrorResponse()

    accepted_policy = post_data.get('accepted_policy') is True
    if not accepted_policy:
        return InvalidPayloadErrorResponse(
            'sorry, you must agree privacy policy to register'
        )

    username = post_data.get('username')
    email = post_data.get('email')
    password = post_data.get('password')
    language = get_language(post_data.get('language'))

    try:
        user_manager_service = UserManagerService(username=username)
        new_user, _ = user_manager_service.create_user(email, password)
        # if a user exists with same email address (returned new_user is None),
        # no error is returned since a user has to confirm his email to
        # activate his account
        if new_user:
            new_user.language = language
            new_user.accepted_policy_date = datetime.datetime.utcnow()
            db.session.commit()
            send_account_confirmation_email(new_user)

        return {'status': 'success'}, 200
    # handler errors
    except (UserControlsException, UserCreationException) as e:
        return InvalidPayloadErrorResponse(str(e))
    except (
        exc.IntegrityError,
        exc.OperationalError,
        TypeError,
        ValueError,
    ) as e:
        return handle_error_and_return_response(e, db=db)


@auth_blueprint.route('/auth/login', methods=['POST'])
def login_user() -> Union[Dict, HttpResponse]:
    """
    User login.

    Only user with an active account can log in.

    **Example request**:

    .. sourcecode:: http

      POST /api/auth/login HTTP/1.1
      Content-Type: application/json

    **Example responses**:

    - successful login

    .. sourcecode:: http

      HTTP/1.1 200 OK
      Content-Type: application/json

      {
        "auth_token": "JSON Web Token",
        "message": "successfully logged in",
        "status": "success"
      }

    - error on login

    .. sourcecode:: http

      HTTP/1.1 401 UNAUTHORIZED
      Content-Type: application/json

      {
        "message": "invalid credentials",
        "status": "error"
      }

    :<json string email: user email
    :<json string password: password

    :statuscode 200: successfully logged in
    :statuscode 400: invalid payload
    :statuscode 401: invalid credentials
    :statuscode 500: error, please try again or contact the administrator

    """
    # get post data
    post_data = request.get_json()
    if not post_data:
        return InvalidPayloadErrorResponse()
    email = post_data.get('email', '')
    password = post_data.get('password')
    try:
        user = User.query.filter(
            func.lower(User.email) == func.lower(email),
            User.is_active == True,  # noqa
        ).first()
        if user and user.check_password(password):
            # generate auth token
            auth_token = user.encode_auth_token(user.id)
            return {
                'status': 'success',
                'message': 'successfully logged in',
                'auth_token': auth_token,
            }
        return UnauthorizedErrorResponse('invalid credentials')
    # handler errors
    except (exc.IntegrityError, exc.OperationalError, ValueError) as e:
        return handle_error_and_return_response(e, db=db)


@auth_blueprint.route('/auth/profile', methods=['GET'])
@require_auth(scopes=['profile:read'])
def get_authenticated_user_profile(
    auth_user: User,
) -> Union[Dict, HttpResponse]:
    """
    Get authenticated user info (profile, account, preferences).

    **Scope**: ``profile:read``

    **Example request**:

    .. sourcecode:: http

      GET /api/auth/profile HTTP/1.1
      Content-Type: application/json

    **Example response**:

    .. sourcecode:: http

      HTTP/1.1 200 OK
      Content-Type: application/json

      {
        "data": {
          "accepted_privacy_policy": true,
          "admin": false,
          "bio": null,
          "birth_date": null,
          "created_at": "Sun, 14 Jul 2019 14:09:58 GMT",
          "date_format": "dd/MM/yyyy",
          "display_ascent": true,
          "email": "sam@example.com",
          "email_to_confirm": null,
          "first_name": null,
          "followers": 0,
          "following": 0,
          "imperial_units": false,
          "is_active": true,
          "language": "en",
          "last_name": null,
          "location": null,
          "manually_approves_followers": false,
          "map_visibility": "private",
          "nb_sports": 3,
          "nb_workouts": 6,
          "picture": false,
          "records": [
            {
              "id": 9,
              "record_type": "AS",
              "sport_id": 1,
              "user": "sam",
              "value": 18,
              "workout_date": "Sun, 07 Jul 2019 08:00:00 GMT",
              "workout_id": "hvYBqYBRa7wwXpaStWR4V2"
            },
            {
              "id": 10,
              "record_type": "FD",
              "sport_id": 1,
              "user": "sam",
              "value": 18,
              "workout_date": "Sun, 07 Jul 2019 08:00:00 GMT",
              "workout_id": "hvYBqYBRa7wwXpaStWR4V2"
            },
            {
              "id": 13,
              "record_type": "HA",
              "sport_id": 1,
              "user": "Sam",
              "value": 43.97,
              "workout_date": "Sun, 07 Jul 2019 08:00:00 GMT",
              "workout_id": "hvYBqYBRa7wwXpaStWR4V2"
            },
            {
              "id": 11,
              "record_type": "LD",
              "sport_id": 1,
              "user": "sam",
              "value": "1:01:00",
              "workout_date": "Sun, 07 Jul 2019 08:00:00 GMT",
              "workout_id": "hvYBqYBRa7wwXpaStWR4V2"
            },
            {
              "id": 12,
              "record_type": "MS",
              "sport_id": 1,
              "user": "sam",
              "value": 18,
              "workout_date": "Sun, 07 Jul 2019 08:00:00 GMT",
              "workout_id": "hvYBqYBRa7wwXpaStWR4V2"
            }
          ],
          "sports_list": [
              1,
              4,
              6
          ],
          "start_elevation_at_zero": false,
          "timezone": "Europe/Paris",
          "total_ascent": 720.35,
          "total_distance": 67.895,
          "total_duration": "6:50:27",
          "username": "sam",
          "weekm": false,
          "workouts_visibility": "private"
        },
        "status": "success"
      }

    :reqheader Authorization: OAuth 2.0 Bearer Token

    :statuscode 200: success.
    :statuscode 401:
        - provide a valid auth token
        - signature expired, please log in again
        - invalid token, please log in again
    """
    return {'status': 'success', 'data': auth_user.serialize(auth_user)}


@auth_blueprint.route('/auth/profile/edit', methods=['POST'])
@require_auth(scopes=['profile:write'])
def edit_user(auth_user: User) -> Union[Dict, HttpResponse]:
    """
    Edit authenticated user profile.

    **Scope**: ``profile:write``

    **Example request**:

    .. sourcecode:: http

      POST /api/auth/profile/edit HTTP/1.1
      Content-Type: application/json

    **Example response**:

    .. sourcecode:: http

      HTTP/1.1 200 OK
      Content-Type: application/json

      {
        "data": {
          "accepted_privacy_policy": true,
          "admin": false,
          "bio": null,
          "birth_date": null,
          "created_at": "Sun, 14 Jul 2019 14:09:58 GMT",
          "date_format": "dd/MM/yyyy",
          "display_ascent": true,
          "email": "sam@example.com",
          "email_to_confirm": null,
          "first_name": null,
          "followers": 0,
          "following": 0,
          "imperial_units": false,
          "is_active": true,
          "language": "en",
          "last_name": null,
          "location": null,
          "manually_approves_followers": false,
          "map_visibility": "private",
          "nb_sports": 3,
          "nb_workouts": 6,
          "picture": false,
          "records": [
            {
              "id": 9,
              "record_type": "AS",
              "sport_id": 1,
              "user": "sam",
              "value": 18,
              "workout_date": "Sun, 07 Jul 2019 08:00:00 GMT",
              "workout_id": "hvYBqYBRa7wwXpaStWR4V2"
            },
            {
              "id": 10,
              "record_type": "FD",
              "sport_id": 1,
              "user": "sam",
              "value": 18,
              "workout_date": "Sun, 07 Jul 2019 08:00:00 GMT",
              "workout_id": "hvYBqYBRa7wwXpaStWR4V2"
            },
            {
              "id": 13,
              "record_type": "HA",
              "sport_id": 1,
              "user": "Sam",
              "value": 43.97,
              "workout_date": "Sun, 07 Jul 2019 08:00:00 GMT",
              "workout_id": "hvYBqYBRa7wwXpaStWR4V2"
            },
            {
              "id": 11,
              "record_type": "LD",
              "sport_id": 1,
              "user": "sam",
              "value": "1:01:00",
              "workout_date": "Sun, 07 Jul 2019 08:00:00 GMT",
              "workout_id": "hvYBqYBRa7wwXpaStWR4V2"
            },
            {
              "id": 12,
              "record_type": "MS",
              "sport_id": 1,
              "user": "sam",
              "value": 18,
              "workout_date": "Sun, 07 Jul 2019 08:00:00 GMT",
              "workout_id": "hvYBqYBRa7wwXpaStWR4V2"
            }
          ],
          "sports_list": [
              1,
              4,
              6
          ],
          "start_elevation_at_zero": false,
          "timezone": "Europe/Paris",
          "total_ascent": 720.35,
          "total_distance": 67.895,
          "total_duration": "6:50:27",
          "username": "sam"
          "weekm": true,
          "workouts_visibility": "private"
        },
        "message": "user profile updated",
        "status": "success"
      }

    :<json string first_name: user first name
    :<json string last_name: user last name
    :<json string location: user location
    :<json string bio: user biography
    :<json string birth_date: user birth date (format: ``%Y-%m-%d``)

    :reqheader Authorization: OAuth 2.0 Bearer Token

    :statuscode 200: user profile updated
    :statuscode 400:
        - invalid payload
    :statuscode 401:
        - provide a valid auth token
        - signature expired, please log in again
        - invalid token, please log in again
    :statuscode 500: error, please try again or contact the administrator
    """
    # get post data
    post_data = request.get_json()
    user_mandatory_data = {
        'first_name',
        'last_name',
        'bio',
        'birth_date',
        'location',
    }
    if not post_data or not post_data.keys() >= user_mandatory_data:
        return InvalidPayloadErrorResponse()

    first_name = post_data.get('first_name')
    last_name = post_data.get('last_name')
    bio = post_data.get('bio')
    birth_date = post_data.get('birth_date')
    location = post_data.get('location')

    try:
        auth_user.first_name = first_name
        auth_user.last_name = last_name
        auth_user.bio = bio
        auth_user.location = location
        auth_user.birth_date = (
            datetime.datetime.strptime(birth_date, '%Y-%m-%d')
            if birth_date
            else None
        )
        db.session.commit()

        return {
            'status': 'success',
            'message': 'user profile updated',
            'data': auth_user.serialize(auth_user),
        }

    # handler errors
    except (exc.IntegrityError, exc.OperationalError, ValueError) as e:
        return handle_error_and_return_response(e, db=db)


@auth_blueprint.route('/auth/profile/edit/account', methods=['PATCH'])
@require_auth(scopes=['profile:write'])
def update_user_account(auth_user: User) -> Union[Dict, HttpResponse]:
    """
    Update authenticated user email and password.

    It sends emails if sending is enabled:

    - Password change
    - Email change:

      - one to the current address to inform user
      - another one to the new address to confirm it.

    **Scope**: ``profile:write``

    **Example request**:

    .. sourcecode:: http

      PATCH /api/auth/profile/edit/account HTTP/1.1
      Content-Type: application/json

    **Example response**:

    .. sourcecode:: http

      HTTP/1.1 200 OK
      Content-Type: application/json

      {
        "data": {
          "accepted_privacy_policy": true,
          "admin": false,
          "bio": null,
          "birth_date": null,
          "created_at": "Sun, 14 Jul 2019 14:09:58 GMT",
          "date_format": "dd/MM/yyyy",
          "display_ascent": true,
          "email": "sam@example.com",
          "email_to_confirm": null,
          "first_name": null,
          "imperial_units": false,
          "is_active": true,
          "language": "en",
          "last_name": null,
          "location": null,
          "manually_approves_followers": false,
          "map_visibility": "followers_only",
          "nb_sports": 3,
          "nb_workouts": 6,
          "picture": false,
          "records": [
            {
              "id": 9,
              "record_type": "AS",
              "sport_id": 1,
              "user": "sam",
              "value": 18,
              "workout_date": "Sun, 07 Jul 2019 08:00:00 GMT",
              "workout_id": "hvYBqYBRa7wwXpaStWR4V2"
            },
            {
              "id": 10,
              "record_type": "FD",
              "sport_id": 1,
              "user": "sam",
              "value": 18,
              "workout_date": "Sun, 07 Jul 2019 08:00:00 GMT",
              "workout_id": "hvYBqYBRa7wwXpaStWR4V2"
            },
            {
              "id": 13,
              "record_type": "HA",
              "sport_id": 1,
              "user": "Sam",
              "value": 43.97,
              "workout_date": "Sun, 07 Jul 2019 08:00:00 GMT",
              "workout_id": "hvYBqYBRa7wwXpaStWR4V2"
            },
            {
              "id": 11,
              "record_type": "LD",
              "sport_id": 1,
              "user": "sam",
              "value": "1:01:00",
              "workout_date": "Sun, 07 Jul 2019 08:00:00 GMT",
              "workout_id": "hvYBqYBRa7wwXpaStWR4V2"
            },
            {
              "id": 12,
              "record_type": "MS",
              "sport_id": 1,
              "user": "sam",
              "value": 18,
              "workout_date": "Sun, 07 Jul 2019 08:00:00 GMT",
              "workout_id": "hvYBqYBRa7wwXpaStWR4V2"
            }
          ],
          "sports_list": [
              1,
              4,
              6
          ],
          "start_elevation_at_zero": false,
          "timezone": "Europe/Paris",
          "total_ascent": 720.35,
          "total_distance": 67.895,
          "total_duration": "6:50:27",
          "username": "sam"
          "weekm": true,
          "workouts_visibility": "private"
        },
        "message": "user account updated",
        "status": "success"
      }

    :<json string email: user email
    :<json string password: user current password
    :<json string new_password: user new password

    :reqheader Authorization: OAuth 2.0 Bearer Token

    :statuscode 200: user account updated
    :statuscode 400:
        - invalid payload
        - email is missing
        - current password is missing
        - email: valid email must be provided
        - password: 8 characters required
    :statuscode 401:
        - provide a valid auth token
        - signature expired, please log in again
        - invalid token, please log in again
        - invalid credentials
    :statuscode 500: error, please try again or contact the administrator
    """
    data = request.get_json()
    if not data:
        return InvalidPayloadErrorResponse()
    email_to_confirm = data.get('email')
    if not email_to_confirm:
        return InvalidPayloadErrorResponse('email is missing')
    current_password = data.get('password')
    if not current_password:
        return InvalidPayloadErrorResponse('current password is missing')
    if not auth_user.check_password(current_password):
        return UnauthorizedErrorResponse('invalid credentials')

    new_password = data.get('new_password')
    error_messages = ''
    try:
        if email_to_confirm != auth_user.email:
            if is_valid_email(email_to_confirm):
                if current_app.config['CAN_SEND_EMAILS']:
                    auth_user.email_to_confirm = email_to_confirm
                    auth_user.confirmation_token = secrets.token_urlsafe(30)
                else:
                    auth_user.email = email_to_confirm
                    auth_user.confirmation_token = None
            else:
                error_messages = 'email: valid email must be provided\n'

        if new_password is not None:
            error_messages += check_password(new_password)
            if error_messages == '':
                hashed_password = auth_user.generate_password_hash(
                    new_password
                )
                auth_user.password = hashed_password

        if error_messages != '':
            return InvalidPayloadErrorResponse(error_messages)

        db.session.commit()

        if current_app.config['CAN_SEND_EMAILS']:
            ui_url = current_app.config['UI_URL']
            user_data = {
                'language': get_language(auth_user.language),
                'email': auth_user.email,
            }
            data = {
                'username': auth_user.username,
                'fittrackee_url': ui_url,
                'operating_system': request.user_agent.platform,
                'browser_name': request.user_agent.browser,
            }

            if new_password is not None:
                password_change_email.send(user_data, data)

            if (
                auth_user.email_to_confirm is not None
                and auth_user.email_to_confirm != auth_user.email
            ):
                email_data = {
                    **data,
                    **{'new_email_address': email_to_confirm},
                }
                email_updated_to_current_address.send(user_data, email_data)

                email_data = {
                    **data,
                    **{
                        'email_confirmation_url': (
                            f'{ui_url}/email-update'
                            f'?token={auth_user.confirmation_token}'
                        )
                    },
                }
                user_data = {
                    **user_data,
                    **{'email': auth_user.email_to_confirm},
                }
                email_updated_to_new_address.send(user_data, email_data)

        return {
            'status': 'success',
            'message': 'user account updated',
            'data': auth_user.serialize(auth_user),
        }

    except (exc.IntegrityError, exc.OperationalError, ValueError) as e:
        return handle_error_and_return_response(e, db=db)


@auth_blueprint.route('/auth/profile/edit/preferences', methods=['POST'])
@require_auth(scopes=['profile:write'])
def edit_user_preferences(auth_user: User) -> Union[Dict, HttpResponse]:
    """
    Edit authenticated user preferences.

    Supported date formats:

    - ``MM/dd/yyyy`` (default value)
    - ``dd/MM/yyyy``
    - ``yyyy-MM-dd``
    - ``date_string``, corresponding on client to:

      - ``MMM. do, yyyy`` for ``en`` locale
      - ``d MMM yyyy`` for ``es``, ``fr``, ``gl``, ``it`` and ``nl`` locales
      - ``do MMM yyyy`` for ``de`` and ``nb`` locales

    **Scope**: ``profile:write``

    **Example request**:

    .. sourcecode:: http

      POST /api/auth/profile/edit/preferences HTTP/1.1
      Content-Type: application/json

    **Example response**:

    .. sourcecode:: http

      HTTP/1.1 200 OK
      Content-Type: application/json

      {
        "data": {
          "accepted_privacy_policy": true,
          "admin": false,
          "bio": null,
          "birth_date": null,
          "created_at": "Sun, 14 Jul 2019 14:09:58 GMT",
          "date_format": "MM/dd/yyyy",
          "display_ascent": true,
          "email": "sam@example.com",
          "email_to_confirm": null,
          "first_name": null,
          "followers": 0,
          "following": 0,
          "imperial_units": false,
          "is_active": true,
          "language": "en",
          "last_name": null,
          "location": null,
          "manually_approves_followers": false,
          "map_visibility": "followers_only",
          "nb_sports": 3,
          "nb_workouts": 6,
          "picture": false,
          "records": [
            {
              "id": 9,
              "record_type": "AS",
              "sport_id": 1,
              "user": "sam",
              "value": 18,
              "workout_date": "Sun, 07 Jul 2019 08:00:00 GMT",
              "workout_id": "hvYBqYBRa7wwXpaStWR4V2"
            },
            {
              "id": 10,
              "record_type": "FD",
              "sport_id": 1,
              "user": "sam",
              "value": 18,
              "workout_date": "Sun, 07 Jul 2019 08:00:00 GMT",
              "workout_id": "hvYBqYBRa7wwXpaStWR4V2"
            },
            {
              "id": 13,
              "record_type": "HA",
              "sport_id": 1,
              "user": "Sam",
              "value": 43.97,
              "workout_date": "Sun, 07 Jul 2019 08:00:00 GMT",
              "workout_id": "hvYBqYBRa7wwXpaStWR4V2"
            },
            {
              "id": 11,
              "record_type": "LD",
              "sport_id": 1,
              "user": "sam",
              "value": "1:01:00",
              "workout_date": "Sun, 07 Jul 2019 08:00:00 GMT",
              "workout_id": "hvYBqYBRa7wwXpaStWR4V2"
            },
            {
              "id": 12,
              "record_type": "MS",
              "sport_id": 1,
              "user": "sam",
              "value": 18,
              "workout_date": "Sun, 07 Jul 2019 08:00:00 GMT",
              "workout_id": "hvYBqYBRa7wwXpaStWR4V2"
            }
          ],
          "sports_list": [
              1,
              4,
              6
          ],
          "start_elevation_at_zero": true,
          "timezone": "Europe/Paris",
          "total_ascent": 720.35,
          "total_distance": 67.895,
          "total_duration": "6:50:27",
<<<<<<< HEAD
          "username": "sam",
=======
          "use_raw_gpx_speed": true,
          "username": "sam"
>>>>>>> 3da8a20a
          "weekm": true,
          "workouts_visibility": "public"
        },
        "message": "user preferences updated",
        "status": "success"
      }

    :<json string date_format: the format used to display dates in the app
    :<json boolean display_ascent: display highest ascent records and total
    :<json boolean imperial_units: display distance in imperial units
    :<json string language: language preferences
    :<json string map_visibility: workouts map visibility
                                  ('public', 'followers_only', 'private')
    :<json boolean manually_approves_followers: if false, follow requests are
                        automatically approved
    :<json boolean start_elevation_at_zero: do elevation plots start at zero?
    :<json string timezone: user time zone
    :<json boolean use_raw_gpx_speed: Use unfiltered gpx to calculate speeds
    :<json boolean weekm: does week start on Monday?
    :<json string workouts_visibility: user workouts visibility
                                      ('public', 'followers_only', 'private')

    :reqheader Authorization: OAuth 2.0 Bearer Token

    :statuscode 200: user preferences updated
    :statuscode 400:
        - invalid payload
        - password: password and password confirmation don't match
    :statuscode 401:
        - provide a valid auth token
        - signature expired, please log in again
        - invalid token, please log in again
    :statuscode 500: error, please try again or contact the administrator
    """
    # get post data
    post_data = request.get_json()
    user_mandatory_data = {
        'date_format',
        'display_ascent',
        'imperial_units',
        'language',
        'start_elevation_at_zero',
        'timezone',
        'use_raw_gpx_speed',
        'weekm',
        'map_visibility',
        'workouts_visibility',
        'manually_approves_followers',
    }
    if not post_data or not post_data.keys() >= user_mandatory_data:
        return InvalidPayloadErrorResponse()

    date_format = post_data.get('date_format')
    display_ascent = post_data.get('display_ascent')
    imperial_units = post_data.get('imperial_units')
    language = get_language(post_data.get('language'))
    start_elevation_at_zero = post_data.get('start_elevation_at_zero')
    use_raw_gpx_speed = post_data.get('use_raw_gpx_speed')
    timezone = post_data.get('timezone')
    weekm = post_data.get('weekm')
    map_visibility = post_data.get('map_visibility')
    workouts_visibility = post_data.get('workouts_visibility')
    manually_approves_followers = post_data.get('manually_approves_followers')

    try:
        auth_user.date_format = date_format
        auth_user.display_ascent = display_ascent
        auth_user.imperial_units = imperial_units
        auth_user.language = language
        auth_user.start_elevation_at_zero = start_elevation_at_zero
        auth_user.timezone = timezone
        auth_user.use_raw_gpx_speed = use_raw_gpx_speed
        auth_user.weekm = weekm
        auth_user.workouts_visibility = PrivacyLevel(workouts_visibility)
        auth_user.map_visibility = get_map_visibility(
            PrivacyLevel(map_visibility), auth_user.workouts_visibility
        )
        auth_user.manually_approves_followers = manually_approves_followers
        db.session.commit()

        return {
            'status': 'success',
            'message': 'user preferences updated',
            'data': auth_user.serialize(auth_user),
        }

    # handler errors
    except (exc.IntegrityError, exc.OperationalError, ValueError) as e:
        return handle_error_and_return_response(e, db=db)


@auth_blueprint.route('/auth/profile/edit/sports', methods=['POST'])
@require_auth(scopes=['profile:write'])
def edit_user_sport_preferences(
    auth_user: User,
) -> Union[Dict, HttpResponse]:
    """
    Edit authenticated user sport preferences.

    **Scope**: ``profile:write``

    **Example request**:

    .. sourcecode:: http

      POST /api/auth/profile/edit/sports HTTP/1.1
      Content-Type: application/json

    **Example response**:

    .. sourcecode:: http

      HTTP/1.1 200 OK
      Content-Type: application/json

      {
        "data": {
          "color": "#000000",
          "is_active": true,
          "sport_id": 1,
          "stopped_speed_threshold": 1,
          "user_id": 1
        },
        "message": "user sport preferences updated",
        "status": "success"
      }

    :<json string color: valid hexadecimal color
    :<json boolean is_active: is sport available when adding a workout
    :<json float stopped_speed_threshold: stopped speed threshold used by gpxpy

    :reqheader Authorization: OAuth 2.0 Bearer Token

    :statuscode 200: user preferences updated
    :statuscode 400:
        - invalid payload
        - invalid hexadecimal color
    :statuscode 401:
        - provide a valid auth token
        - signature expired, please log in again
        - invalid token, please log in again
    :statuscode 404:
        - sport does not exist
    :statuscode 500: error, please try again or contact the administrator
    """
    post_data = request.get_json()
    if (
        not post_data
        or 'sport_id' not in post_data
        or len(post_data.keys()) == 1
    ):
        return InvalidPayloadErrorResponse()

    sport_id = post_data.get('sport_id')
    sport = Sport.query.filter_by(id=sport_id).first()
    if not sport:
        return NotFoundErrorResponse('sport does not exist')

    color = post_data.get('color')
    is_active = post_data.get('is_active')
    stopped_speed_threshold = post_data.get('stopped_speed_threshold')

    try:
        user_sport = UserSportPreference.query.filter_by(
            user_id=auth_user.id,
            sport_id=sport_id,
        ).first()
        if not user_sport:
            user_sport = UserSportPreference(
                user_id=auth_user.id,
                sport_id=sport_id,
                stopped_speed_threshold=sport.stopped_speed_threshold,
            )
            db.session.add(user_sport)
            db.session.flush()
        if color:
            if re.match(HEX_COLOR_REGEX, color) is None:
                return InvalidPayloadErrorResponse('invalid hexadecimal color')
            user_sport.color = color
        if is_active is not None:
            user_sport.is_active = is_active
        if stopped_speed_threshold:
            user_sport.stopped_speed_threshold = stopped_speed_threshold
        db.session.commit()

        return {
            'status': 'success',
            'message': 'user sport preferences updated',
            'data': user_sport.serialize(),
        }

    # handler errors
    except (exc.IntegrityError, exc.OperationalError, ValueError) as e:
        return handle_error_and_return_response(e, db=db)


@auth_blueprint.route(
    '/auth/profile/reset/sports/<sport_id>', methods=['DELETE']
)
@require_auth(scopes=['profile:write'])
def reset_user_sport_preferences(
    auth_user: User, sport_id: int
) -> Union[Tuple[Dict, int], HttpResponse]:
    """
    Reset authenticated user preferences for a given sport.

    **Scope**: ``profile:write``

    **Example request**:

    .. sourcecode:: http

      DELETE /api/auth/profile/reset/sports/1 HTTP/1.1
      Content-Type: application/json

    **Example response**:

    .. sourcecode:: http

      HTTP/1.1 204 OK
      Content-Type: application/json

    :param string sport_id: sport id

    :reqheader Authorization: OAuth 2.0 Bearer Token

    :statuscode 204: user preferences deleted
    :statuscode 401:
        - provide a valid auth token
        - signature expired, please log in again
        - invalid token, please log in again
    :statuscode 404:
        - sport does not exist
    :statuscode 500: error, please try again or contact the administrator
    """
    sport = Sport.query.filter_by(id=sport_id).first()
    if not sport:
        return NotFoundErrorResponse('sport does not exist')

    try:
        user_sport = UserSportPreference.query.filter_by(
            user_id=auth_user.id,
            sport_id=sport_id,
        ).first()
        if user_sport:
            db.session.delete(user_sport)
            db.session.commit()
        return {'status': 'no content'}, 204

    # handler errors
    except (exc.IntegrityError, exc.OperationalError) as e:
        return handle_error_and_return_response(e, db=db)


@auth_blueprint.route('/auth/picture', methods=['POST'])
@require_auth(scopes=['profile:write'])
def edit_picture(auth_user: User) -> Union[Dict, HttpResponse]:
    """
    Update authenticated user picture.

    **Scope**: ``profile:write``

    **Example request**:

    .. sourcecode:: http

      POST /api/auth/picture HTTP/1.1
      Content-Type: multipart/form-data

    **Example response**:

    .. sourcecode:: http

      HTTP/1.1 200 OK
      Content-Type: application/json

      {
        "message": "user picture updated",
        "status": "success"
      }

    :form file: image file (allowed extensions: .jpg, .png, .gif)

    :reqheader Authorization: OAuth 2.0 Bearer Token

    :statuscode 200: user picture updated
    :statuscode 400:
        - invalid payload
        - no file part
        - no selected file
        - file extension not allowed
    :statuscode 401:
        - provide a valid auth token
        - signature expired, please log in again
        - invalid token, please log in again
    :statuscode 413: error during picture update: file size exceeds 1.0MB
    :statuscode 500: error during picture update
    """
    try:
        response_object = get_error_response_if_file_is_invalid(
            'picture', request
        )
    except RequestEntityTooLarge as e:
        appLog.error(e)
        return PayloadTooLargeErrorResponse(
            file_type='picture',
            file_size=request.content_length,
            max_size=current_app.config['MAX_CONTENT_LENGTH'],
        )
    if response_object:
        return response_object

    file = request.files['file']
    filename = secure_filename(file.filename)  # type: ignore
    dirpath = os.path.join(
        current_app.config['UPLOAD_FOLDER'], 'pictures', str(auth_user.id)
    )
    if not os.path.exists(dirpath):
        os.makedirs(dirpath)
    absolute_picture_path = os.path.join(dirpath, filename)
    relative_picture_path = os.path.join(
        'pictures', str(auth_user.id), filename
    )

    try:
        if auth_user.picture is not None:
            old_picture_path = get_absolute_file_path(auth_user.picture)
            if os.path.isfile(get_absolute_file_path(old_picture_path)):
                os.remove(old_picture_path)
        file.save(absolute_picture_path)
        auth_user.picture = relative_picture_path
        db.session.commit()
        return {
            'status': 'success',
            'message': 'user picture updated',
        }

    except (exc.IntegrityError, ValueError) as e:
        return handle_error_and_return_response(
            e, message='error during picture update', status='fail', db=db
        )


@auth_blueprint.route('/auth/picture', methods=['DELETE'])
@require_auth(scopes=['profile:write'])
def del_picture(auth_user: User) -> Union[Tuple[Dict, int], HttpResponse]:
    """
    Delete authenticated user picture.

    **Scope**: ``profile:write``

    **Example request**:

    .. sourcecode:: http

      DELETE /api/auth/picture HTTP/1.1
      Content-Type: application/json

    **Example response**:

    .. sourcecode:: http

      HTTP/1.1 204 NO CONTENT
      Content-Type: application/json

    :reqheader Authorization: OAuth 2.0 Bearer Token

    :statuscode 204: picture deleted
    :statuscode 401:
        - provide a valid auth token
        - signature expired, please log in again
        - invalid token, please log in again
    :statuscode 500: error during picture deletion

    """
    try:
        picture_path = get_absolute_file_path(auth_user.picture)
        if os.path.isfile(picture_path):
            os.remove(picture_path)
        auth_user.picture = None
        db.session.commit()
        return {'status': 'no content'}, 204
    except (exc.IntegrityError, ValueError) as e:
        return handle_error_and_return_response(
            e, message='error during picture deletion', status='fail', db=db
        )


@auth_blueprint.route('/auth/password/reset-request', methods=['POST'])
def request_password_reset() -> Union[Dict, HttpResponse]:
    """
    Handle password reset request.

    If email sending is disabled, this endpoint is not available

    **Example request**:

    .. sourcecode:: http

      POST /api/auth/password/reset-request HTTP/1.1
      Content-Type: application/json

    **Example response**:

    .. sourcecode:: http

      HTTP/1.1 200 OK
      Content-Type: application/json

      {
        "message": "password reset request processed",
        "status": "success"
      }

    :<json string email: user email

    :statuscode 200: password reset request processed
    :statuscode 400: invalid payload
    :statuscode 404: the requested URL was not found on the server

    """
    if not current_app.config['CAN_SEND_EMAILS']:
        return NotFoundErrorResponse(NOT_FOUND_MESSAGE)

    post_data = request.get_json()
    if not post_data or post_data.get('email') is None:
        return InvalidPayloadErrorResponse()
    email = post_data.get('email')

    user = User.query.filter(User.email == email).first()
    if user:
        password_reset_token = user.encode_password_reset_token(user.id)
        ui_url = current_app.config['UI_URL']
        user_language = get_language(user.language)
        email_data = {
            'expiration_delay': get_readable_duration(
                current_app.config['PASSWORD_TOKEN_EXPIRATION_SECONDS'],
                user_language,
            ),
            'username': user.username,
            'password_reset_url': (
                f'{ui_url}/password-reset?token={password_reset_token}'  # noqa
            ),
            'fittrackee_url': ui_url,
            'operating_system': request.user_agent.platform,  # type: ignore
            'browser_name': request.user_agent.browser,  # type: ignore
        }
        user_data = {
            'language': user_language,
            'email': user.email,
        }
        reset_password_email.send(user_data, email_data)
    return {
        'status': 'success',
        'message': 'password reset request processed',
    }


@auth_blueprint.route('/auth/password/update', methods=['POST'])
def update_password() -> Union[Dict, HttpResponse]:
    """
    Update user password after password reset request.

    It sends emails if sending is enabled.

    **Example request**:

    .. sourcecode:: http

      POST /api/auth/password/update HTTP/1.1
      Content-Type: application/json

    **Example response**:

    .. sourcecode:: http

      HTTP/1.1 200 OK
      Content-Type: application/json

      {
        "message": "password updated",
        "status": "success"
      }

    :<json string password: password (8 characters required)
    :<json string token: password reset token

    :statuscode 200: password updated
    :statuscode 400: invalid payload
    :statuscode 401: invalid token, please request a new token
    :statuscode 500: error, please try again or contact the administrator

    """
    post_data = request.get_json()
    if (
        not post_data
        or post_data.get('password') is None
        or post_data.get('token') is None
    ):
        return InvalidPayloadErrorResponse()
    password = post_data.get('password')
    token = post_data.get('token')

    try:
        user_id = decode_user_token(token)
    except (jwt.ExpiredSignatureError, jwt.InvalidTokenError):
        return UnauthorizedErrorResponse()

    message = check_password(password)
    if message != '':
        return InvalidPayloadErrorResponse(message)

    user = User.query.filter(User.id == user_id).first()
    if not user:
        return UnauthorizedErrorResponse()
    try:
        user.password = user.generate_password_hash(password)
        db.session.commit()

        if current_app.config['CAN_SEND_EMAILS']:
            password_change_email.send(
                {
                    'language': get_language(user.language),
                    'email': user.email,
                },
                {
                    'username': user.username,
                    'fittrackee_url': current_app.config['UI_URL'],
                    'operating_system': request.user_agent.platform,
                    'browser_name': request.user_agent.browser,
                },
            )

        return {
            'status': 'success',
            'message': 'password updated',
        }
    except (exc.OperationalError, ValueError) as e:
        return handle_error_and_return_response(e, db=db)


@auth_blueprint.route('/auth/email/update', methods=['POST'])
def update_email() -> Union[Dict, HttpResponse]:
    """
    Update user email after confirmation.

    **Example request**:

    .. sourcecode:: http

      POST /api/auth/email/update HTTP/1.1
      Content-Type: application/json

    **Example response**:

    .. sourcecode:: http

      HTTP/1.1 200 OK
      Content-Type: application/json

      {
        "message": "email updated",
        "status": "success"
      }

    :<json string token: password reset token

    :statuscode 200: email updated
    :statuscode 400: invalid payload
    :statuscode 500: error, please try again or contact the administrator

    """
    post_data = request.get_json()
    if not post_data or post_data.get('token') is None:
        return InvalidPayloadErrorResponse()
    token = post_data.get('token')

    try:
        user = User.query.filter_by(confirmation_token=token).first()

        if not user:
            return InvalidPayloadErrorResponse()

        user.email = user.email_to_confirm
        user.email_to_confirm = None
        user.confirmation_token = None

        db.session.commit()

        response = {
            'status': 'success',
            'message': 'email updated',
        }

        return response

    except (exc.OperationalError, ValueError) as e:
        return handle_error_and_return_response(e, db=db)


@auth_blueprint.route('/auth/account/confirm', methods=['POST'])
def confirm_account() -> Union[Dict, HttpResponse]:
    """
    Activate user account after registration.

    **Example request**:

    .. sourcecode:: http

      POST /api/auth/account/confirm HTTP/1.1
      Content-Type: application/json

    **Example response**:

    .. sourcecode:: http

      HTTP/1.1 200 OK
      Content-Type: application/json

      {
        "auth_token": "JSON Web Token",
        "message": "account confirmation successful",
        "status": "success"
      }

    :<json string token: confirmation token

    :statuscode 200: account confirmation successful
    :statuscode 400: invalid payload
    :statuscode 500: error, please try again or contact the administrator

    """
    post_data = request.get_json()
    if not post_data or post_data.get('token') is None:
        return InvalidPayloadErrorResponse()
    token = post_data.get('token')

    try:
        user = User.query.filter_by(confirmation_token=token).first()

        if not user:
            return InvalidPayloadErrorResponse()

        user.is_active = True
        user.confirmation_token = None

        db.session.commit()

        # generate auth token
        auth_token = user.encode_auth_token(user.id)

        response = {
            'status': 'success',
            'message': 'account confirmation successful',
            'auth_token': auth_token,
        }
        return response

    except (exc.OperationalError, ValueError) as e:
        return handle_error_and_return_response(e, db=db)


@auth_blueprint.route('/auth/account/resend-confirmation', methods=['POST'])
def resend_account_confirmation_email() -> Union[Dict, HttpResponse]:
    """
    Resend email with instructions to confirm account.

    If email sending is disabled, this endpoint is not available.

    **Example request**:

    .. sourcecode:: http

      POST /api/auth/account/resend-confirmation HTTP/1.1
      Content-Type: application/json

    **Example response**:

    .. sourcecode:: http

      HTTP/1.1 200 OK
      Content-Type: application/json

      {
        "message": "confirmation email resent",
        "status": "success"
      }

    :<json string email: user email

    :statuscode 200: confirmation email resent
    :statuscode 400: invalid payload
    :statuscode 404: the requested URL was not found on the server
    :statuscode 500: error, please try again or contact the administrator

    """
    if not current_app.config['CAN_SEND_EMAILS']:
        return NotFoundErrorResponse(NOT_FOUND_MESSAGE)

    post_data = request.get_json()
    if not post_data or post_data.get('email') is None:
        return InvalidPayloadErrorResponse()
    email = post_data.get('email')

    try:
        user = User.query.filter_by(email=email, is_active=False).first()
        if user:
            user.confirmation_token = secrets.token_urlsafe(30)
            db.session.commit()

            send_account_confirmation_email(user)

        response = {
            'status': 'success',
            'message': 'confirmation email resent',
        }
        return response
    except (exc.OperationalError, ValueError) as e:
        return handle_error_and_return_response(e, db=db)


@auth_blueprint.route('/auth/logout', methods=['POST'])
@require_auth()
def logout_user(auth_user: User) -> Union[Tuple[Dict, int], HttpResponse]:
    """
    User logout.
    If a valid token is provided, it will be blacklisted.

    **Example request**:

    .. sourcecode:: http

      POST /api/auth/logout HTTP/1.1
      Content-Type: application/json

    **Example responses**:

    - successful logout

    .. sourcecode:: http

      HTTP/1.1 200 OK
      Content-Type: application/json

      {
        "message": "successfully logged out",
        "status": "success"
      }

    - error on logout

    .. sourcecode:: http

      HTTP/1.1 401 UNAUTHORIZED
      Content-Type: application/json

      {
        "message": "provide a valid auth token",
        "status": "error"
      }

    :reqheader Authorization: OAuth 2.0 Bearer Token

    :statuscode 200: successfully logged out
    :statuscode 401:
      - provide a valid auth token
      - The access token provided is expired, revoked, malformed, or invalid
        for other reasons.
    :statuscode 500:
      - error on token blacklist

    """
    auth_token = request.headers.get('Authorization', '').split(' ')[1]
    try:
        db.session.add(BlacklistedToken(token=auth_token))
        db.session.commit()
    except Exception:
        return {
            'status': 'error',
            'message': 'error on token blacklist',
        }, 500

    return {
        'status': 'success',
        'message': 'successfully logged out',
    }, 200


@auth_blueprint.route('/auth/account/privacy-policy', methods=['POST'])
@require_auth()
def accept_privacy_policy(auth_user: User) -> Union[Dict, HttpResponse]:
    """
    The authenticated user accepts the privacy policy.

    **Example request**:

    .. sourcecode:: http

      POST /auth/account/privacy-policy HTTP/1.1
      Content-Type: application/json

    **Example response**:

    .. sourcecode:: http

      HTTP/1.1 200 OK
      Content-Type: application/json

      {
        "status": "success"
      }

    :<json boolean accepted_policy: true if user accepted privacy policy

    :reqheader Authorization: OAuth 2.0 Bearer Token

    :statuscode 200: success
    :statuscode 400:
        - invalid payload
    :statuscode 401:
        - provide a valid auth token
        - signature expired, please log in again
        - invalid token, please log in again
    :statuscode 500: internal server error
    """
    post_data = request.get_json()
    if not post_data or not post_data.get('accepted_policy'):
        return InvalidPayloadErrorResponse()

    try:
        if post_data.get('accepted_policy') is True:
            auth_user.accepted_policy_date = datetime.datetime.utcnow()
            db.session.commit()
            return {"status": "success"}
        else:
            return InvalidPayloadErrorResponse()
    except (exc.IntegrityError, exc.OperationalError, ValueError) as e:
        return handle_error_and_return_response(e, db=db)


@auth_blueprint.route('/auth/account/export/request', methods=['POST'])
@require_auth()
def request_user_data_export(auth_user: User) -> Union[Dict, HttpResponse]:
    """
    Request a data export for authenticated user.

    **Example request**:

    .. sourcecode:: http

      POST /auth/account/export/request HTTP/1.1
      Content-Type: application/json

    **Example response**:

    .. sourcecode:: http

      HTTP/1.1 200 OK
      Content-Type: application/json

      {
        "status": "success",
        "request": {
            "created_at": "Wed, 01 Mar 2023 12:31:17 GMT",
            "status": "in_progress",
            "file_name": null,
            "file_size": null
        }
      }

    :reqheader Authorization: OAuth 2.0 Bearer Token

    :statuscode 200: success
    :statuscode 400:
        - ongoing request exists
        - completed request already exists
    :statuscode 401:
        - provide a valid auth token
        - signature expired, please log in again
        - invalid token, please log in again
    :statuscode 500: internal server error
    """
    existing_export_request = UserDataExport.query.filter_by(
        user_id=auth_user.id
    ).first()
    if existing_export_request:
        if not existing_export_request.completed:
            return InvalidPayloadErrorResponse("ongoing request exists")

        export_expiration = current_app.config["DATA_EXPORT_EXPIRATION"]
        if existing_export_request.created_at > (
            datetime.datetime.utcnow()
            - datetime.timedelta(hours=export_expiration)
        ):
            return InvalidPayloadErrorResponse(
                "completed request already exists"
            )

    try:
        if existing_export_request:
            db.session.delete(existing_export_request)
            db.session.flush()
        export_request = UserDataExport(user_id=auth_user.id)
        db.session.add(export_request)
        db.session.commit()

        export_data.send(export_request_id=export_request.id)

        return {"status": "success", "request": export_request.serialize()}
    except (exc.IntegrityError, exc.OperationalError, ValueError) as e:
        return handle_error_and_return_response(e, db=db)


@auth_blueprint.route('/auth/account/export', methods=['GET'])
@require_auth()
def get_user_data_export(auth_user: User) -> Union[Dict, HttpResponse]:
    """
    Get a data export info for authenticated user if a request exists.

    It returns:

    - export creation date
    - export status (``in_progress``, ``successful`` and ``errored``)
    - file name and size (in bytes) when export is successful

    **Example request**:

    .. sourcecode:: http

      GET /auth/account/export HTTP/1.1
      Content-Type: application/json

    **Example response**:

    - if a request exists

    .. sourcecode:: http

      HTTP/1.1 200 OK
      Content-Type: application/json

      {
        "status": "success",
        "request": {
            "created_at": "Wed, 01 Mar 2023 12:31:17 GMT",
            "status": "successful",
            "file_name": "archive_rgjsR3fHt295ywNQr5Yp.zip",
            "file_size": 924
        }
      }

    - if no request

    .. sourcecode:: http

      HTTP/1.1 200 OK
      Content-Type: application/json

      {
        "status": "success",
        "request": null
      }

    :reqheader Authorization: OAuth 2.0 Bearer Token

    :statuscode 200: success
    :statuscode 401:
        - provide a valid auth token
        - signature expired, please log in again
        - invalid token, please log in again
    """
    export_request = UserDataExport.query.filter_by(
        user_id=auth_user.id
    ).first()
    return {
        "status": "success",
        "request": export_request.serialize() if export_request else None,
    }


@auth_blueprint.route(
    '/auth/account/export/<string:file_name>', methods=['GET']
)
@require_auth()
def download_data_export(
    auth_user: User, file_name: str
) -> Union[Response, HttpResponse]:
    """
    Download a data export archive

    **Example request**:

    .. sourcecode:: http

      GET /auth/account/export/download/archive_rgjsR3fHr5Yp.zip HTTP/1.1
      Content-Type: application/json

    **Example response**:

    .. sourcecode:: http

      HTTP/1.1 200 OK
      Content-Type: application/x-gzip

    :param string file_name: filename

    :reqheader Authorization: OAuth 2.0 Bearer Token

    :statuscode 200: success
    :statuscode 401:
        - provide a valid auth token
        - signature expired, please log in again
        - invalid token, please log in again
    :statuscode 404: file not found
    """
    export_request = UserDataExport.query.filter_by(
        user_id=auth_user.id
    ).first()
    if (
        not export_request
        or not export_request.completed
        or export_request.file_name != file_name
    ):
        return DataNotFoundErrorResponse(
            data_type="archive", message="file not found"
        )

    return send_from_directory(
        f"{current_app.config['UPLOAD_FOLDER']}/exports/{auth_user.id}",
        export_request.file_name,
        mimetype='application/zip',
        as_attachment=True,
    )<|MERGE_RESOLUTION|>--- conflicted
+++ resolved
@@ -895,12 +895,8 @@
           "total_ascent": 720.35,
           "total_distance": 67.895,
           "total_duration": "6:50:27",
-<<<<<<< HEAD
-          "username": "sam",
-=======
           "use_raw_gpx_speed": true,
           "username": "sam"
->>>>>>> 3da8a20a
           "weekm": true,
           "workouts_visibility": "public"
         },
