--- conflicted
+++ resolved
@@ -19,12 +19,9 @@
 pytest_plugins = [
     'fittrackee.tests.fixtures.fixtures_app',
     'fittrackee.tests.fixtures.fixtures_emails',
-<<<<<<< HEAD
+    'fittrackee.tests.fixtures.fixtures_equipments',
     'fittrackee.tests.fixtures.fixtures_federation',
     'fittrackee.tests.fixtures.fixtures_federation_users',
-=======
-    'fittrackee.tests.fixtures.fixtures_equipments',
->>>>>>> a316e512
     'fittrackee.tests.fixtures.fixtures_workouts',
     'fittrackee.tests.fixtures.fixtures_users',
 ]
