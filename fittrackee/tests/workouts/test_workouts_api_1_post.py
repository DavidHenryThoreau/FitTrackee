import json
import os
from datetime import datetime, timedelta
from io import BytesIO
from typing import Any, Dict, Optional
from unittest.mock import Mock, patch

import pytest
from flask import Flask
<<<<<<< HEAD

from fittrackee import VERSION
from fittrackee.privacy_levels import PrivacyLevel
from fittrackee.users.models import User
from fittrackee.workouts.models import Sport, Workout

from ..mixins import ApiTestCaseMixin, BaseTestMixin
=======
from sqlalchemy.dialects.postgresql import insert

from fittrackee import VERSION, db
from fittrackee.equipments.models import Equipment
from fittrackee.users.models import (
    User,
    UserSportPreference,
    UserSportPreferenceEquipment,
)
from fittrackee.workouts.models import Sport, Workout

from ..mixins import ApiTestCaseMixin, CallArgsMixin
>>>>>>> d984a7c5
from ..utils import OAUTH_SCOPES, jsonify_dict


def assert_workout_data_with_gpx(data: Dict, user: User) -> None:
    assert 'creation_date' in data['data']['workouts'][0]
    assert (
        'Tue, 13 Mar 2018 12:44:45 GMT'
        == data['data']['workouts'][0]['workout_date']
    )
    assert data['data']['workouts'][0]['user'] == jsonify_dict(
        user.serialize()
    )
    assert 1 == data['data']['workouts'][0]['sport_id']
    assert '0:04:10' == data['data']['workouts'][0]['duration']
    assert data['data']['workouts'][0]['ascent'] == 0.4
    assert data['data']['workouts'][0]['ave_speed'] == 4.61
    assert data['data']['workouts'][0]['descent'] == 23.4
    assert data['data']['workouts'][0]['distance'] == 0.32
    assert data['data']['workouts'][0]['max_alt'] == 998.0
    assert data['data']['workouts'][0]['max_speed'] == 5.12
    assert data['data']['workouts'][0]['min_alt'] == 975.0
    assert data['data']['workouts'][0]['moving'] == '0:04:10'
    assert data['data']['workouts'][0]['pauses'] is None
    assert data['data']['workouts'][0]['with_gpx'] is True
    assert data['data']['workouts'][0]['map'] is not None
    assert data['data']['workouts'][0]['weather_start'] is None
    assert data['data']['workouts'][0]['weather_end'] is None
    assert data['data']['workouts'][0]['notes'] is None
    assert len(data['data']['workouts'][0]['segments']) == 1

    segment = data['data']['workouts'][0]['segments'][0]
    assert segment['workout_id'] == data['data']['workouts'][0]['id']
    assert segment['segment_id'] == 0
    assert segment['duration'] == '0:04:10'
    assert segment['ascent'] == 0.4
    assert segment['ave_speed'] == 4.61
    assert segment['descent'] == 23.4
    assert segment['distance'] == 0.32
    assert segment['max_alt'] == 998.0
    assert segment['max_speed'] == 5.12
    assert segment['min_alt'] == 975.0
    assert segment['moving'] == '0:04:10'
    assert segment['pauses'] is None

    records = data['data']['workouts'][0]['records']
    assert len(records) == 5
    assert records[0]['sport_id'] == 1
    assert records[0]['workout_id'] == data['data']['workouts'][0]['id']
    assert records[0]['record_type'] == 'AS'
    assert records[0]['workout_date'] == 'Tue, 13 Mar 2018 12:44:45 GMT'
    assert records[0]['value'] == 4.61
    assert records[1]['sport_id'] == 1
    assert records[1]['workout_id'] == data['data']['workouts'][0]['id']
    assert records[1]['record_type'] == 'FD'
    assert records[1]['workout_date'] == 'Tue, 13 Mar 2018 12:44:45 GMT'
    assert records[1]['value'] == 0.32
    assert records[2]['sport_id'] == 1
    assert records[2]['workout_id'] == data['data']['workouts'][0]['id']
    assert records[2]['record_type'] == 'HA'
    assert records[2]['value'] == 0.4
    assert records[2]['workout_date'] == 'Tue, 13 Mar 2018 12:44:45 GMT'
    assert records[3]['sport_id'] == 1
    assert records[3]['workout_id'] == data['data']['workouts'][0]['id']
    assert records[3]['record_type'] == 'LD'
    assert records[3]['workout_date'] == 'Tue, 13 Mar 2018 12:44:45 GMT'
    assert records[3]['value'] == '0:04:10'
    assert records[4]['sport_id'] == 1
    assert records[4]['workout_id'] == data['data']['workouts'][0]['id']
    assert records[4]['record_type'] == 'MS'
    assert records[4]['workout_date'] == 'Tue, 13 Mar 2018 12:44:45 GMT'
    assert records[4]['value'] == 5.12


def assert_workout_data_with_gpx_segments(data: Dict, user: User) -> None:
    assert 'creation_date' in data['data']['workouts'][0]
    assert (
        'Tue, 13 Mar 2018 12:44:45 GMT'
        == data['data']['workouts'][0]['workout_date']
    )
    assert data['data']['workouts'][0]['user'] == jsonify_dict(
        user.serialize()
    )
    assert 1 == data['data']['workouts'][0]['sport_id']
    assert '0:04:10' == data['data']['workouts'][0]['duration']
    assert data['data']['workouts'][0]['ascent'] == 0.4
    assert data['data']['workouts'][0]['ave_speed'] == 4.59
    assert data['data']['workouts'][0]['descent'] == 23.4
    assert data['data']['workouts'][0]['distance'] == 0.3
    assert data['data']['workouts'][0]['max_alt'] == 998.0
    assert data['data']['workouts'][0]['max_speed'] == 5.25
    assert data['data']['workouts'][0]['min_alt'] == 975.0
    assert data['data']['workouts'][0]['moving'] == '0:03:55'
    assert data['data']['workouts'][0]['pauses'] == '0:00:15'
    assert data['data']['workouts'][0]['with_gpx'] is True
    assert data['data']['workouts'][0]['map'] is not None
    assert data['data']['workouts'][0]['weather_start'] is None
    assert data['data']['workouts'][0]['weather_end'] is None
    assert data['data']['workouts'][0]['notes'] is None
    assert len(data['data']['workouts'][0]['segments']) == 2

    segment = data['data']['workouts'][0]['segments'][0]
    assert segment['workout_id'] == data['data']['workouts'][0]['id']
    assert segment['segment_id'] == 0
    assert segment['duration'] == '0:01:30'
    assert segment['ascent'] is None
    assert segment['ave_speed'] == 4.53
    assert segment['descent'] == 11.0
    assert segment['distance'] == 0.113
    assert segment['max_alt'] == 998.0
    assert segment['max_speed'] == 5.25
    assert segment['min_alt'] == 987.0
    assert segment['moving'] == '0:01:30'
    assert segment['pauses'] is None

    segment = data['data']['workouts'][0]['segments'][1]
    assert segment['workout_id'] == data['data']['workouts'][0]['id']
    assert segment['segment_id'] == 1
    assert segment['duration'] == '0:02:25'
    assert segment['ascent'] == 0.4
    assert segment['ave_speed'] == 4.62
    assert segment['descent'] == 12.4
    assert segment['distance'] == 0.186
    assert segment['max_alt'] == 987.0
    assert segment['max_speed'] == 5.12
    assert segment['min_alt'] == 975.0
    assert segment['moving'] == '0:02:25'
    assert segment['pauses'] is None

    records = data['data']['workouts'][0]['records']
    assert len(records) == 5
    assert records[0]['sport_id'] == 1
    assert records[0]['workout_id'] == data['data']['workouts'][0]['id']
    assert records[0]['record_type'] == 'AS'
    assert records[0]['workout_date'] == 'Tue, 13 Mar 2018 12:44:45 GMT'
    assert records[0]['value'] == 4.59
    assert records[1]['sport_id'] == 1
    assert records[1]['workout_id'] == data['data']['workouts'][0]['id']
    assert records[1]['record_type'] == 'FD'
    assert records[1]['workout_date'] == 'Tue, 13 Mar 2018 12:44:45 GMT'
    assert records[1]['value'] == 0.3
    assert records[2]['sport_id'] == 1
    assert records[2]['workout_id'] == data['data']['workouts'][0]['id']
    assert records[2]['record_type'] == 'HA'
    assert records[2]['workout_date'] == 'Tue, 13 Mar 2018 12:44:45 GMT'
    assert records[2]['value'] == 0.4
    assert records[3]['sport_id'] == 1
    assert records[3]['workout_id'] == data['data']['workouts'][0]['id']
    assert records[3]['record_type'] == 'LD'
    assert records[3]['workout_date'] == 'Tue, 13 Mar 2018 12:44:45 GMT'
    assert records[3]['value'] == '0:03:55'
    assert records[4]['sport_id'] == 1
    assert records[4]['workout_id'] == data['data']['workouts'][0]['id']
    assert records[4]['record_type'] == 'MS'
    assert records[4]['workout_date'] == 'Tue, 13 Mar 2018 12:44:45 GMT'
    assert records[4]['value'] == 5.25


def assert_workout_data_wo_gpx(data: Dict, user: User) -> None:
    assert 'creation_date' in data['data']['workouts'][0]
    assert (
        data['data']['workouts'][0]['workout_date']
        == 'Tue, 15 May 2018 14:05:00 GMT'
    )
    assert data['data']['workouts'][0]['user'] == jsonify_dict(
        user.serialize()
    )
    assert data['data']['workouts'][0]['sport_id'] == 1
    assert data['data']['workouts'][0]['duration'] == '1:00:00'
    assert (
        data['data']['workouts'][0]['title']
        == 'Cycling (Sport) - 2018-05-15 14:05:00'
    )
    assert data['data']['workouts'][0]['ascent'] is None
    assert data['data']['workouts'][0]['ave_speed'] == 10.0
    assert data['data']['workouts'][0]['descent'] is None
    assert data['data']['workouts'][0]['distance'] == 10.0
    assert data['data']['workouts'][0]['max_alt'] is None
    assert data['data']['workouts'][0]['max_speed'] == 10.0
    assert data['data']['workouts'][0]['min_alt'] is None
    assert data['data']['workouts'][0]['moving'] == '1:00:00'
    assert data['data']['workouts'][0]['pauses'] is None
    assert data['data']['workouts'][0]['with_gpx'] is False
    assert data['data']['workouts'][0]['map'] is None
    assert data['data']['workouts'][0]['weather_start'] is None
    assert data['data']['workouts'][0]['weather_end'] is None
    assert data['data']['workouts'][0]['notes'] is None

    assert len(data['data']['workouts'][0]['segments']) == 0

    records = data['data']['workouts'][0]['records']
    assert len(records) == 4
    assert records[0]['sport_id'] == 1
    assert records[0]['workout_id'] == data['data']['workouts'][0]['id']
    assert records[0]['record_type'] == 'AS'
    assert records[0]['workout_date'] == 'Tue, 15 May 2018 14:05:00 GMT'
    assert records[0]['value'] == 10.0
    assert records[1]['sport_id'] == 1
    assert records[1]['workout_id'] == data['data']['workouts'][0]['id']
    assert records[1]['record_type'] == 'FD'
    assert records[1]['workout_date'] == 'Tue, 15 May 2018 14:05:00 GMT'
    assert records[1]['value'] == 10.0
    assert records[2]['sport_id'] == 1
    assert records[2]['workout_id'] == data['data']['workouts'][0]['id']
    assert records[2]['record_type'] == 'LD'
    assert records[2]['workout_date'] == 'Tue, 15 May 2018 14:05:00 GMT'
    assert records[2]['value'] == '1:00:00'
    assert records[3]['sport_id'] == 1
    assert records[3]['workout_id'] == data['data']['workouts'][0]['id']
    assert records[3]['record_type'] == 'MS'
    assert records[3]['workout_date'] == 'Tue, 15 May 2018 14:05:00 GMT'
    assert records[3]['value'] == 10.0


def assert_files_are_deleted(
    app: Flask, user: User, expected_count: Optional[int] = 0
) -> None:
    upload_directory = os.path.join(
        app.config["UPLOAD_FOLDER"], f"workouts/{user.id}"
    )
    assert (
        len(
            [
                name
                for name in os.listdir(upload_directory)
                if os.path.isfile(os.path.join(upload_directory, name))
            ]
        )
        == expected_count
    )


class TestPostWorkoutWithGpx(ApiTestCaseMixin, BaseTestMixin):
    def test_it_returns_error_if_user_is_not_authenticated(
        self, app: Flask, sport_1_cycling: Sport, gpx_file: str
    ) -> None:
        client = app.test_client()

        response = client.post(
            '/api/workouts',
            data=dict(
                file=(BytesIO(str.encode(gpx_file)), 'example.gpx'),
                data='{"sport_id": 1}',
            ),
            headers=dict(content_type='multipart/form-data'),
        )

        self.assert_401(response)

    def test_it_returns_error_when_user_is_suspended(
        self,
        app: Flask,
        suspended_user: User,
        sport_1_cycling: Sport,
        gpx_file: str,
    ) -> None:
        client, auth_token = self.get_test_client_and_auth_token(
            app, suspended_user.email
        )

        response = client.post(
            '/api/workouts',
            data=dict(
                file=(BytesIO(str.encode(gpx_file)), 'example.gpx'),
                data='{"sport_id": 1}',
            ),
            headers=dict(
                content_type='multipart/form-data',
                Authorization=f'Bearer {auth_token}',
            ),
        )

        self.assert_403(response)

    def test_it_adds_a_workout_with_gpx_file(
        self, app: Flask, user_1: User, sport_1_cycling: Sport, gpx_file: str
    ) -> None:
        client, auth_token = self.get_test_client_and_auth_token(
            app, user_1.email
        )

        response = client.post(
            '/api/workouts',
            data=dict(
                file=(BytesIO(str.encode(gpx_file)), 'example.gpx'),
                data='{"sport_id": 1}',
            ),
            headers=dict(
                content_type='multipart/form-data',
                Authorization=f'Bearer {auth_token}',
            ),
        )

        assert response.status_code == 201
        data = json.loads(response.data.decode())
        assert 'created' in data['status']
        assert len(data['data']['workouts']) == 1
        assert 'just a workout' == data['data']['workouts'][0]['title']
        assert_workout_data_with_gpx(data, user_1)

    def test_it_adds_a_workout_with_gpx_file_raw_speed(
        self,
        app: Flask,
        user_1_raw_speed: User,
        sport_1_cycling: Sport,
        gpx_file: str,
    ) -> None:
        client, auth_token = self.get_test_client_and_auth_token(
            app, user_1_raw_speed.email
        )

        response = client.post(
            '/api/workouts',
            data=dict(
                file=(BytesIO(str.encode(gpx_file)), 'example.gpx'),
                data='{"sport_id": 1}',
            ),
            headers=dict(
                content_type='multipart/form-data',
                Authorization=f'Bearer {auth_token}',
            ),
        )

        data = json.loads(response.data.decode())
        assert response.status_code == 201
        assert 'created' in data['status']
        assert len(data['data']['workouts']) == 1
        # max speed should be slightly higher than that tested in
        # assert_workout_data_with_gpx
        assert data['data']['workouts'][0]['max_speed'] == pytest.approx(5.25)

    def test_it_returns_ha_record_when_a_workout_without_gpx_exists(
        self,
        app: Flask,
        user_1: User,
        sport_1_cycling: Sport,
        gpx_file: str,
        workout_cycling_user_1: Workout,
    ) -> None:
        client, auth_token = self.get_test_client_and_auth_token(
            app, user_1.email
        )

        response = client.post(
            '/api/workouts',
            data=dict(
                file=(BytesIO(str.encode(gpx_file)), 'example.gpx'),
                data='{"sport_id": 1}',
            ),
            headers=dict(
                content_type='multipart/form-data',
                Authorization=f'Bearer {auth_token}',
            ),
        )

        data = json.loads(response.data.decode())
        records = data['data']['workouts'][0]['records']
        assert len(records) == 1
        assert records[0]['sport_id'] == 1
        assert records[0]['workout_id'] == data['data']['workouts'][0]['id']
        assert records[0]['record_type'] == 'HA'
        assert records[0]['value'] == 0.4
        assert records[0]['workout_date'] == 'Tue, 13 Mar 2018 12:44:45 GMT'

    def test_it_creates_workout_with_expecting_gpx_path(
        self, app: Flask, user_1: User, sport_1_cycling: Sport, gpx_file: str
    ) -> None:
        client, auth_token = self.get_test_client_and_auth_token(
            app, user_1.email
        )
        expected_suffix = self.random_string()

        with patch('secrets.token_urlsafe', return_value=expected_suffix):
            client.post(
                '/api/workouts',
                data=dict(
                    file=(BytesIO(str.encode(gpx_file)), 'example.gpx'),
                    data='{"sport_id": 1}',
                ),
                headers=dict(
                    content_type='multipart/form-data',
                    Authorization=f'Bearer {auth_token}',
                ),
            )

        workout = Workout.query.first()
        assert (
            workout.gpx
            == f"workouts/1/2018-03-13_12-44-45_1_{expected_suffix}.gpx"
        )

    def test_it_creates_workout_with_expecting_map_path(
        self, app: Flask, user_1: User, sport_1_cycling: Sport, gpx_file: str
    ) -> None:
        client, auth_token = self.get_test_client_and_auth_token(
            app, user_1.email
        )
        expected_suffix = self.random_string()

        with patch('secrets.token_urlsafe', return_value=expected_suffix):
            client.post(
                '/api/workouts',
                data=dict(
                    file=(BytesIO(str.encode(gpx_file)), 'example.gpx'),
                    data='{"sport_id": 1}',
                ),
                headers=dict(
                    content_type='multipart/form-data',
                    Authorization=f'Bearer {auth_token}',
                ),
            )

        workout = Workout.query.first()
        assert (
            workout.map
            == f"workouts/1/2018-03-13_12-44-45_1_{expected_suffix}.png"
        )

    def test_it_adds_a_workout_without_name(
        self,
        app: Flask,
        user_1: User,
        sport_1_cycling: Sport,
        gpx_file_wo_name: str,
    ) -> None:
        client, auth_token = self.get_test_client_and_auth_token(
            app, user_1.email
        )

        response = client.post(
            '/api/workouts',
            data=dict(
                file=(BytesIO(str.encode(gpx_file_wo_name)), 'example.gpx'),
                data='{"sport_id": 1}',
            ),
            headers=dict(
                content_type='multipart/form-data',
                Authorization=f'Bearer {auth_token}',
            ),
        )

        assert response.status_code == 201
        data = json.loads(response.data.decode())
        assert 'created' in data['status']
        assert len(data['data']['workouts']) == 1
        assert (
            f'{sport_1_cycling.label} - 2018-03-13 12:44:45'
            == data['data']['workouts'][0]['title']
        )
        assert_workout_data_with_gpx(data, user_1)

    def test_it_adds_a_workout_when_user_has_specified_timezone(
        self,
        app: Flask,
        user_1: User,
        sport_1_cycling: Sport,
        gpx_file_wo_name: str,
    ) -> None:
        user_1.timezone = 'Europe/Paris'
        client, auth_token = self.get_test_client_and_auth_token(
            app, user_1.email
        )

        response = client.post(
            '/api/workouts',
            data=dict(
                file=(BytesIO(str.encode(gpx_file_wo_name)), 'example.gpx'),
                data='{"sport_id": 1}',
            ),
            headers=dict(
                content_type='multipart/form-data',
                Authorization=f'Bearer {auth_token}',
            ),
        )

        assert response.status_code == 201
        data = json.loads(response.data.decode())
        assert 'created' in data['status']
        assert len(data['data']['workouts']) == 1
        assert (
            f'{sport_1_cycling.label} - 2018-03-13 13:44:45'
            == data['data']['workouts'][0]['title']
        )
        assert_workout_data_with_gpx(data, user_1)

    @pytest.mark.parametrize('input_user_timezone', [None, 'Europe/Paris'])
    def test_it_adds_a_workout_with_gpx_with_offset(
        self,
        app: Flask,
        user_1: User,
        sport_1_cycling: Sport,
        gpx_file_with_offset: str,
        input_user_timezone: Optional[str],
    ) -> None:
        user_1.timezone = input_user_timezone
        client, auth_token = self.get_test_client_and_auth_token(
            app, user_1.email
        )

        response = client.post(
            '/api/workouts',
            data=dict(
                file=(
                    BytesIO(str.encode(gpx_file_with_offset)),
                    'example.gpx',
                ),
                data='{"sport_id": 1}',
            ),
            headers=dict(
                content_type='multipart/form-data',
                Authorization=f'Bearer {auth_token}',
            ),
        )

        data = json.loads(response.data.decode())
        assert response.status_code == 201
        assert 'created' in data['status']
        assert len(data['data']['workouts']) == 1
        assert_workout_data_with_gpx(data, user_1)

    def test_it_adds_a_workout_without_elevation(
        self,
        app: Flask,
        user_1: User,
        sport_1_cycling: Sport,
        gpx_file_without_elevation: str,
    ) -> None:
        client, auth_token = self.get_test_client_and_auth_token(
            app, user_1.email
        )

        response = client.post(
            '/api/workouts',
            data=dict(
                file=(
                    BytesIO(str.encode(gpx_file_without_elevation)),
                    'example.gpx',
                ),
                data='{"sport_id": 1}',
            ),
            headers=dict(
                content_type='multipart/form-data',
                Authorization=f'Bearer {auth_token}',
            ),
        )

        data = json.loads(response.data.decode())
        assert response.status_code == 201
        workout = data['data']['workouts'][0]
        assert workout['duration'] == '0:04:10'
        assert workout['ascent'] is None
        assert workout['ave_speed'] == 4.57
        assert workout['descent'] is None
        assert workout['distance'] == 0.317
        assert workout['max_alt'] is None
        assert workout['max_speed'] == 5.1
        assert workout['min_alt'] is None
        assert workout['with_gpx'] is True

    def test_it_returns_400_when_quotes_are_not_escaped_in_notes(
        self,
        app: Flask,
        user_1: User,
        sport_1_cycling: Sport,
        gpx_file: str,
    ) -> None:
        client, auth_token = self.get_test_client_and_auth_token(
            app, user_1.email
        )

        response = client.post(
            '/api/workouts',
            data=dict(
                file=(BytesIO(str.encode(gpx_file)), 'example.gpx'),
                data='{{"sport_id": 1, "notes": "test "workout""}}',
            ),
            headers=dict(
                content_type='multipart/form-data',
                Authorization=f'Bearer {auth_token}',
            ),
        )

        self.assert_400(response)

    @pytest.mark.parametrize(
        'input_description,input_notes',
        [
            ('empty notes', ''),
            ('short notes', 'test workout'),
            ('notes with special characters', "test \n'workout'"),
        ],
    )
    def test_it_adds_a_workout_with_notes(
        self,
        input_description: str,
        input_notes: str,
        app: Flask,
        user_1: User,
        sport_1_cycling: Sport,
        gpx_file: str,
    ) -> None:
        client, auth_token = self.get_test_client_and_auth_token(
            app, user_1.email
        )

        response = client.post(
            '/api/workouts',
            data=dict(
                file=(BytesIO(str.encode(gpx_file)), 'example.gpx'),
                data=f'{{"sport_id": 1, "notes": "{input_notes}"}}',
            ),
            headers=dict(
                content_type='multipart/form-data',
                Authorization=f'Bearer {auth_token}',
            ),
        )

        assert response.status_code == 201
        data = json.loads(response.data.decode())
        assert 'created' in data['status']
        assert len(data['data']['workouts']) == 1
        assert data['data']['workouts'][0]['notes'] == input_notes

<<<<<<< HEAD
    @pytest.mark.parametrize(
        'input_desc,input_visibility',
        [
            ('private', PrivacyLevel.PRIVATE),
            ('followers_only', PrivacyLevel.FOLLOWERS),
            ('public', PrivacyLevel.PUBLIC),
        ],
    )
    def test_workout_is_created_with_user_privacy_parameters_when_no_provided(
=======
    def test_it_adds_a_workout_with_equipments(
>>>>>>> d984a7c5
        self,
        app: Flask,
        user_1: User,
        sport_1_cycling: Sport,
        gpx_file: str,
<<<<<<< HEAD
        input_desc: str,
        input_visibility: PrivacyLevel,
    ) -> None:
        user_1.map_visibility = input_visibility
        user_1.workouts_visibility = input_visibility
=======
        equipment_bike_user_1: Equipment,
    ) -> None:
>>>>>>> d984a7c5
        client, auth_token = self.get_test_client_and_auth_token(
            app, user_1.email
        )

        response = client.post(
            '/api/workouts',
            data=dict(
                file=(BytesIO(str.encode(gpx_file)), 'example.gpx'),
<<<<<<< HEAD
                data='{"sport_id": 1}',
=======
                data=(
                    f'{{"sport_id": 1, "equipment_ids":'
                    f' ["{equipment_bike_user_1.short_id}"]}}'
                ),
>>>>>>> d984a7c5
            ),
            headers=dict(
                content_type='multipart/form-data',
                Authorization=f'Bearer {auth_token}',
            ),
        )
<<<<<<< HEAD

        assert response.status_code == 201
        data = json.loads(response.data.decode())
        assert 'created' in data['status']
        assert len(data['data']['workouts']) == 1
        assert (
            data['data']['workouts'][0]['map_visibility']
            == user_1.map_visibility.value
        )
        assert (
            data['data']['workouts'][0]['workout_visibility']
            == user_1.workouts_visibility.value
        )

    @pytest.mark.parametrize(
        'input_map_visibility,input_workout_visibility',
        [
            (PrivacyLevel.FOLLOWERS, PrivacyLevel.PUBLIC),
            (PrivacyLevel.PRIVATE, PrivacyLevel.FOLLOWERS),
        ],
    )
    def test_workout_is_created_with_provided_privacy_parameters(
=======
        data = json.loads(response.data.decode())

        assert response.status_code == 201
        assert 'created' in data['status']
        assert len(data['data']['workouts']) == 1
        assert data['data']['workouts'][0]['equipments'] == [
            jsonify_dict(equipment_bike_user_1.serialize())
        ]
        workout = Workout.query.first()
        assert equipment_bike_user_1.total_workouts == 1
        assert equipment_bike_user_1.total_distance == workout.distance
        assert equipment_bike_user_1.total_duration == workout.duration
        assert equipment_bike_user_1.total_moving == workout.moving

    def test_it_adds_a_workout_with_default_sport_equipments_when_no_equipment_ids_provided(  # noqa
        self,
        app: Flask,
        user_1: User,
        sport_1_cycling: Sport,
        gpx_file: str,
        equipment_bike_user_1: Equipment,
        user_sport_1_preference: UserSportPreference,
    ) -> None:
        db.session.execute(
            insert(UserSportPreferenceEquipment).values(
                [
                    {
                        "equipment_id": equipment_bike_user_1.id,
                        "sport_id": user_sport_1_preference.sport_id,
                        "user_id": user_sport_1_preference.user_id,
                    }
                ]
            )
        )
        db.session.commit()
        client, auth_token = self.get_test_client_and_auth_token(
            app, user_1.email
        )

        response = client.post(
            '/api/workouts',
            data=dict(
                file=(BytesIO(str.encode(gpx_file)), 'example.gpx'),
                data='{"sport_id": 1}',
            ),
            headers=dict(
                content_type='multipart/form-data',
                Authorization=f'Bearer {auth_token}',
            ),
        )

        data = json.loads(response.data.decode())

        assert response.status_code == 201
        assert 'created' in data['status']
        assert len(data['data']['workouts']) == 1
        assert data['data']['workouts'][0]['equipments'] == [
            jsonify_dict(equipment_bike_user_1.serialize())
        ]
        workout = Workout.query.first()
        assert equipment_bike_user_1.total_workouts == 1
        assert equipment_bike_user_1.total_distance == workout.distance
        assert equipment_bike_user_1.total_duration == workout.duration
        assert equipment_bike_user_1.total_moving == workout.moving

    def test_it_returns_error_when_equipment_is_invalid_for_given_sport(
>>>>>>> d984a7c5
        self,
        app: Flask,
        user_1: User,
        sport_1_cycling: Sport,
<<<<<<< HEAD
        gpx_file: str,
        input_map_visibility: PrivacyLevel,
        input_workout_visibility: PrivacyLevel,
=======
        equipment_shoes_user_1: Equipment,
        gpx_file: str,
>>>>>>> d984a7c5
    ) -> None:
        client, auth_token = self.get_test_client_and_auth_token(
            app, user_1.email
        )

        response = client.post(
            '/api/workouts',
            data=dict(
                file=(BytesIO(str.encode(gpx_file)), 'example.gpx'),
                data=(
<<<<<<< HEAD
                    f'{{"sport_id": 1, "map_visibility": '
                    f'"{input_map_visibility.value}", '
                    f'"workout_visibility": '
                    f'"{input_workout_visibility.value}"}}'
=======
                    f'{{"sport_id": 1, "equipment_ids":'
                    f' ["{equipment_shoes_user_1.short_id}"]}}'
>>>>>>> d984a7c5
                ),
            ),
            headers=dict(
                content_type='multipart/form-data',
                Authorization=f'Bearer {auth_token}',
            ),
        )

<<<<<<< HEAD
        assert response.status_code == 201
        data = json.loads(response.data.decode())
        assert 'created' in data['status']
        assert len(data['data']['workouts']) == 1
        assert (
            data['data']['workouts'][0]['map_visibility']
            == input_map_visibility.value
        )
        assert (
            data['data']['workouts'][0]['workout_visibility']
            == input_workout_visibility.value
        )

    @pytest.mark.parametrize(
        'input_map_visibility,input_workout_visibility',
        [
            (PrivacyLevel.FOLLOWERS, PrivacyLevel.PRIVATE),
            (PrivacyLevel.PUBLIC, PrivacyLevel.FOLLOWERS),
        ],
    )
    def test_workout_is_created_with_valid_privacy_parameters_when_provided(
=======
        assert response.status_code == 400
        data = json.loads(response.data.decode())
        assert data["equipment_id"] == equipment_shoes_user_1.short_id
        assert data["message"] == (
            f"invalid equipment id {equipment_shoes_user_1.short_id} "
            f"for sport {sport_1_cycling.label}"
        )
        assert data["status"] == "invalid"

    def test_it_returns_error_when_equipment_is_inactive_for_given_sport(
>>>>>>> d984a7c5
        self,
        app: Flask,
        user_1: User,
        sport_1_cycling: Sport,
<<<<<<< HEAD
        gpx_file: str,
        input_map_visibility: PrivacyLevel,
        input_workout_visibility: PrivacyLevel,
    ) -> None:
        """
        when workout visibility is stricter, map visibility is initialised
        with workout visibility value
        """
=======
        equipment_bike_user_1: Equipment,
        gpx_file: str,
    ) -> None:
        equipment_bike_user_1.is_active = False
        db.session.commit()
>>>>>>> d984a7c5
        client, auth_token = self.get_test_client_and_auth_token(
            app, user_1.email
        )

        response = client.post(
            '/api/workouts',
            data=dict(
                file=(BytesIO(str.encode(gpx_file)), 'example.gpx'),
                data=(
<<<<<<< HEAD
                    f'{{"sport_id": 1, "map_visibility": '
                    f'"{input_map_visibility.value}", '
                    f'"workout_visibility": '
                    f'"{input_workout_visibility.value}"}}'
=======
                    f'{{"sport_id": 1, "equipment_ids":'
                    f' ["{equipment_bike_user_1.short_id}"]}}'
>>>>>>> d984a7c5
                ),
            ),
            headers=dict(
                content_type='multipart/form-data',
                Authorization=f'Bearer {auth_token}',
            ),
        )

<<<<<<< HEAD
        assert response.status_code == 201
        data = json.loads(response.data.decode())
        assert 'created' in data['status']
        assert len(data['data']['workouts']) == 1
        assert (
            data['data']['workouts'][0]['map_visibility']
            == input_workout_visibility.value
        )
        assert (
            data['data']['workouts'][0]['workout_visibility']
            == input_workout_visibility.value
        )
=======
        assert response.status_code == 400
        data = json.loads(response.data.decode())
        assert data["equipment_id"] == equipment_bike_user_1.short_id
        assert data["message"] == (
            f"equipment with id {equipment_bike_user_1.short_id} is inactive"
        )
        assert data["status"] == "inactive"

    def test_it_does_not_add_inactive_default_equipment_when_no_equipment_ids_provided(  # noqa
        self,
        app: Flask,
        user_1: User,
        sport_1_cycling: Sport,
        equipment_bike_user_1: Equipment,
        gpx_file: str,
        user_sport_1_preference: UserSportPreference,
    ) -> None:
        db.session.execute(
            insert(UserSportPreferenceEquipment).values(
                [
                    {
                        "equipment_id": equipment_bike_user_1.id,
                        "sport_id": user_sport_1_preference.sport_id,
                        "user_id": user_sport_1_preference.user_id,
                    }
                ]
            )
        )
        equipment_bike_user_1.is_active = False
        db.session.commit()
        client, auth_token = self.get_test_client_and_auth_token(
            app, user_1.email
        )

        response = client.post(
            '/api/workouts',
            data=dict(
                file=(BytesIO(str.encode(gpx_file)), 'example.gpx'),
                data='{"sport_id": 1}',
            ),
            headers=dict(
                content_type='multipart/form-data',
                Authorization=f'Bearer {auth_token}',
            ),
        )

        data = json.loads(response.data.decode())
        assert response.status_code == 201
        assert 'created' in data['status']
        assert len(data['data']['workouts']) == 1
        assert data['data']['workouts'][0]['equipments'] == []
        assert equipment_bike_user_1.total_workouts == 0
        assert equipment_bike_user_1.total_distance == 0.0
        assert equipment_bike_user_1.total_duration == timedelta()
        assert equipment_bike_user_1.total_moving == timedelta()
>>>>>>> d984a7c5

    def test_it_calls_configured_tile_server_for_static_map_when_default_static_map_to_false(  # noqa
        self,
        app: Flask,
        user_1: User,
        sport_1_cycling: Sport,
        gpx_file: str,
        static_map_get_mock: Mock,
    ) -> None:
        client, auth_token = self.get_test_client_and_auth_token(
            app, user_1.email
        )
        client.post(
            '/api/workouts',
            data=dict(
                file=(BytesIO(str.encode(gpx_file)), 'example.gpx'),
                data='{"sport_id": 1}',
            ),
            headers=dict(
                content_type='multipart/form-data',
                Authorization=f'Bearer {auth_token}',
            ),
        )

        call_args = self.get_args(static_map_get_mock.call_args)
        assert (
            app.config['TILE_SERVER']['URL']
            .replace('{s}.', '')
            .replace('/{z}/{x}/{y}.png', '')
            in call_args[0]
        )

    def test_it_calls_static_map_with_fittrackee_user_agent_when_default_static_map_to_false(  # noqa
        self,
        app: Flask,
        user_1: User,
        sport_1_cycling: Sport,
        gpx_file: str,
        static_map_get_mock: Mock,
    ) -> None:
        client, auth_token = self.get_test_client_and_auth_token(
            app, user_1.email
        )
        client.post(
            '/api/workouts',
            data=dict(
                file=(BytesIO(str.encode(gpx_file)), 'example.gpx'),
                data='{"sport_id": 1}',
            ),
            headers=dict(
                content_type='multipart/form-data',
                Authorization=f'Bearer {auth_token}',
            ),
        )

        call_kwargs = self.get_kwargs(static_map_get_mock.call_args)

        assert call_kwargs['headers'] == {
            'User-Agent': f'FitTrackee v{VERSION}'
        }

    def test_it_calls_default_tile_server_for_static_map_when_default_static_map_to_true(  # noqa
        self,
        app_default_static_map: Flask,
        user_1: User,
        sport_1_cycling: Sport,
        gpx_file: str,
        static_map_get_mock: Mock,
    ) -> None:
        client, auth_token = self.get_test_client_and_auth_token(
            app_default_static_map, user_1.email
        )

        client.post(
            '/api/workouts',
            data=dict(
                file=(BytesIO(str.encode(gpx_file)), 'example.gpx'),
                data='{"sport_id": 1}',
            ),
            headers=dict(
                content_type='multipart/form-data',
                Authorization=f'Bearer {auth_token}',
            ),
        )

        call_args = self.get_args(static_map_get_mock.call_args)
        assert (
            app_default_static_map.config['TILE_SERVER']['URL']
            .replace('{s}.', '')
            .replace('/{z}/{x}/{y}.png', '')
            not in call_args[0]
        )

    def test_it_calls_static_map_with_fittrackee_user_agent_when_default_static_map_to_true(  # noqa
        self,
        app_default_static_map: Flask,
        user_1: User,
        sport_1_cycling: Sport,
        gpx_file: str,
        static_map_get_mock: Mock,
    ) -> None:
        client, auth_token = self.get_test_client_and_auth_token(
            app_default_static_map, user_1.email
        )
        client.post(
            '/api/workouts',
            data=dict(
                file=(BytesIO(str.encode(gpx_file)), 'example.gpx'),
                data='{"sport_id": 1}',
            ),
            headers=dict(
                content_type='multipart/form-data',
                Authorization=f'Bearer {auth_token}',
            ),
        )

        call_kwargs = self.get_kwargs(static_map_get_mock.call_args)
        assert call_kwargs['headers'] == {
            'User-Agent': f'FitTrackee v{VERSION}'
        }

    def test_it_returns_500_if_gpx_file_has_not_tracks(
        self,
        app: Flask,
        user_1: User,
        sport_1_cycling: Sport,
        gpx_file_wo_track: str,
    ) -> None:
        client, auth_token = self.get_test_client_and_auth_token(
            app, user_1.email
        )

        response = client.post(
            '/api/workouts',
            data=dict(
                file=(BytesIO(str.encode(gpx_file_wo_track)), 'example.gpx'),
                data='{"sport_id": 1}',
            ),
            headers=dict(
                content_type='multipart/form-data',
                Authorization=f'Bearer {auth_token}',
            ),
        )

        data = self.assert_500(response, 'no tracks in gpx file')
        assert 'data' not in data

    def test_it_returns_500_if_gpx_has_invalid_xml(
        self,
        app: Flask,
        user_1: User,
        sport_1_cycling: Sport,
        gpx_file_invalid_xml: str,
    ) -> None:
        client, auth_token = self.get_test_client_and_auth_token(
            app, user_1.email
        )

        response = client.post(
            '/api/workouts',
            data=dict(
                file=(
                    BytesIO(str.encode(gpx_file_invalid_xml)),
                    'example.gpx',
                ),
                data='{"sport_id": 1}',
            ),
            headers=dict(
                content_type='multipart/form-data',
                Authorization=f'Bearer {auth_token}',
            ),
        )

        data = self.assert_500(response, 'gpx file is invalid')
        assert 'data' not in data

    def test_it_returns_500_if_gpx_has_no_time(
        self,
        app: Flask,
        user_1: User,
        sport_1_cycling: Sport,
        gpx_file_without_time: str,
    ) -> None:
        client, auth_token = self.get_test_client_and_auth_token(
            app, user_1.email
        )

        response = client.post(
            '/api/workouts',
            data=dict(
                file=(
                    BytesIO(str.encode(gpx_file_without_time)),
                    'example.gpx',
                ),
                data='{"sport_id": 1}',
            ),
            headers=dict(
                content_type='multipart/form-data',
                Authorization=f'Bearer {auth_token}',
            ),
        )

        data = self.assert_500(response, '<time> is missing in gpx file')
        assert 'data' not in data

    def test_it_returns_400_if_workout_gpx_has_invalid_extension(
        self, app: Flask, user_1: User, sport_1_cycling: Sport, gpx_file: str
    ) -> None:
        client, auth_token = self.get_test_client_and_auth_token(
            app, user_1.email
        )

        response = client.post(
            '/api/workouts',
            data=dict(
                file=(BytesIO(str.encode(gpx_file)), 'example.png'),
                data='{"sport_id": 1}',
            ),
            headers=dict(
                content_type='multipart/form-data',
                Authorization=f'Bearer {auth_token}',
            ),
        )

        self.assert_400(response, 'file extension not allowed', 'fail')

    def test_it_returns_400_if_sport_id_is_not_provided(
        self, app: Flask, user_1: User, sport_1_cycling: Sport, gpx_file: str
    ) -> None:
        client, auth_token = self.get_test_client_and_auth_token(
            app, user_1.email
        )

        response = client.post(
            '/api/workouts',
            data=dict(
                file=(BytesIO(str.encode(gpx_file)), 'example.gpx'), data='{}'
            ),
            headers=dict(
                content_type='multipart/form-data',
                Authorization=f'Bearer {auth_token}',
            ),
        )

        self.assert_400(response)

    def test_it_returns_500_if_sport_id_does_not_exist(
        self, app: Flask, user_1: User, sport_1_cycling: Sport, gpx_file: str
    ) -> None:
        client, auth_token = self.get_test_client_and_auth_token(
            app, user_1.email
        )

        response = client.post(
            '/api/workouts',
            data=dict(
                file=(BytesIO(str.encode(gpx_file)), 'example.gpx'),
                data='{"sport_id": 2}',
            ),
            headers=dict(
                content_type='multipart/form-data',
                Authorization=f'Bearer {auth_token}',
            ),
        )

        self.assert_500(response, 'Sport id: 2 does not exist')

    def test_returns_400_if_no_gpx_file_is_provided(
        self, app: Flask, user_1: User, sport_1_cycling: Sport
    ) -> None:
        client, auth_token = self.get_test_client_and_auth_token(
            app, user_1.email
        )

        response = client.post(
            '/api/workouts',
            data=dict(data='{}'),
            headers=dict(
                content_type='multipart/form-data',
                Authorization=f'Bearer {auth_token}',
            ),
        )

        self.assert_400(response, 'no file part', 'fail')

    def test_it_returns_error_when_file_size_exceeds_limit(
        self,
        app_with_max_file_size: Flask,
        user_1: User,
        sport_1_cycling: Sport,
        gpx_file: str,
    ) -> None:
        client, auth_token = self.get_test_client_and_auth_token(
            app_with_max_file_size, user_1.email
        )

        response = client.post(
            '/api/workouts',
            data=dict(
                file=(BytesIO(str.encode(gpx_file)), 'example.gpx'),
                data='{"sport_id": 1}',
            ),
            headers=dict(
                content_type='multipart/form-data',
                Authorization=f'Bearer {auth_token}',
            ),
        )

        data = self.assert_413(
            response,
            match=(
                r'Error during workout upload, '
                r'file size \((.*)\) exceeds 1.0KB.'
            ),
        )
        assert 'data' not in data

    def test_it_cleans_uploaded_file_on_gpx_processing_error(
        self, app: Flask, user_1: User, sport_1_cycling: Sport, gpx_file: str
    ) -> None:
        client, auth_token = self.get_test_client_and_auth_token(
            app, user_1.email
        )

        with patch(
            'fittrackee.workouts.utils.workouts.generate_map',
            side_effect=Exception(),
        ):
            client.post(
                '/api/workouts',
                data=dict(
                    file=(BytesIO(str.encode(gpx_file)), 'example.gpx'),
                    data='{"sport_id": 1}',
                ),
                headers=dict(
                    content_type='multipart/form-data',
                    Authorization=f'Bearer {auth_token}',
                ),
            )

        assert_files_are_deleted(app, user_1)

    def test_it_deletes_only_errored_file(
        self, app: Flask, user_1: User, sport_1_cycling: Sport, gpx_file: str
    ) -> None:
        client, auth_token = self.get_test_client_and_auth_token(
            app, user_1.email
        )
        client.post(
            '/api/workouts',
            data=dict(
                file=(BytesIO(str.encode(gpx_file)), 'example.gpx'),
                data='{"sport_id": 1}',
            ),
            headers=dict(
                content_type='multipart/form-data',
                Authorization=f'Bearer {auth_token}',
            ),
        )

        with patch(
            'fittrackee.workouts.utils.workouts.generate_map',
            side_effect=Exception(),
        ):
            client.post(
                '/api/workouts',
                data=dict(
                    file=(BytesIO(str.encode(gpx_file)), 'example.gpx'),
                    data='{"sport_id": 2}',
                ),
                headers=dict(
                    content_type='multipart/form-data',
                    Authorization=f'Bearer {auth_token}',
                ),
            )

        assert_files_are_deleted(app, user_1, expected_count=2)
        upload_directory = os.path.join(app.config["UPLOAD_FOLDER"])
        workout = Workout.query.first()
        os.path.exists(os.path.join(upload_directory, workout.gpx))
        os.path.exists(os.path.join(upload_directory, workout.map))

    def test_it_cleans_uploaded_file_and_static_map_on_segments_creation_error(
        self, app: Flask, user_1: User, sport_1_cycling: Sport, gpx_file: str
    ) -> None:
        client, auth_token = self.get_test_client_and_auth_token(
            app, user_1.email
        )

        with patch(
            'fittrackee.workouts.utils.workouts.create_segment',
            side_effect=ValueError(),
        ):
            client.post(
                '/api/workouts',
                data=dict(
                    file=(BytesIO(str.encode(gpx_file)), 'example.gpx'),
                    data='{"sport_id": 1}',
                ),
                headers=dict(
                    content_type='multipart/form-data',
                    Authorization=f'Bearer {auth_token}',
                ),
            )

        assert_files_are_deleted(app, user_1)

    @pytest.mark.parametrize(
        'client_scope, can_access',
        {**OAUTH_SCOPES, 'workouts:write': True}.items(),
    )
    def test_expected_scopes_are_defined(
        self,
        app: Flask,
        user_1: User,
        client_scope: str,
        can_access: bool,
    ) -> None:
        (
            client,
            oauth_client,
            access_token,
            _,
        ) = self.create_oauth2_client_and_issue_token(
            app, user_1, scope=client_scope
        )

        response = client.post(
            '/api/workouts',
            data=dict(),
            headers=dict(
                content_type='multipart/form-data',
                Authorization=f'Bearer {access_token}',
            ),
        )

        self.assert_response_scope(response, can_access)


class TestPostWorkoutWithoutGpx(ApiTestCaseMixin):
    def test_it_returns_error_if_user_is_not_authenticated(
        self, app: Flask, sport_1_cycling: Sport, gpx_file: str
    ) -> None:
        client = app.test_client()

        response = client.post(
            '/api/workouts/no_gpx',
            content_type='application/json',
            data=json.dumps(
                dict(
                    sport_id=1,
                    duration=3600,
                    workout_date='2018-05-15 14:05',
                    distance=10,
                )
            ),
            headers=dict(content_type='multipart/form-data'),
        )

        self.assert_401(response)

    def test_it_adds_a_workout_without_gpx(
        self, app: Flask, user_1: User, sport_1_cycling: Sport
    ) -> None:
        client, auth_token = self.get_test_client_and_auth_token(
            app, user_1.email
        )

        response = client.post(
            '/api/workouts/no_gpx',
            content_type='application/json',
            data=json.dumps(
                dict(
                    sport_id=1,
                    duration=3600,
                    workout_date='2018-05-15 14:05',
                    distance=10,
                )
            ),
            headers=dict(Authorization=f'Bearer {auth_token}'),
        )

        assert response.status_code == 201
        data = json.loads(response.data.decode())
        assert 'created' in data['status']
        assert len(data['data']['workouts']) == 1
        assert_workout_data_wo_gpx(data, user_1)

    def test_it_returns_error_when_user_is_suspended(
        self, app: Flask, suspended_user: User, sport_1_cycling: Sport
    ) -> None:
        client, auth_token = self.get_test_client_and_auth_token(
            app, suspended_user.email
        )

        response = client.post(
            '/api/workouts/no_gpx',
            content_type='application/json',
            data=json.dumps(
                dict(
                    sport_id=1,
                    duration=3600,
                    workout_date='2018-05-15 14:05',
                    distance=10,
                )
            ),
            headers=dict(Authorization=f'Bearer {auth_token}'),
        )

        self.assert_403(response)

    @pytest.mark.parametrize(
        'input_ascent, input_descent',
        [
            (100, 150),
            (0, 150),
            (100, 0),
        ],
    )
    def test_it_adds_workout_with_ascent_and_descent_when_provided(
        self,
        app: Flask,
        user_1: User,
        sport_1_cycling: Sport,
        input_ascent: int,
        input_descent: int,
    ) -> None:
        client, auth_token = self.get_test_client_and_auth_token(
            app, user_1.email
        )

        response = client.post(
            '/api/workouts/no_gpx',
            content_type='application/json',
            data=json.dumps(
                dict(
                    sport_id=1,
                    duration=3600,
                    workout_date='2018-05-15 14:05',
                    distance=10,
                    ascent=input_ascent,
                    descent=input_descent,
                )
            ),
            headers=dict(Authorization=f'Bearer {auth_token}'),
        )

        data = json.loads(response.data.decode())
        assert response.status_code == 201
        assert 'created' in data['status']
        assert len(data['data']['workouts']) == 1
        assert data['data']['workouts'][0]['ascent'] == input_ascent
        assert data['data']['workouts'][0]['descent'] == input_descent

    def test_it_adds_workout_with_low_value_for_distance(
        self,
        app: Flask,
        user_1: User,
        sport_1_cycling: Sport,
    ) -> None:
        client, auth_token = self.get_test_client_and_auth_token(
            app, user_1.email
        )

        response = client.post(
            '/api/workouts/no_gpx',
            content_type='application/json',
            data=json.dumps(
                dict(
                    sport_id=1,
                    duration=1200,
                    workout_date='2023-07-26 12:00',
                    distance=0.001,
                )
            ),
            headers=dict(Authorization=f'Bearer {auth_token}'),
        )

        data = json.loads(response.data.decode())
        assert response.status_code == 201
        assert 'created' in data['status']
        assert len(data['data']['workouts']) == 1
        assert data['data']['workouts'][0]['ave_speed'] == 0
        assert data['data']['workouts'][0]['distance'] == 0.001
        assert data['data']['workouts'][0]['duration'] == '0:20:00'
        assert data['data']['workouts'][0]['max_speed'] == 0

    @pytest.mark.parametrize(
        'description,input_data',
        [
            (
                "'sport_id' is missing",
                {
                    "duration": 3600,
                    "workout_date": '2018-05-15 14:05',
                    "distance": 10,
                },
            ),
            (
                "'duration' is missing",
                {
                    "sport_id": 1,
                    "workout_date": '2018-05-15 14:05',
                    "distance": 10,
                },
            ),
            (
                "'workout_date' is missing",
                {"sport_id": 1, "duration": 3600, "distance": 10},
            ),
            (
                "'distance' is missing",
                {
                    "sport_id": 1,
                    "duration": 3600,
                    "workout_date": '2018-05-15 14:05',
                },
            ),
        ],
    )
    def test_it_returns_400_if_key_is_missing(
        self,
        app: Flask,
        user_1: User,
        sport_1_cycling: Sport,
        description: str,
        input_data: Dict,
    ) -> None:
        client, auth_token = self.get_test_client_and_auth_token(
            app, user_1.email
        )

        response = client.post(
            '/api/workouts/no_gpx',
            content_type='application/json',
            data=json.dumps(input_data),
            headers=dict(Authorization=f'Bearer {auth_token}'),
        )

        self.assert_400(response)

    @pytest.mark.parametrize(
        'description,input_data',
        [
            ("only ascent", {"ascent": 100}),
            ("only descent", {"descent": 150}),
        ],
    )
    def test_it_returns_400_when_ascent_or_descent_are_missing(
        self,
        app: Flask,
        user_1: User,
        sport_1_cycling: Sport,
        description: str,
        input_data: Dict,
    ) -> None:
        client, auth_token = self.get_test_client_and_auth_token(
            app, user_1.email
        )

        response = client.post(
            '/api/workouts/no_gpx',
            content_type='application/json',
            data=json.dumps(
                {
                    'sport_id': 1,
                    'duration': 3600,
                    'workout_date': '2018-05-15 14:05',
                    'distance': 10,
                    **input_data,
                }
            ),
            headers=dict(Authorization=f'Bearer {auth_token}'),
        )

        self.assert_400(response)

    @pytest.mark.parametrize(
        'description,input_data',
        [
            ("ascent is below 0", {"ascent": -100, "descent": 100}),
            ("descent is below 0", {"ascent": 150, "descent": -100}),
            ("ascent is None", {"ascent": None, "descent": 100}),
            ("descent is None", {"ascent": 150, "descent": None}),
            ("ascent is invalid", {"ascent": "a", "descent": 100}),
            ("descent is invalid", {"ascent": 150, "descent": "b"}),
        ],
    )
    def test_it_returns_400_when_ascent_or_descent_are_invalid(
        self,
        app: Flask,
        user_1: User,
        sport_1_cycling: Sport,
        description: str,
        input_data: Dict,
    ) -> None:
        client, auth_token = self.get_test_client_and_auth_token(
            app, user_1.email
        )

        response = client.post(
            '/api/workouts/no_gpx',
            content_type='application/json',
            data=json.dumps(
                {
                    'sport_id': 1,
                    'duration': 3600,
                    'workout_date': '2018-05-15 14:05',
                    'distance': 10,
                    **input_data,
                }
            ),
            headers=dict(Authorization=f'Bearer {auth_token}'),
        )

        self.assert_400(response)

    def test_it_returns_500_if_workout_date_format_is_invalid(
        self, app: Flask, user_1: User, sport_1_cycling: Sport
    ) -> None:
        client, auth_token = self.get_test_client_and_auth_token(
            app, user_1.email
        )

        response = client.post(
            '/api/workouts/no_gpx',
            content_type='application/json',
            data=json.dumps(
                dict(
                    sport_id=1,
                    duration=3600,
                    workout_date='15/2018',
                    distance=10,
                )
            ),
            headers=dict(Authorization=f'Bearer {auth_token}'),
        )

        self.assert_500(response, 'Error during workout save.', status='fail')

    @pytest.mark.parametrize('input_distance', [0, '', None])
    def test_it_returns_400_when_distance_is_invalid(
        self,
        app: Flask,
        user_1: User,
        sport_1_cycling: Sport,
        input_distance: Any,
    ) -> None:
        client, auth_token = self.get_test_client_and_auth_token(
            app, user_1.email
        )

        response = client.post(
            '/api/workouts/no_gpx',
            content_type='application/json',
            data=json.dumps(
                dict(
                    sport_id=1,
                    duration=3600,
                    workout_date='2018-05-15 14:05',
                    distance=input_distance,
                )
            ),
            headers=dict(Authorization=f'Bearer {auth_token}'),
        )

        self.assert_400(response)

    @pytest.mark.parametrize('input_duration', [0, '', None])
    def test_it_returns_400_when_duration_is_invalid(
        self,
        app: Flask,
        user_1: User,
        sport_1_cycling: Sport,
        input_duration: Any,
    ) -> None:
        client, auth_token = self.get_test_client_and_auth_token(
            app, user_1.email
        )

        response = client.post(
            '/api/workouts/no_gpx',
            content_type='application/json',
            data=json.dumps(
                dict(
                    sport_id=1,
                    duration=input_duration,
                    workout_date='2018-05-15 14:05',
                    distance=10,
                )
            ),
            headers=dict(Authorization=f'Bearer {auth_token}'),
        )

        self.assert_400(response)

    def test_it_adds_a_workout_with_equipments(
        self,
        app: Flask,
        user_1: User,
        sport_1_cycling: Sport,
        equipment_bike_user_1: Equipment,
    ) -> None:
        client, auth_token = self.get_test_client_and_auth_token(
            app, user_1.email
        )

        response = client.post(
            '/api/workouts/no_gpx',
            content_type='application/json',
            json={
                "sport_id": sport_1_cycling.id,
                "duration": 3600,
                "workout_date": "2018-05-15 14:05",
                "distance": 10,
                "equipment_ids": [
                    equipment_bike_user_1.short_id,
                ],
            },
            headers=dict(Authorization=f'Bearer {auth_token}'),
        )

        data = json.loads(response.data.decode())

        assert response.status_code == 201
        assert 'created' in data['status']
        assert len(data['data']['workouts']) == 1
        assert data['data']['workouts'][0]['equipments'] == [
            jsonify_dict(equipment_bike_user_1.serialize())
        ]
        assert equipment_bike_user_1.total_workouts == 1
        assert equipment_bike_user_1.total_distance == 10
        assert equipment_bike_user_1.total_duration == timedelta(seconds=3600)
        assert equipment_bike_user_1.total_moving == timedelta(seconds=3600)

    def test_it_adds_a_workout_with_default_sport_equipments_when_no_equipment_ids_provided(  # noqa
        self,
        app: Flask,
        user_1: User,
        sport_1_cycling: Sport,
        equipment_bike_user_1: Equipment,
        user_sport_1_preference: UserSportPreference,
    ) -> None:
        db.session.execute(
            insert(UserSportPreferenceEquipment).values(
                [
                    {
                        "equipment_id": equipment_bike_user_1.id,
                        "sport_id": user_sport_1_preference.sport_id,
                        "user_id": user_sport_1_preference.user_id,
                    }
                ]
            )
        )
        db.session.commit()
        client, auth_token = self.get_test_client_and_auth_token(
            app, user_1.email
        )

        response = client.post(
            '/api/workouts/no_gpx',
            content_type='application/json',
            json={
                "sport_id": sport_1_cycling.id,
                "duration": 3600,
                "workout_date": "2018-05-15 14:05",
                "distance": 10,
            },
            headers=dict(Authorization=f'Bearer {auth_token}'),
        )

        data = json.loads(response.data.decode())

        assert response.status_code == 201
        assert 'created' in data['status']
        assert len(data['data']['workouts']) == 1
        assert data['data']['workouts'][0]['equipments'] == [
            jsonify_dict(equipment_bike_user_1.serialize())
        ]
        assert equipment_bike_user_1.total_workouts == 1
        assert equipment_bike_user_1.total_distance == 10
        assert equipment_bike_user_1.total_duration == timedelta(seconds=3600)
        assert equipment_bike_user_1.total_moving == timedelta(seconds=3600)

    def test_it_returns_error_when_equipment_is_invalid_for_given_sport(
        self,
        app: Flask,
        user_1: User,
        sport_1_cycling: Sport,
        equipment_shoes_user_1: Equipment,
    ) -> None:
        client, auth_token = self.get_test_client_and_auth_token(
            app, user_1.email
        )

        response = client.post(
            '/api/workouts/no_gpx',
            json={
                "sport_id": sport_1_cycling.id,
                "duration": 3600,
                "workout_date": "2018-05-15 14:05",
                "distance": 10,
                "equipment_ids": [
                    equipment_shoes_user_1.short_id,
                ],
            },
            headers=dict(Authorization=f'Bearer {auth_token}'),
        )

        assert response.status_code == 400
        data = json.loads(response.data.decode())
        assert data["equipment_id"] == equipment_shoes_user_1.short_id
        assert data["message"] == (
            f"invalid equipment id {equipment_shoes_user_1.short_id} "
            f"for sport {sport_1_cycling.label}"
        )
        assert data["status"] == "invalid"

    def test_it_returns_error_when_equipment_is_inactive_for_given_sport(
        self,
        app: Flask,
        user_1: User,
        sport_1_cycling: Sport,
        equipment_bike_user_1: Equipment,
    ) -> None:
        equipment_bike_user_1.is_active = False
        db.session.commit()
        client, auth_token = self.get_test_client_and_auth_token(
            app, user_1.email
        )

        response = client.post(
            '/api/workouts/no_gpx',
            json={
                "sport_id": sport_1_cycling.id,
                "duration": 3600,
                "workout_date": "2018-05-15 14:05",
                "distance": 10,
                "equipment_ids": [equipment_bike_user_1.short_id],
            },
            headers=dict(Authorization=f'Bearer {auth_token}'),
        )

        assert response.status_code == 400
        data = json.loads(response.data.decode())
        assert data["equipment_id"] == equipment_bike_user_1.short_id
        assert data["message"] == (
            f"equipment with id {equipment_bike_user_1.short_id} is inactive"
        )
        assert data["status"] == "inactive"

    def test_it_does_not_add_inactive_default_equipment_when_no_equipment_ids_provided(  # noqa
        self,
        app: Flask,
        user_1: User,
        sport_1_cycling: Sport,
        equipment_bike_user_1: Equipment,
        user_sport_1_preference: UserSportPreference,
    ) -> None:
        db.session.execute(
            insert(UserSportPreferenceEquipment).values(
                [
                    {
                        "equipment_id": equipment_bike_user_1.id,
                        "sport_id": user_sport_1_preference.sport_id,
                        "user_id": user_sport_1_preference.user_id,
                    }
                ]
            )
        )
        equipment_bike_user_1.is_active = False
        db.session.commit()
        client, auth_token = self.get_test_client_and_auth_token(
            app, user_1.email
        )

        response = client.post(
            '/api/workouts/no_gpx',
            content_type='application/json',
            json={
                "sport_id": sport_1_cycling.id,
                "duration": 3600,
                "workout_date": "2018-05-15 14:05",
                "distance": 10,
            },
            headers=dict(Authorization=f'Bearer {auth_token}'),
        )

        data = json.loads(response.data.decode())
        assert response.status_code == 201
        assert 'created' in data['status']
        assert len(data['data']['workouts']) == 1
        assert data['data']['workouts'][0]['equipments'] == []
        assert equipment_bike_user_1.total_workouts == 0
        assert equipment_bike_user_1.total_distance == 0.0
        assert equipment_bike_user_1.total_duration == timedelta()
        assert equipment_bike_user_1.total_moving == timedelta()

    @pytest.mark.parametrize(
        'input_desc,input_visibility',
        [
            ('private', PrivacyLevel.PRIVATE),
            ('followers_only', PrivacyLevel.FOLLOWERS),
            ('public', PrivacyLevel.PUBLIC),
        ],
    )
    def test_workout_is_created_with_user_privacy_parameters_when_no_provided(
        self,
        app: Flask,
        user_1: User,
        sport_1_cycling: Sport,
        gpx_file: str,
        input_desc: str,
        input_visibility: PrivacyLevel,
    ) -> None:
        user_1.map_visibility = input_visibility
        user_1.workouts_visibility = input_visibility
        client, auth_token = self.get_test_client_and_auth_token(
            app, user_1.email
        )

        response = client.post(
            '/api/workouts/no_gpx',
            content_type='application/json',
            data=json.dumps(
                dict(
                    sport_id=1,
                    duration=3600,
                    workout_date='2018-05-15 14:05',
                    distance=10,
                )
            ),
            headers=dict(Authorization=f'Bearer {auth_token}'),
        )

        assert response.status_code == 201
        data = json.loads(response.data.decode())
        assert 'created' in data['status']
        assert len(data['data']['workouts']) == 1
        assert (
            data['data']['workouts'][0]['map_visibility']
            == user_1.map_visibility.value
        )
        assert (
            data['data']['workouts'][0]['workout_visibility']
            == user_1.workouts_visibility.value
        )

    @pytest.mark.parametrize(
        'input_workout_visibility',
        [PrivacyLevel.PUBLIC, PrivacyLevel.FOLLOWERS, PrivacyLevel.PRIVATE],
    )
    def test_workout_is_created_with_provided_privacy_parameters(
        self,
        app: Flask,
        user_1: User,
        sport_1_cycling: Sport,
        gpx_file: str,
        input_workout_visibility: PrivacyLevel,
    ) -> None:
        client, auth_token = self.get_test_client_and_auth_token(
            app, user_1.email
        )

        response = client.post(
            '/api/workouts/no_gpx',
            content_type='application/json',
            data=json.dumps(
                dict(
                    sport_id=1,
                    duration=3600,
                    workout_date='2018-05-15 14:05',
                    distance=10,
                    workout_visibility=input_workout_visibility.value,
                )
            ),
            headers=dict(Authorization=f'Bearer {auth_token}'),
        )

        assert response.status_code == 201
        data = json.loads(response.data.decode())
        assert 'created' in data['status']
        assert len(data['data']['workouts']) == 1
        assert (
            data['data']['workouts'][0]['workout_visibility']
            == input_workout_visibility.value
        )

    @pytest.mark.parametrize(
        'client_scope, can_access',
        {**OAUTH_SCOPES, 'workouts:write': True}.items(),
    )
    def test_expected_scopes_are_defined(
        self,
        app: Flask,
        user_1: User,
        client_scope: str,
        can_access: bool,
    ) -> None:
        (
            client,
            oauth_client,
            access_token,
            _,
        ) = self.create_oauth2_client_and_issue_token(
            app, user_1, scope=client_scope
        )

        response = client.post(
            '/api/workouts/no_gpx',
            data=dict(),
            headers=dict(
                content_type='multipart/form-data',
                Authorization=f'Bearer {access_token}',
            ),
        )

        self.assert_response_scope(response, can_access)


class TestPostWorkoutWithZipArchive(ApiTestCaseMixin):
    def test_it_adds_workouts_with_zip_archive(
        self, app: Flask, user_1: User, sport_1_cycling: Sport
    ) -> None:
        # 'gpx_test.zip' contains 3 gpx files (same data) and 1 non-gpx file
        file_path = os.path.join(app.root_path, 'tests/files/gpx_test.zip')
        with open(file_path, 'rb') as zip_file:
            client, auth_token = self.get_test_client_and_auth_token(
                app, user_1.email
            )

            response = client.post(
                '/api/workouts',
                data=dict(
                    file=(zip_file, 'gpx_test.zip'), data='{"sport_id": 1}'
                ),
                headers=dict(
                    content_type='multipart/form-data',
                    Authorization=f'Bearer {auth_token}',
                ),
            )

            assert response.status_code == 201
            data = json.loads(response.data.decode())
            assert 'created' in data['status']
            assert len(data['data']['workouts']) == 3
            assert 'creation_date' in data['data']['workouts'][0]
            assert (
                'Tue, 13 Mar 2018 12:44:45 GMT'
                == data['data']['workouts'][0]['workout_date']
            )
            assert data['data']['workouts'][0]['user'] == jsonify_dict(
                user_1.serialize()
            )
            assert 1 == data['data']['workouts'][0]['sport_id']
            assert '0:04:10' == data['data']['workouts'][0]['duration']
            assert data['data']['workouts'][0]['ascent'] == 0.4
            assert data['data']['workouts'][0]['ave_speed'] == 4.61
            assert data['data']['workouts'][0]['descent'] == 23.4
            assert data['data']['workouts'][0]['distance'] == 0.32
            assert data['data']['workouts'][0]['max_alt'] == 998.0
            assert data['data']['workouts'][0]['max_speed'] == 5.12
            assert data['data']['workouts'][0]['min_alt'] == 975.0
            assert data['data']['workouts'][0]['moving'] == '0:04:10'
            assert data['data']['workouts'][0]['pauses'] is None
            assert data['data']['workouts'][0]['with_gpx'] is True
            assert data['data']['workouts'][0]['map'] is not None
            assert data['data']['workouts'][0]['weather_start'] is None
            assert data['data']['workouts'][0]['weather_end'] is None
            assert data['data']['workouts'][0]['notes'] is None
            assert len(data['data']['workouts'][0]['segments']) == 1

            segment = data['data']['workouts'][0]['segments'][0]
            assert segment['workout_id'] == data['data']['workouts'][0]['id']
            assert segment['segment_id'] == 0
            assert segment['duration'] == '0:04:10'
            assert segment['ascent'] == 0.4
            assert segment['ave_speed'] == 4.61
            assert segment['descent'] == 23.4
            assert segment['distance'] == 0.32
            assert segment['max_alt'] == 998.0
            assert segment['max_speed'] == 5.12
            assert segment['min_alt'] == 975.0
            assert segment['moving'] == '0:04:10'
            assert segment['pauses'] is None

    def test_it_returns_400_if_folder_is_present_in_zip_archive(
        self, app: Flask, user_1: User, sport_1_cycling: Sport
    ) -> None:
        # 'gpx_test_folder.zip' contains 3 gpx files (same data) and 1 non-gpx
        # file in a folder
        file_path = os.path.join(
            app.root_path, 'tests/files/gpx_test_folder.zip'
        )
        client, auth_token = self.get_test_client_and_auth_token(
            app, user_1.email
        )
        with open(file_path, 'rb') as zip_file:
            client, auth_token = self.get_test_client_and_auth_token(
                app, user_1.email
            )

            response = client.post(
                '/api/workouts',
                data=dict(
                    file=(zip_file, 'gpx_test_folder.zip'),
                    data='{"sport_id": 1}',
                ),
                headers=dict(
                    content_type='multipart/form-data',
                    Authorization=f'Bearer {auth_token}',
                ),
            )

            data = self.assert_400(response, error_message=None, status='fail')
            assert len(data['data']['workouts']) == 0

    def test_it_returns_500_if_one_file_in_zip_archive_is_invalid(
        self, app: Flask, user_1: User, sport_1_cycling: Sport
    ) -> None:
        # 'gpx_test_incorrect.zip' contains 2 gpx files, one is incorrect
        file_path = os.path.join(
            app.root_path, 'tests/files/gpx_test_incorrect.zip'
        )
        client, auth_token = self.get_test_client_and_auth_token(
            app, user_1.email
        )
        with open(file_path, 'rb') as zip_file:
            client, auth_token = self.get_test_client_and_auth_token(
                app, user_1.email
            )

            response = client.post(
                '/api/workouts',
                data=dict(
                    file=(zip_file, 'gpx_test_incorrect.zip'),
                    data='{"sport_id": 1}',
                ),
                headers=dict(
                    content_type='multipart/form-data',
                    Authorization=f'Bearer {auth_token}',
                ),
            )

            data = self.assert_500(response, 'no tracks in gpx file')
            assert 'data' not in data

    def test_it_returns_400_when_files_in_archive_exceed_limit(
        self,
        app_with_max_workouts: Flask,
        user_1: User,
        sport_1_cycling: Sport,
    ) -> None:
        file_path = os.path.join(
            app_with_max_workouts.root_path, 'tests/files/gpx_test.zip'
        )
        # 'gpx_test.zip' contains 3 gpx files (same data) and 1 non-gpx file
        with open(file_path, 'rb') as zip_file:
            client, auth_token = self.get_test_client_and_auth_token(
                app_with_max_workouts, user_1.email
            )

            response = client.post(
                '/api/workouts',
                data=dict(
                    file=(zip_file, 'gpx_test.zip'), data='{"sport_id": 1}'
                ),
                headers=dict(
                    content_type='multipart/form-data',
                    Authorization=f'Bearer {auth_token}',
                ),
            )

            self.assert_400(
                response,
                'the number of files in the archive exceeds the limit',
                'fail',
            )

    def test_it_returns_error_if_archive_size_exceeds_limit(
        self,
        app_with_max_zip_file_size: Flask,
        user_1: User,
        sport_1_cycling: Sport,
    ) -> None:
        # 'gpx_test.zip' contains 3 gpx files (same data) and 1 non-gpx file
        file_path = os.path.join(
            app_with_max_zip_file_size.root_path, 'tests/files/gpx_test.zip'
        )
        with open(file_path, 'rb') as zip_file:
            client, auth_token = self.get_test_client_and_auth_token(
                app_with_max_zip_file_size, user_1.email
            )

            response = client.post(
                '/api/workouts',
                data=dict(
                    file=(zip_file, 'gpx_test.zip'), data='{"sport_id": 1}'
                ),
                headers=dict(
                    content_type='multipart/form-data',
                    Authorization=f'Bearer {auth_token}',
                ),
            )

            data = self.assert_413(
                response,
                'Error during workout upload, '
                'file size (2.5KB) exceeds 1.0KB.',
            )
            assert 'data' not in data

    @pytest.mark.parametrize(
        'input_desc,input_visibility',
        [
            ('private', PrivacyLevel.PRIVATE),
            ('followers_only', PrivacyLevel.FOLLOWERS),
            ('public', PrivacyLevel.PUBLIC),
        ],
    )
    def test_workouts_are_created_with_user_privacy_parameters_when_no_provided(  # noqa
        self,
        app: Flask,
        user_1: User,
        sport_1_cycling: Sport,
        input_desc: str,
        input_visibility: PrivacyLevel,
    ) -> None:
        file_path = os.path.join(app.root_path, 'tests/files/gpx_test.zip')
        user_1.map_visibility = input_visibility
        user_1.workouts_visibility = input_visibility
        client, auth_token = self.get_test_client_and_auth_token(
            app, user_1.email
        )

        with open(file_path, 'rb') as zip_file:
            response = client.post(
                '/api/workouts',
                data=dict(
                    file=(zip_file, 'gpx_test.zip'), data='{"sport_id": 1}'
                ),
                headers=dict(
                    content_type='multipart/form-data',
                    Authorization=f'Bearer {auth_token}',
                ),
            )

            assert response.status_code == 201
            data = json.loads(response.data.decode())
            assert 'created' in data['status']
            assert len(data['data']['workouts']) == 3
            for n in range(3):
                assert (
                    data['data']['workouts'][n]['map_visibility']
                    == user_1.map_visibility.value
                )
                assert (
                    data['data']['workouts'][n]['workout_visibility']
                    == user_1.workouts_visibility.value
                )

    @pytest.mark.parametrize(
        'input_map_visibility,input_workout_visibility',
        [
            (PrivacyLevel.FOLLOWERS, PrivacyLevel.PUBLIC),
            (PrivacyLevel.PRIVATE, PrivacyLevel.FOLLOWERS),
        ],
    )
    def test_workouts_are_created_with_provided_privacy_parameters(
        self,
        app: Flask,
        user_1: User,
        sport_1_cycling: Sport,
        input_map_visibility: PrivacyLevel,
        input_workout_visibility: PrivacyLevel,
    ) -> None:
        file_path = os.path.join(app.root_path, 'tests/files/gpx_test.zip')
        client, auth_token = self.get_test_client_and_auth_token(
            app, user_1.email
        )

        with open(file_path, 'rb') as zip_file:
            response = client.post(
                '/api/workouts',
                data=dict(
                    file=(zip_file, 'gpx_test.zip'),
                    data=(
                        f'{{"sport_id": 1, "map_visibility": '
                        f'"{input_map_visibility.value}", '
                        f'"workout_visibility": '
                        f'"{input_workout_visibility.value}"}}'
                    ),
                ),
                headers=dict(
                    content_type='multipart/form-data',
                    Authorization=f'Bearer {auth_token}',
                ),
            )

        assert response.status_code == 201
        data = json.loads(response.data.decode())
        assert 'created' in data['status']
        assert len(data['data']['workouts']) == 3
        for n in range(3):
            assert (
                data['data']['workouts'][n]['map_visibility']
                == input_map_visibility.value
            )
            assert (
                data['data']['workouts'][n]['workout_visibility']
                == input_workout_visibility.value
            )

    def test_it_cleans_uploaded_file_on_error(
        self, app: Flask, user_1: User, sport_1_cycling: Sport
    ) -> None:
        client, auth_token = self.get_test_client_and_auth_token(
            app, user_1.email
        )
        file_path = os.path.join(app.root_path, 'tests/files/gpx_test.zip')
        # 'gpx_test.zip' contains 3 gpx files (same data) and 1 non-gpx file
        with open(file_path, 'rb') as zip_file, patch(
            'fittrackee.workouts.utils.workouts.generate_map',
            side_effect=Exception(),
        ):
            client.post(
                '/api/workouts',
                data=dict(
                    file=(zip_file, 'gpx_test.zip'), data='{"sport_id": 1}'
                ),
                headers=dict(
                    content_type='multipart/form-data',
                    Authorization=f'Bearer {auth_token}',
                ),
            )

        assert_files_are_deleted(app, user_1)

<<<<<<< HEAD
    @pytest.mark.parametrize(
        'input_map_visibility,input_workout_visibility',
        [
            (PrivacyLevel.FOLLOWERS, PrivacyLevel.PRIVATE),
            (PrivacyLevel.PUBLIC, PrivacyLevel.FOLLOWERS),
        ],
    )
    def test_workouts_are_created_with_valid_privacy_parameters_when_provided(
=======
    def test_it_adds_a_workouts_with_equipments(
>>>>>>> d984a7c5
        self,
        app: Flask,
        user_1: User,
        sport_1_cycling: Sport,
<<<<<<< HEAD
        input_map_visibility: PrivacyLevel,
        input_workout_visibility: PrivacyLevel,
    ) -> None:
        """
        when workout visibility is stricter, map visibility is initialised
        with workout visibility value
        """
        file_path = os.path.join(app.root_path, 'tests/files/gpx_test.zip')
        client, auth_token = self.get_test_client_and_auth_token(
            app, user_1.email
        )

        with open(file_path, 'rb') as zip_file:
=======
        gpx_file: str,
        equipment_bike_user_1: Equipment,
    ) -> None:
        file_path = os.path.join(app.root_path, 'tests/files/gpx_test.zip')
        # 'gpx_test.zip' contains 3 gpx files (same data) and 1 non-gpx file
        with open(file_path, 'rb') as zip_file:
            client, auth_token = self.get_test_client_and_auth_token(
                app, user_1.email
            )

>>>>>>> d984a7c5
            response = client.post(
                '/api/workouts',
                data=dict(
                    file=(zip_file, 'gpx_test.zip'),
                    data=(
<<<<<<< HEAD
                        f'{{"sport_id": 1, "map_visibility": '
                        f'"{input_map_visibility.value}", '
                        f'"workout_visibility": '
                        f'"{input_workout_visibility.value}"}}'
=======
                        f'{{"sport_id": 1, "equipment_ids":'
                        f' ["{equipment_bike_user_1.short_id}"]}}'
>>>>>>> d984a7c5
                    ),
                ),
                headers=dict(
                    content_type='multipart/form-data',
                    Authorization=f'Bearer {auth_token}',
                ),
            )

<<<<<<< HEAD
        assert response.status_code == 201
        data = json.loads(response.data.decode())
        assert 'created' in data['status']
        assert len(data['data']['workouts']) == 3
        for n in range(3):
            assert (
                data['data']['workouts'][n]['map_visibility']
                == input_workout_visibility.value
            )
            assert (
                data['data']['workouts'][n]['workout_visibility']
                == input_workout_visibility.value
            )

=======
        data = json.loads(response.data.decode())

        assert response.status_code == 201
        assert 'created' in data['status']
        assert len(data['data']['workouts']) == 3
        assert data['data']['workouts'][0]['equipments'] == [
            jsonify_dict(equipment_bike_user_1.serialize())
        ]
        assert data['data']['workouts'][1]['equipments'] == [
            jsonify_dict(equipment_bike_user_1.serialize())
        ]
        assert data['data']['workouts'][2]['equipments'] == [
            jsonify_dict(equipment_bike_user_1.serialize())
        ]
        assert equipment_bike_user_1.total_workouts == 3
        assert float(equipment_bike_user_1.total_distance) == 0.96
        assert equipment_bike_user_1.total_duration == timedelta(seconds=750)
        assert equipment_bike_user_1.total_moving == timedelta(seconds=750)

    def test_it_adds_a_workout_with_default_sport_equipments_when_no_equipment_ids_provided(  # noqa
        self,
        app: Flask,
        user_1: User,
        sport_1_cycling: Sport,
        gpx_file: str,
        equipment_bike_user_1: Equipment,
        user_sport_1_preference: UserSportPreference,
    ) -> None:
        db.session.execute(
            insert(UserSportPreferenceEquipment).values(
                [
                    {
                        "equipment_id": equipment_bike_user_1.id,
                        "sport_id": user_sport_1_preference.sport_id,
                        "user_id": user_sport_1_preference.user_id,
                    }
                ]
            )
        )
        db.session.commit()
        file_path = os.path.join(app.root_path, 'tests/files/gpx_test.zip')
        # 'gpx_test.zip' contains 3 gpx files (same data) and 1 non-gpx file
        with open(file_path, 'rb') as zip_file:
            client, auth_token = self.get_test_client_and_auth_token(
                app, user_1.email
            )

            response = client.post(
                '/api/workouts',
                data=dict(
                    file=(zip_file, 'gpx_test.zip'), data='{"sport_id": 1}'
                ),
                headers=dict(
                    content_type='multipart/form-data',
                    Authorization=f'Bearer {auth_token}',
                ),
            )

        data = json.loads(response.data.decode())

        assert response.status_code == 201
        assert 'created' in data['status']
        assert len(data['data']['workouts']) == 3
        assert data['data']['workouts'][0]['equipments'] == [
            jsonify_dict(equipment_bike_user_1.serialize())
        ]
        assert data['data']['workouts'][1]['equipments'] == [
            jsonify_dict(equipment_bike_user_1.serialize())
        ]
        assert data['data']['workouts'][2]['equipments'] == [
            jsonify_dict(equipment_bike_user_1.serialize())
        ]

>>>>>>> d984a7c5

class TestPostAndGetWorkoutWithGpx(ApiTestCaseMixin):
    def workout_assertion(
        self, app: Flask, user_1: User, gpx_file: str, with_segments: bool
    ) -> None:
        client, auth_token = self.get_test_client_and_auth_token(
            app, user_1.email
        )
        response = client.post(
            '/api/workouts',
            data=dict(
                file=(BytesIO(str.encode(gpx_file)), 'example.gpx'),
                data='{"sport_id": 1}',
            ),
            headers=dict(
                content_type='multipart/form-data',
                Authorization=f'Bearer {auth_token}',
            ),
        )

        data = json.loads(response.data.decode())
        assert response.status_code == 201
        assert 'created' in data['status']
        assert len(data['data']['workouts']) == 1
        assert 'just a workout' == data['data']['workouts'][0]['title']
        if with_segments:
            assert_workout_data_with_gpx_segments(data, user_1)
        else:
            assert_workout_data_with_gpx(data, user_1)
        map_id = data['data']['workouts'][0]['map']
        workout_short_id = data['data']['workouts'][0]['id']

        response = client.get(
            f'/api/workouts/{workout_short_id}/gpx',
            headers=dict(Authorization=f'Bearer {auth_token}'),
        )

        data = json.loads(response.data.decode())
        assert response.status_code == 200
        assert 'success' in data['status']
        assert '' in data['message']
        assert len(data['data']['gpx']) != ''

        response = client.get(
            f'/api/workouts/{workout_short_id}/gpx/segment/1',
            headers=dict(Authorization=f'Bearer {auth_token}'),
        )
        data = json.loads(response.data.decode())

        assert response.status_code == 200
        assert 'success' in data['status']
        assert '' in data['message']
        assert len(data['data']['gpx']) != ''

        response = client.get(
            f'/api/workouts/map/{map_id}',
            headers=dict(Authorization=f'Bearer {auth_token}'),
        )
        assert response.status_code == 200

    def test_it_gets_a_workout_created_with_gpx(
        self, app: Flask, user_1: User, sport_1_cycling: Sport, gpx_file: str
    ) -> None:
        return self.workout_assertion(app, user_1, gpx_file, False)

    def test_it_gets_a_workout_created_with_gpx_with_segments(
        self,
        app: Flask,
        user_1: User,
        sport_1_cycling: Sport,
        gpx_file_with_segments: str,
    ) -> None:
        return self.workout_assertion(
            app, user_1, gpx_file_with_segments, True
        )

    def test_it_gets_chart_data_for_a_workout_created_with_gpx(
        self, app: Flask, user_1: User, sport_1_cycling: Sport, gpx_file: str
    ) -> None:
        client, auth_token = self.get_test_client_and_auth_token(
            app, user_1.email
        )

        response = client.post(
            '/api/workouts',
            data=dict(
                file=(BytesIO(str.encode(gpx_file)), 'example.gpx'),
                data='{"sport_id": 1}',
            ),
            headers=dict(
                content_type='multipart/form-data',
                Authorization=f'Bearer {auth_token}',
            ),
        )
        data = json.loads(response.data.decode())
        workout_short_id = data['data']['workouts'][0]['id']
        response = client.get(
            f'/api/workouts/{workout_short_id}/chart_data',
            headers=dict(Authorization=f'Bearer {auth_token}'),
        )

        data = json.loads(response.data.decode())
        assert response.status_code == 200
        assert 'success' in data['status']
        assert data['message'] == ''
        assert len(data['data']['chart_data']) == gpx_file.count("</trkpt>")
        assert data['data']['chart_data'][0] == {
            'distance': 0.0,
            'duration': 0,
            'elevation': 998.0,
            'latitude': 44.68095,
            'longitude': 6.07367,
            'speed': 3.21,
            'time': 'Tue, 13 Mar 2018 12:44:45 GMT',
        }

    def test_it_gets_chart_data_for_a_workout_created_with_gpx_without_elevation(  # noqa
        self,
        app: Flask,
        user_1: User,
        sport_1_cycling: Sport,
        gpx_file_without_elevation: str,
    ) -> None:
        client, auth_token = self.get_test_client_and_auth_token(
            app, user_1.email
        )

        response = client.post(
            '/api/workouts',
            data=dict(
                file=(
                    BytesIO(str.encode(gpx_file_without_elevation)),
                    'example.gpx',
                ),
                data='{"sport_id": 1}',
            ),
            headers=dict(
                content_type='multipart/form-data',
                Authorization=f'Bearer {auth_token}',
            ),
        )
        data = json.loads(response.data.decode())
        workout_short_id = data['data']['workouts'][0]['id']
        response = client.get(
            f'/api/workouts/{workout_short_id}/chart_data',
            headers=dict(Authorization=f'Bearer {auth_token}'),
        )

        data = json.loads(response.data.decode())
        assert response.status_code == 200
        assert 'success' in data['status']
        assert data['message'] == ''
        assert len(
            data['data']['chart_data']
        ) == gpx_file_without_elevation.count("</trkpt>")
        # no 'elevation' key in data
        assert data['data']['chart_data'][0] == {
            'distance': 0.0,
            'duration': 0,
            'latitude': 44.68095,
            'longitude': 6.07367,
            'speed': 3.21,
            'time': 'Tue, 13 Mar 2018 12:44:45 GMT',
        }

    def test_it_gets_segment_chart_data_for_a_workout_created_with_gpx(
        self, app: Flask, user_1: User, sport_1_cycling: Sport, gpx_file: str
    ) -> None:
        client, auth_token = self.get_test_client_and_auth_token(
            app, user_1.email
        )

        response = client.post(
            '/api/workouts',
            data=dict(
                file=(BytesIO(str.encode(gpx_file)), 'example.gpx'),
                data='{"sport_id": 1}',
            ),
            headers=dict(
                content_type='multipart/form-data',
                Authorization=f'Bearer {auth_token}',
            ),
        )
        data = json.loads(response.data.decode())
        workout_short_id = data['data']['workouts'][0]['id']
        response = client.get(
            f'/api/workouts/{workout_short_id}/chart_data/segment/1',
            headers=dict(Authorization=f'Bearer {auth_token}'),
        )

        data = json.loads(response.data.decode())
        assert response.status_code == 200
        assert 'success' in data['status']
        assert data['message'] == ''
        assert data['data']['chart_data'] != ''
        assert len(data['data']['chart_data']) == gpx_file.count("</trkpt>")
        assert data['data']['chart_data'][0] == {
            'distance': 0.0,
            'duration': 0,
            'elevation': 998.0,
            'latitude': 44.68095,
            'longitude': 6.07367,
            'speed': 3.21,
            'time': 'Tue, 13 Mar 2018 12:44:45 GMT',
        }

    def test_it_returns_404_on_getting_chart_data_if_workout_belongs_to_another_user(  # noqa
        self,
        app: Flask,
        user_1: User,
        user_2: User,
        sport_1_cycling: Sport,
        gpx_file: str,
    ) -> None:
        client, auth_token = self.get_test_client_and_auth_token(
            app, user_1.email
        )
        response = client.post(
            '/api/workouts',
            data=dict(
                file=(BytesIO(str.encode(gpx_file)), 'example.gpx'),
                data='{"sport_id": 1}',
            ),
            headers=dict(
                content_type='multipart/form-data',
                Authorization=f'Bearer {auth_token}',
            ),
        )
        data = json.loads(response.data.decode())
        workout_short_id = data['data']['workouts'][0]['id']
        client, auth_token = self.get_test_client_and_auth_token(
            app, user_2.email
        )

        response = client.get(
            f'/api/workouts/{workout_short_id}/chart_data',
            headers=dict(Authorization=f'Bearer {auth_token}'),
        )

        self.assert_404(response)

    def test_it_returns_500_on_invalid_segment_id(
        self, app: Flask, user_1: User, sport_1_cycling: Sport, gpx_file: str
    ) -> None:
        client, auth_token = self.get_test_client_and_auth_token(
            app, user_1.email
        )

        response = client.post(
            '/api/workouts',
            data=dict(
                file=(BytesIO(str.encode(gpx_file)), 'example.gpx'),
                data='{"sport_id": 1}',
            ),
            headers=dict(
                content_type='multipart/form-data',
                Authorization=f'Bearer {auth_token}',
            ),
        )
        data = json.loads(response.data.decode())
        workout_short_id = data['data']['workouts'][0]['id']
        response = client.get(
            f'/api/workouts/{workout_short_id}/chart_data/segment/0',
            headers=dict(Authorization=f'Bearer {auth_token}'),
        )

        self.assert_500(response, 'Incorrect segment id')

    def test_it_returns_404_if_segment_id_does_not_exist(
        self, app: Flask, user_1: User, sport_1_cycling: Sport, gpx_file: str
    ) -> None:
        client, auth_token = self.get_test_client_and_auth_token(
            app, user_1.email
        )

        response = client.post(
            '/api/workouts',
            data=dict(
                file=(BytesIO(str.encode(gpx_file)), 'example.gpx'),
                data='{"sport_id": 1}',
            ),
            headers=dict(
                content_type='multipart/form-data',
                Authorization=f'Bearer {auth_token}',
            ),
        )
        data = json.loads(response.data.decode())
        workout_short_id = data['data']['workouts'][0]['id']
        response = client.get(
            f'/api/workouts/{workout_short_id}/chart_data/segment/999999',
            headers=dict(Authorization=f'Bearer {auth_token}'),
        )

        data = self.assert_404_with_message(
            response, 'No segment with id \'999999\''
        )
        assert 'data' not in data


class TestPostAndGetWorkoutWithoutGpx(ApiTestCaseMixin):
    def test_it_add_and_gets_a_workout_wo_gpx(
        self, app: Flask, user_1: User, sport_1_cycling: Sport
    ) -> None:
        client, auth_token = self.get_test_client_and_auth_token(
            app, user_1.email
        )

        response = client.post(
            '/api/workouts/no_gpx',
            content_type='application/json',
            data=json.dumps(
                dict(
                    sport_id=1,
                    duration=3600,
                    workout_date='2018-05-15 14:05',
                    distance=10,
                )
            ),
            headers=dict(Authorization=f'Bearer {auth_token}'),
        )
        data = json.loads(response.data.decode())
        workout_short_id = data['data']['workouts'][0]['id']
        response = client.get(
            f'/api/workouts/{workout_short_id}',
            headers=dict(Authorization=f'Bearer {auth_token}'),
        )

        data = json.loads(response.data.decode())
        assert response.status_code == 200
        assert 'success' in data['status']
        assert len(data['data']['workouts']) == 1
        assert_workout_data_wo_gpx(data, user_1)

    def test_it_adds_and_gets_a_workout_wo_gpx_notes(
        self, app: Flask, user_1: User, sport_1_cycling: Sport
    ) -> None:
        client, auth_token = self.get_test_client_and_auth_token(
            app, user_1.email
        )

        response = client.post(
            '/api/workouts/no_gpx',
            content_type='application/json',
            data=json.dumps(
                dict(
                    sport_id=1,
                    duration=3600,
                    workout_date='2018-05-15 14:05',
                    distance=10,
                    notes="new test with notes",
                )
            ),
            headers=dict(Authorization=f'Bearer {auth_token}'),
        )
        data = json.loads(response.data.decode())
        workout_short_id = data['data']['workouts'][0]['id']
        response = client.get(
            f'/api/workouts/{workout_short_id}',
            headers=dict(Authorization=f'Bearer {auth_token}'),
        )

        data = json.loads(response.data.decode())
        assert response.status_code == 200
        assert 'success' in data['status']
        assert len(data['data']['workouts']) == 1
        assert 'new test with notes' == data['data']['workouts'][0]['notes']


class TestPostAndGetWorkoutUsingTimezones(ApiTestCaseMixin):
    def test_it_add_and_gets_a_workout_wo_gpx_with_timezone(
        self, app: Flask, user_1: User, sport_1_cycling: Sport
    ) -> None:
        user_1.timezone = 'Europe/Paris'
        client, auth_token = self.get_test_client_and_auth_token(
            app, user_1.email
        )

        response = client.post(
            '/api/workouts/no_gpx',
            content_type='application/json',
            data=json.dumps(
                dict(
                    sport_id=1,
                    duration=3600,
                    workout_date='2018-05-15 14:05',
                    distance=10,
                )
            ),
            headers=dict(Authorization=f'Bearer {auth_token}'),
        )
        data = json.loads(response.data.decode())
        workout_short_id = data['data']['workouts'][0]['id']
        response = client.get(
            f'/api/workouts/{workout_short_id}',
            headers=dict(Authorization=f'Bearer {auth_token}'),
        )

        data = json.loads(response.data.decode())
        assert response.status_code == 200
        assert 'success' in data['status']
        assert len(data['data']['workouts']) == 1
        assert (
            data['data']['workouts'][0]['workout_date']
            == 'Tue, 15 May 2018 12:05:00 GMT'
        )
        assert (
            data['data']['workouts'][0]['title']
            == f'{sport_1_cycling.label} - 2018-05-15 14:05:00'
        )

    def test_it_adds_and_gets_workouts_date_filter_with_timezone_new_york(
        self, app: Flask, user_1_full: User, sport_1_cycling: Sport
    ) -> None:
        client, auth_token = self.get_test_client_and_auth_token(
            app, user_1_full.email
        )

        client.post(
            '/api/workouts/no_gpx',
            content_type='application/json',
            data=json.dumps(
                dict(
                    sport_id=1,
                    duration=3600,
                    workout_date='2018-01-01 00:00',
                    distance=10,
                )
            ),
            headers=dict(Authorization=f'Bearer {auth_token}'),
        )
        response = client.get(
            '/api/workouts?from=2018-01-01&to=2018-01-31',
            headers=dict(Authorization=f'Bearer {auth_token}'),
        )

        data = json.loads(response.data.decode())
        assert response.status_code == 200
        assert 'success' in data['status']
        assert len(data['data']['workouts']) == 1
        assert (
            'Mon, 01 Jan 2018 05:00:00 GMT'
            == data['data']['workouts'][0]['workout_date']
        )
        assert (
            f'{sport_1_cycling.label} - 2018-01-01 00:00:00'
            == data['data']['workouts'][0]['title']
        )

    def test_it_adds_and_gets_workouts_date_filter_with_timezone_paris(
        self,
        app: Flask,
        user_1_paris: User,
        sport_1_cycling: Sport,
        workout_cycling_user_1: Workout,
    ) -> None:
        client, auth_token = self.get_test_client_and_auth_token(
            app, user_1_paris.email
        )

        client.post(
            '/api/workouts/no_gpx',
            content_type='application/json',
            data=json.dumps(
                dict(
                    sport_id=1,
                    duration=3600,
                    workout_date='2017-31-12 23:59',
                    distance=10,
                )
            ),
            headers=dict(Authorization=f'Bearer {auth_token}'),
        )
        client.post(
            '/api/workouts/no_gpx',
            content_type='application/json',
            data=json.dumps(
                dict(
                    sport_id=1,
                    duration=3600,
                    workout_date='2018-01-01 00:00',
                    distance=10,
                )
            ),
            headers=dict(Authorization=f'Bearer {auth_token}'),
        )

        workout_cycling_user_1.workout_date = datetime.strptime(
            '31/01/2018 21:59:59', '%d/%m/%Y %H:%M:%S'
        )
        workout_cycling_user_1.title = 'Test'

        client.post(
            '/api/workouts/no_gpx',
            content_type='application/json',
            data=json.dumps(
                dict(
                    sport_id=1,
                    duration=3600,
                    workout_date='2018-02-01 00:00',
                    distance=10,
                )
            ),
            headers=dict(Authorization=f'Bearer {auth_token}'),
        )
        response = client.get(
            '/api/workouts?from=2018-01-01&to=2018-01-31',
            headers=dict(Authorization=f'Bearer {auth_token}'),
        )
        data = json.loads(response.data.decode())

        assert response.status_code == 200
        assert 'success' in data['status']
        assert len(data['data']['workouts']) == 2
        assert (
            'Wed, 31 Jan 2018 21:59:59 GMT'
            == data['data']['workouts'][0]['workout_date']
        )
        assert 'Test' == data['data']['workouts'][0]['title']
        assert (
            'Sun, 31 Dec 2017 23:00:00 GMT'
            == data['data']['workouts'][1]['workout_date']
        )
        assert (
            f'{sport_1_cycling.label} - 2018-01-01 00:00:00'
            == data['data']['workouts'][1]['title']
        )<|MERGE_RESOLUTION|>--- conflicted
+++ resolved
@@ -7,19 +7,11 @@
 
 import pytest
 from flask import Flask
-<<<<<<< HEAD
-
-from fittrackee import VERSION
-from fittrackee.privacy_levels import PrivacyLevel
-from fittrackee.users.models import User
-from fittrackee.workouts.models import Sport, Workout
-
-from ..mixins import ApiTestCaseMixin, BaseTestMixin
-=======
 from sqlalchemy.dialects.postgresql import insert
 
 from fittrackee import VERSION, db
 from fittrackee.equipments.models import Equipment
+from fittrackee.privacy_levels import PrivacyLevel
 from fittrackee.users.models import (
     User,
     UserSportPreference,
@@ -27,8 +19,7 @@
 )
 from fittrackee.workouts.models import Sport, Workout
 
-from ..mixins import ApiTestCaseMixin, CallArgsMixin
->>>>>>> d984a7c5
+from ..mixins import ApiTestCaseMixin, BaseTestMixin
 from ..utils import OAUTH_SCOPES, jsonify_dict
 
 
@@ -651,34 +642,14 @@
         assert len(data['data']['workouts']) == 1
         assert data['data']['workouts'][0]['notes'] == input_notes
 
-<<<<<<< HEAD
-    @pytest.mark.parametrize(
-        'input_desc,input_visibility',
-        [
-            ('private', PrivacyLevel.PRIVATE),
-            ('followers_only', PrivacyLevel.FOLLOWERS),
-            ('public', PrivacyLevel.PUBLIC),
-        ],
-    )
-    def test_workout_is_created_with_user_privacy_parameters_when_no_provided(
-=======
     def test_it_adds_a_workout_with_equipments(
->>>>>>> d984a7c5
         self,
         app: Flask,
         user_1: User,
         sport_1_cycling: Sport,
         gpx_file: str,
-<<<<<<< HEAD
-        input_desc: str,
-        input_visibility: PrivacyLevel,
-    ) -> None:
-        user_1.map_visibility = input_visibility
-        user_1.workouts_visibility = input_visibility
-=======
         equipment_bike_user_1: Equipment,
     ) -> None:
->>>>>>> d984a7c5
         client, auth_token = self.get_test_client_and_auth_token(
             app, user_1.email
         )
@@ -687,44 +658,16 @@
             '/api/workouts',
             data=dict(
                 file=(BytesIO(str.encode(gpx_file)), 'example.gpx'),
-<<<<<<< HEAD
-                data='{"sport_id": 1}',
-=======
                 data=(
                     f'{{"sport_id": 1, "equipment_ids":'
                     f' ["{equipment_bike_user_1.short_id}"]}}'
                 ),
->>>>>>> d984a7c5
-            ),
-            headers=dict(
-                content_type='multipart/form-data',
-                Authorization=f'Bearer {auth_token}',
-            ),
-        )
-<<<<<<< HEAD
-
-        assert response.status_code == 201
-        data = json.loads(response.data.decode())
-        assert 'created' in data['status']
-        assert len(data['data']['workouts']) == 1
-        assert (
-            data['data']['workouts'][0]['map_visibility']
-            == user_1.map_visibility.value
-        )
-        assert (
-            data['data']['workouts'][0]['workout_visibility']
-            == user_1.workouts_visibility.value
-        )
-
-    @pytest.mark.parametrize(
-        'input_map_visibility,input_workout_visibility',
-        [
-            (PrivacyLevel.FOLLOWERS, PrivacyLevel.PUBLIC),
-            (PrivacyLevel.PRIVATE, PrivacyLevel.FOLLOWERS),
-        ],
-    )
-    def test_workout_is_created_with_provided_privacy_parameters(
-=======
+            ),
+            headers=dict(
+                content_type='multipart/form-data',
+                Authorization=f'Bearer {auth_token}',
+            ),
+        )
         data = json.loads(response.data.decode())
 
         assert response.status_code == 201
@@ -791,19 +734,12 @@
         assert equipment_bike_user_1.total_moving == workout.moving
 
     def test_it_returns_error_when_equipment_is_invalid_for_given_sport(
->>>>>>> d984a7c5
-        self,
-        app: Flask,
-        user_1: User,
-        sport_1_cycling: Sport,
-<<<<<<< HEAD
-        gpx_file: str,
-        input_map_visibility: PrivacyLevel,
-        input_workout_visibility: PrivacyLevel,
-=======
+        self,
+        app: Flask,
+        user_1: User,
+        sport_1_cycling: Sport,
         equipment_shoes_user_1: Equipment,
         gpx_file: str,
->>>>>>> d984a7c5
     ) -> None:
         client, auth_token = self.get_test_client_and_auth_token(
             app, user_1.email
@@ -814,46 +750,16 @@
             data=dict(
                 file=(BytesIO(str.encode(gpx_file)), 'example.gpx'),
                 data=(
-<<<<<<< HEAD
-                    f'{{"sport_id": 1, "map_visibility": '
-                    f'"{input_map_visibility.value}", '
-                    f'"workout_visibility": '
-                    f'"{input_workout_visibility.value}"}}'
-=======
                     f'{{"sport_id": 1, "equipment_ids":'
                     f' ["{equipment_shoes_user_1.short_id}"]}}'
->>>>>>> d984a7c5
-                ),
-            ),
-            headers=dict(
-                content_type='multipart/form-data',
-                Authorization=f'Bearer {auth_token}',
-            ),
-        )
-
-<<<<<<< HEAD
-        assert response.status_code == 201
-        data = json.loads(response.data.decode())
-        assert 'created' in data['status']
-        assert len(data['data']['workouts']) == 1
-        assert (
-            data['data']['workouts'][0]['map_visibility']
-            == input_map_visibility.value
-        )
-        assert (
-            data['data']['workouts'][0]['workout_visibility']
-            == input_workout_visibility.value
-        )
-
-    @pytest.mark.parametrize(
-        'input_map_visibility,input_workout_visibility',
-        [
-            (PrivacyLevel.FOLLOWERS, PrivacyLevel.PRIVATE),
-            (PrivacyLevel.PUBLIC, PrivacyLevel.FOLLOWERS),
-        ],
-    )
-    def test_workout_is_created_with_valid_privacy_parameters_when_provided(
-=======
+                ),
+            ),
+            headers=dict(
+                content_type='multipart/form-data',
+                Authorization=f'Bearer {auth_token}',
+            ),
+        )
+
         assert response.status_code == 400
         data = json.loads(response.data.decode())
         assert data["equipment_id"] == equipment_shoes_user_1.short_id
@@ -864,27 +770,15 @@
         assert data["status"] == "invalid"
 
     def test_it_returns_error_when_equipment_is_inactive_for_given_sport(
->>>>>>> d984a7c5
-        self,
-        app: Flask,
-        user_1: User,
-        sport_1_cycling: Sport,
-<<<<<<< HEAD
-        gpx_file: str,
-        input_map_visibility: PrivacyLevel,
-        input_workout_visibility: PrivacyLevel,
-    ) -> None:
-        """
-        when workout visibility is stricter, map visibility is initialised
-        with workout visibility value
-        """
-=======
+        self,
+        app: Flask,
+        user_1: User,
+        sport_1_cycling: Sport,
         equipment_bike_user_1: Equipment,
         gpx_file: str,
     ) -> None:
         equipment_bike_user_1.is_active = False
         db.session.commit()
->>>>>>> d984a7c5
         client, auth_token = self.get_test_client_and_auth_token(
             app, user_1.email
         )
@@ -894,37 +788,16 @@
             data=dict(
                 file=(BytesIO(str.encode(gpx_file)), 'example.gpx'),
                 data=(
-<<<<<<< HEAD
-                    f'{{"sport_id": 1, "map_visibility": '
-                    f'"{input_map_visibility.value}", '
-                    f'"workout_visibility": '
-                    f'"{input_workout_visibility.value}"}}'
-=======
                     f'{{"sport_id": 1, "equipment_ids":'
                     f' ["{equipment_bike_user_1.short_id}"]}}'
->>>>>>> d984a7c5
-                ),
-            ),
-            headers=dict(
-                content_type='multipart/form-data',
-                Authorization=f'Bearer {auth_token}',
-            ),
-        )
-
-<<<<<<< HEAD
-        assert response.status_code == 201
-        data = json.loads(response.data.decode())
-        assert 'created' in data['status']
-        assert len(data['data']['workouts']) == 1
-        assert (
-            data['data']['workouts'][0]['map_visibility']
-            == input_workout_visibility.value
-        )
-        assert (
-            data['data']['workouts'][0]['workout_visibility']
-            == input_workout_visibility.value
-        )
-=======
+                ),
+            ),
+            headers=dict(
+                content_type='multipart/form-data',
+                Authorization=f'Bearer {auth_token}',
+            ),
+        )
+
         assert response.status_code == 400
         data = json.loads(response.data.decode())
         assert data["equipment_id"] == equipment_bike_user_1.short_id
@@ -980,7 +853,158 @@
         assert equipment_bike_user_1.total_distance == 0.0
         assert equipment_bike_user_1.total_duration == timedelta()
         assert equipment_bike_user_1.total_moving == timedelta()
->>>>>>> d984a7c5
+
+    @pytest.mark.parametrize(
+        'input_desc,input_visibility',
+        [
+            ('private', PrivacyLevel.PRIVATE),
+            ('followers_only', PrivacyLevel.FOLLOWERS),
+            ('public', PrivacyLevel.PUBLIC),
+        ],
+    )
+    def test_workout_is_created_with_user_privacy_parameters_when_no_provided(
+        self,
+        app: Flask,
+        user_1: User,
+        sport_1_cycling: Sport,
+        gpx_file: str,
+        input_desc: str,
+        input_visibility: PrivacyLevel,
+    ) -> None:
+        user_1.map_visibility = input_visibility
+        user_1.workouts_visibility = input_visibility
+        client, auth_token = self.get_test_client_and_auth_token(
+            app, user_1.email
+        )
+
+        response = client.post(
+            '/api/workouts',
+            data=dict(
+                file=(BytesIO(str.encode(gpx_file)), 'example.gpx'),
+                data='{"sport_id": 1}',
+            ),
+            headers=dict(
+                content_type='multipart/form-data',
+                Authorization=f'Bearer {auth_token}',
+            ),
+        )
+
+        assert response.status_code == 201
+        data = json.loads(response.data.decode())
+        assert 'created' in data['status']
+        assert len(data['data']['workouts']) == 1
+        assert (
+            data['data']['workouts'][0]['map_visibility']
+            == user_1.map_visibility.value
+        )
+        assert (
+            data['data']['workouts'][0]['workout_visibility']
+            == user_1.workouts_visibility.value
+        )
+
+    @pytest.mark.parametrize(
+        'input_map_visibility,input_workout_visibility',
+        [
+            (PrivacyLevel.FOLLOWERS, PrivacyLevel.PUBLIC),
+            (PrivacyLevel.PRIVATE, PrivacyLevel.FOLLOWERS),
+        ],
+    )
+    def test_workout_is_created_with_provided_privacy_parameters(
+        self,
+        app: Flask,
+        user_1: User,
+        sport_1_cycling: Sport,
+        gpx_file: str,
+        input_map_visibility: PrivacyLevel,
+        input_workout_visibility: PrivacyLevel,
+    ) -> None:
+        client, auth_token = self.get_test_client_and_auth_token(
+            app, user_1.email
+        )
+
+        response = client.post(
+            '/api/workouts',
+            data=dict(
+                file=(BytesIO(str.encode(gpx_file)), 'example.gpx'),
+                data=(
+                    f'{{"sport_id": 1, "map_visibility": '
+                    f'"{input_map_visibility.value}", '
+                    f'"workout_visibility": '
+                    f'"{input_workout_visibility.value}"}}'
+                ),
+            ),
+            headers=dict(
+                content_type='multipart/form-data',
+                Authorization=f'Bearer {auth_token}',
+            ),
+        )
+
+        assert response.status_code == 201
+        data = json.loads(response.data.decode())
+        assert 'created' in data['status']
+        assert len(data['data']['workouts']) == 1
+        assert (
+            data['data']['workouts'][0]['map_visibility']
+            == input_map_visibility.value
+        )
+        assert (
+            data['data']['workouts'][0]['workout_visibility']
+            == input_workout_visibility.value
+        )
+
+    @pytest.mark.parametrize(
+        'input_map_visibility,input_workout_visibility',
+        [
+            (PrivacyLevel.FOLLOWERS, PrivacyLevel.PRIVATE),
+            (PrivacyLevel.PUBLIC, PrivacyLevel.FOLLOWERS),
+        ],
+    )
+    def test_workout_is_created_with_valid_privacy_parameters_when_provided(
+        self,
+        app: Flask,
+        user_1: User,
+        sport_1_cycling: Sport,
+        gpx_file: str,
+        input_map_visibility: PrivacyLevel,
+        input_workout_visibility: PrivacyLevel,
+    ) -> None:
+        """
+        when workout visibility is stricter, map visibility is initialised
+        with workout visibility value
+        """
+        client, auth_token = self.get_test_client_and_auth_token(
+            app, user_1.email
+        )
+
+        response = client.post(
+            '/api/workouts',
+            data=dict(
+                file=(BytesIO(str.encode(gpx_file)), 'example.gpx'),
+                data=(
+                    f'{{"sport_id": 1, "map_visibility": '
+                    f'"{input_map_visibility.value}", '
+                    f'"workout_visibility": '
+                    f'"{input_workout_visibility.value}"}}'
+                ),
+            ),
+            headers=dict(
+                content_type='multipart/form-data',
+                Authorization=f'Bearer {auth_token}',
+            ),
+        )
+
+        assert response.status_code == 201
+        data = json.loads(response.data.decode())
+        assert 'created' in data['status']
+        assert len(data['data']['workouts']) == 1
+        assert (
+            data['data']['workouts'][0]['map_visibility']
+            == input_workout_visibility.value
+        )
+        assert (
+            data['data']['workouts'][0]['workout_visibility']
+            == input_workout_visibility.value
+        )
 
     def test_it_calls_configured_tile_server_for_static_map_when_default_static_map_to_false(  # noqa
         self,
@@ -2419,37 +2443,11 @@
 
         assert_files_are_deleted(app, user_1)
 
-<<<<<<< HEAD
-    @pytest.mark.parametrize(
-        'input_map_visibility,input_workout_visibility',
-        [
-            (PrivacyLevel.FOLLOWERS, PrivacyLevel.PRIVATE),
-            (PrivacyLevel.PUBLIC, PrivacyLevel.FOLLOWERS),
-        ],
-    )
-    def test_workouts_are_created_with_valid_privacy_parameters_when_provided(
-=======
     def test_it_adds_a_workouts_with_equipments(
->>>>>>> d984a7c5
-        self,
-        app: Flask,
-        user_1: User,
-        sport_1_cycling: Sport,
-<<<<<<< HEAD
-        input_map_visibility: PrivacyLevel,
-        input_workout_visibility: PrivacyLevel,
-    ) -> None:
-        """
-        when workout visibility is stricter, map visibility is initialised
-        with workout visibility value
-        """
-        file_path = os.path.join(app.root_path, 'tests/files/gpx_test.zip')
-        client, auth_token = self.get_test_client_and_auth_token(
-            app, user_1.email
-        )
-
-        with open(file_path, 'rb') as zip_file:
-=======
+        self,
+        app: Flask,
+        user_1: User,
+        sport_1_cycling: Sport,
         gpx_file: str,
         equipment_bike_user_1: Equipment,
     ) -> None:
@@ -2460,21 +2458,13 @@
                 app, user_1.email
             )
 
->>>>>>> d984a7c5
             response = client.post(
                 '/api/workouts',
                 data=dict(
                     file=(zip_file, 'gpx_test.zip'),
                     data=(
-<<<<<<< HEAD
-                        f'{{"sport_id": 1, "map_visibility": '
-                        f'"{input_map_visibility.value}", '
-                        f'"workout_visibility": '
-                        f'"{input_workout_visibility.value}"}}'
-=======
                         f'{{"sport_id": 1, "equipment_ids":'
                         f' ["{equipment_bike_user_1.short_id}"]}}'
->>>>>>> d984a7c5
                     ),
                 ),
                 headers=dict(
@@ -2483,22 +2473,6 @@
                 ),
             )
 
-<<<<<<< HEAD
-        assert response.status_code == 201
-        data = json.loads(response.data.decode())
-        assert 'created' in data['status']
-        assert len(data['data']['workouts']) == 3
-        for n in range(3):
-            assert (
-                data['data']['workouts'][n]['map_visibility']
-                == input_workout_visibility.value
-            )
-            assert (
-                data['data']['workouts'][n]['workout_visibility']
-                == input_workout_visibility.value
-            )
-
-=======
         data = json.loads(response.data.decode())
 
         assert response.status_code == 201
@@ -2572,7 +2546,62 @@
             jsonify_dict(equipment_bike_user_1.serialize())
         ]
 
->>>>>>> d984a7c5
+    @pytest.mark.parametrize(
+        'input_map_visibility,input_workout_visibility',
+        [
+            (PrivacyLevel.FOLLOWERS, PrivacyLevel.PRIVATE),
+            (PrivacyLevel.PUBLIC, PrivacyLevel.FOLLOWERS),
+        ],
+    )
+    def test_workouts_are_created_with_valid_privacy_parameters_when_provided(
+        self,
+        app: Flask,
+        user_1: User,
+        sport_1_cycling: Sport,
+        input_map_visibility: PrivacyLevel,
+        input_workout_visibility: PrivacyLevel,
+    ) -> None:
+        """
+        when workout visibility is stricter, map visibility is initialised
+        with workout visibility value
+        """
+        file_path = os.path.join(app.root_path, 'tests/files/gpx_test.zip')
+        client, auth_token = self.get_test_client_and_auth_token(
+            app, user_1.email
+        )
+
+        with open(file_path, 'rb') as zip_file:
+            response = client.post(
+                '/api/workouts',
+                data=dict(
+                    file=(zip_file, 'gpx_test.zip'),
+                    data=(
+                        f'{{"sport_id": 1, "map_visibility": '
+                        f'"{input_map_visibility.value}", '
+                        f'"workout_visibility": '
+                        f'"{input_workout_visibility.value}"}}'
+                    ),
+                ),
+                headers=dict(
+                    content_type='multipart/form-data',
+                    Authorization=f'Bearer {auth_token}',
+                ),
+            )
+
+        assert response.status_code == 201
+        data = json.loads(response.data.decode())
+        assert 'created' in data['status']
+        assert len(data['data']['workouts']) == 3
+        for n in range(3):
+            assert (
+                data['data']['workouts'][n]['map_visibility']
+                == input_workout_visibility.value
+            )
+            assert (
+                data['data']['workouts'][n]['workout_visibility']
+                == input_workout_visibility.value
+            )
+
 
 class TestPostAndGetWorkoutWithGpx(ApiTestCaseMixin):
     def workout_assertion(
