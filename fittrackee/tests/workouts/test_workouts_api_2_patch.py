--- conflicted
+++ resolved
@@ -1,9 +1,5 @@
 import json
-<<<<<<< HEAD
-from datetime import datetime
-=======
-from datetime import timedelta
->>>>>>> d984a7c5
+from datetime import datetime, timedelta
 from typing import Dict
 from uuid import uuid4
 
@@ -11,14 +7,10 @@
 from flask import Flask
 
 from fittrackee import db
-<<<<<<< HEAD
+from fittrackee.equipments.models import Equipment
 from fittrackee.privacy_levels import PrivacyLevel
 from fittrackee.users.models import FollowRequest, User
-=======
-from fittrackee.equipments.models import Equipment
-from fittrackee.users.models import User
 from fittrackee.utils import decode_short_id
->>>>>>> d984a7c5
 from fittrackee.workouts.models import Sport, Workout
 
 from ..mixins import ApiTestCaseMixin
@@ -769,7 +761,6 @@
         assert len(data['data']['workouts']) == 1
         assert data['data']['workouts'][0]['notes'] == ''
 
-<<<<<<< HEAD
     @pytest.mark.parametrize(
         'input_desc,input_workout_visibility,expected_status_code',
         [
@@ -829,10 +820,7 @@
             ('workout visibility: public', PrivacyLevel.PUBLIC, 403),
         ],
     )
-    def test_returns_403_when_editing_a_workout_wo_gpx_from_different_user(
-=======
     def test_it_returns_403_when_editing_a_workout_wo_gpx_from_different_user(
->>>>>>> d984a7c5
         self,
         input_desc: str,
         input_workout_visibility: PrivacyLevel,
@@ -1296,7 +1284,109 @@
 
         self.assert_400(response)
 
-<<<<<<< HEAD
+    def test_it_updates_equipments(
+        self,
+        app: Flask,
+        user_1: User,
+        sport_1_cycling: Sport,
+        workout_cycling_user_1: Workout,
+        equipment_bike_user_1: Equipment,
+        equipment_shoes_user_1: Equipment,
+    ) -> None:
+        workout_cycling_user_1.equipments = [equipment_shoes_user_1]
+        db.session.commit()
+        client, auth_token = self.get_test_client_and_auth_token(
+            app, user_1.email
+        )
+
+        response = client.patch(
+            f'/api/workouts/{workout_cycling_user_1.short_id}',
+            content_type='application/json',
+            json={"equipment_ids": [equipment_bike_user_1.short_id]},
+            headers=dict(Authorization=f'Bearer {auth_token}'),
+        )
+
+        data = json.loads(response.data.decode())
+        assert response.status_code == 200
+        assert 'success' in data['status']
+        assert len(data['data']['workouts']) == 1
+        assert data['data']['workouts'][0]['equipments'] == [
+            jsonify_dict(equipment_bike_user_1.serialize())
+        ]
+        assert equipment_bike_user_1.total_workouts == 1
+        assert (
+            equipment_bike_user_1.total_distance
+            == workout_cycling_user_1.distance
+        )
+        assert (
+            equipment_bike_user_1.total_duration
+            == workout_cycling_user_1.duration
+        )
+        assert (
+            equipment_bike_user_1.total_moving == workout_cycling_user_1.moving
+        )
+
+    def test_it_updates_equipment_totals(
+        self,
+        app: Flask,
+        user_1: User,
+        sport_1_cycling: Sport,
+        workout_cycling_user_1: Workout,
+        equipment_bike_user_1: Equipment,
+        equipment_shoes_user_1: Equipment,
+    ) -> None:
+        workout_cycling_user_1.equipments = [
+            equipment_bike_user_1,
+            equipment_shoes_user_1,
+        ]
+        db.session.commit()
+        client, auth_token = self.get_test_client_and_auth_token(
+            app, user_1.email
+        )
+        new_distance = 15.0
+        new_duration = 3800
+
+        response = client.patch(
+            f'/api/workouts/{workout_cycling_user_1.short_id}',
+            content_type='application/json',
+            data=json.dumps(
+                dict(
+                    duration=new_duration,
+                    distance=new_distance,
+                )
+            ),
+            headers=dict(Authorization=f'Bearer {auth_token}'),
+        )
+
+        assert response.status_code == 200
+        data = json.loads(response.data.decode())
+        assert 'success' in data['status']
+        assert len(data['data']['workouts']) == 1
+        assert (
+            jsonify_dict(equipment_bike_user_1.serialize())
+            in data['data']['workouts'][0]['equipments']
+        )
+        assert equipment_bike_user_1.total_workouts == 1
+        assert equipment_bike_user_1.total_distance == new_distance
+        assert equipment_bike_user_1.total_duration == timedelta(
+            seconds=new_duration
+        )
+        assert equipment_bike_user_1.total_moving == timedelta(
+            seconds=new_duration
+        )
+        assert (
+            jsonify_dict(equipment_shoes_user_1.serialize())
+            in data['data']['workouts'][0]['equipments']
+        )
+        assert equipment_shoes_user_1.total_workouts == 1
+        assert equipment_shoes_user_1.total_distance == new_distance
+        assert equipment_shoes_user_1.total_duration == timedelta(
+            seconds=new_duration
+        )
+        assert equipment_shoes_user_1.total_moving == timedelta(
+            seconds=new_duration
+        )
+
 
 class TestUpdateVisibility(ApiTestCaseMixin):
     @pytest.mark.parametrize(
@@ -1308,25 +1398,14 @@
         ],
     )
     def test_it_updates_workout_visibility_for_workout_without_gpx(
-=======
-    def test_it_updates_equipments(
->>>>>>> d984a7c5
-        self,
-        app: Flask,
-        user_1: User,
-        sport_1_cycling: Sport,
-        workout_cycling_user_1: Workout,
-<<<<<<< HEAD
+        self,
+        app: Flask,
+        user_1: User,
+        sport_1_cycling: Sport,
+        workout_cycling_user_1: Workout,
         input_description: str,
         input_workout_visibility: PrivacyLevel,
     ) -> None:
-=======
-        equipment_bike_user_1: Equipment,
-        equipment_shoes_user_1: Equipment,
-    ) -> None:
-        workout_cycling_user_1.equipments = [equipment_shoes_user_1]
-        db.session.commit()
->>>>>>> d984a7c5
         client, auth_token = self.get_test_client_and_auth_token(
             app, user_1.email
         )
@@ -1334,7 +1413,6 @@
         response = client.patch(
             f'/api/workouts/{workout_cycling_user_1.short_id}',
             content_type='application/json',
-<<<<<<< HEAD
             data=json.dumps(
                 dict(workout_visibility=input_workout_visibility.value)
             ),
@@ -1396,39 +1474,11 @@
         ],
     )
     def test_it_updates_workout_visibility_for_workout_with_gpx(
-=======
-            json={"equipment_ids": [equipment_bike_user_1.short_id]},
-            headers=dict(Authorization=f'Bearer {auth_token}'),
-        )
-
-        data = json.loads(response.data.decode())
-        assert response.status_code == 200
-        assert 'success' in data['status']
-        assert len(data['data']['workouts']) == 1
-        assert data['data']['workouts'][0]['equipments'] == [
-            jsonify_dict(equipment_bike_user_1.serialize())
-        ]
-        assert equipment_bike_user_1.total_workouts == 1
-        assert (
-            equipment_bike_user_1.total_distance
-            == workout_cycling_user_1.distance
-        )
-        assert (
-            equipment_bike_user_1.total_duration
-            == workout_cycling_user_1.duration
-        )
-        assert (
-            equipment_bike_user_1.total_moving == workout_cycling_user_1.moving
-        )
-
-    def test_it_updates_equipment_totals(
->>>>>>> d984a7c5
-        self,
-        app: Flask,
-        user_1: User,
-        sport_1_cycling: Sport,
-        workout_cycling_user_1: Workout,
-<<<<<<< HEAD
+        self,
+        app: Flask,
+        user_1: User,
+        sport_1_cycling: Sport,
+        workout_cycling_user_1: Workout,
         input_description: str,
         input_workout_visibility: PrivacyLevel,
     ) -> None:
@@ -1436,44 +1486,21 @@
         client, auth_token = self.get_test_client_and_auth_token(
             app, user_1.email
         )
-=======
-        equipment_bike_user_1: Equipment,
-        equipment_shoes_user_1: Equipment,
-    ) -> None:
-        workout_cycling_user_1.equipments = [
-            equipment_bike_user_1,
-            equipment_shoes_user_1,
-        ]
-        db.session.commit()
-        client, auth_token = self.get_test_client_and_auth_token(
-            app, user_1.email
-        )
-        new_distance = 15.0
-        new_duration = 3800
->>>>>>> d984a7c5
 
         response = client.patch(
             f'/api/workouts/{workout_cycling_user_1.short_id}',
             content_type='application/json',
             data=json.dumps(
-<<<<<<< HEAD
                 dict(workout_visibility=input_workout_visibility.value)
-=======
-                dict(
-                    duration=new_duration,
-                    distance=new_distance,
-                )
->>>>>>> d984a7c5
-            ),
-            headers=dict(Authorization=f'Bearer {auth_token}'),
-        )
-
-        assert response.status_code == 200
-        data = json.loads(response.data.decode())
-        assert 'success' in data['status']
-        assert len(data['data']['workouts']) == 1
-        assert (
-<<<<<<< HEAD
+            ),
+            headers=dict(Authorization=f'Bearer {auth_token}'),
+        )
+
+        assert response.status_code == 200
+        data = json.loads(response.data.decode())
+        assert 'success' in data['status']
+        assert len(data['data']['workouts']) == 1
+        assert (
             data['data']['workouts'][0]['workout_visibility']
             == input_workout_visibility.value
         )
@@ -1561,28 +1588,4 @@
         assert (
             workout_cycling_user_1.map_visibility.value
             == input_workout_visibility.value
-=======
-            jsonify_dict(equipment_bike_user_1.serialize())
-            in data['data']['workouts'][0]['equipments']
-        )
-        assert equipment_bike_user_1.total_workouts == 1
-        assert equipment_bike_user_1.total_distance == new_distance
-        assert equipment_bike_user_1.total_duration == timedelta(
-            seconds=new_duration
-        )
-        assert equipment_bike_user_1.total_moving == timedelta(
-            seconds=new_duration
-        )
-        assert (
-            jsonify_dict(equipment_shoes_user_1.serialize())
-            in data['data']['workouts'][0]['equipments']
-        )
-        assert equipment_shoes_user_1.total_workouts == 1
-        assert equipment_shoes_user_1.total_distance == new_distance
-        assert equipment_shoes_user_1.total_duration == timedelta(
-            seconds=new_duration
-        )
-        assert equipment_shoes_user_1.total_moving == timedelta(
-            seconds=new_duration
->>>>>>> d984a7c5
         )