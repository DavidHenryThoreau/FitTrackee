--- conflicted
+++ resolved
@@ -7,11 +7,7 @@
 from fittrackee.emails.email import EmailMessage
 from fittrackee.emails.exceptions import InvalidEmailUrlScheme
 
-<<<<<<< HEAD
-from ..test_case_mixins import CallArgsMixin
-=======
-from ..mixins import CallArgsMixin
->>>>>>> 8eb5028f
+from ..mixins import BaseTestMixin
 from .template_results.password_reset_request import expected_en_text_body
 
 
@@ -38,7 +34,7 @@
         assert 'Hello !' in message_string
 
 
-class TestEmailServiceUrlParser(CallArgsMixin):
+class TestEmailServiceUrlParser(BaseTestMixin):
     def test_it_raises_error_if_url_scheme_is_invalid(self) -> None:
         url = 'stmp://username:password@localhost:587'
         with pytest.raises(InvalidEmailUrlScheme):
@@ -93,7 +89,7 @@
         assert parsed_email['use_ssl'] is True
 
 
-class TestEmailServiceSend(CallArgsMixin):
+class TestEmailServiceSend(BaseTestMixin):
 
     email_data = {
         'expiration_delay': '3 seconds',
