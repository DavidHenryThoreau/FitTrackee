import json
from datetime import datetime, timedelta
from io import BytesIO
from typing import Dict
from unittest.mock import MagicMock, patch

import pytest
from flask import Flask
from freezegun import freeze_time
from sqlalchemy.dialects.postgresql import insert

from fittrackee import db
from fittrackee.administration.models import AdminAction, AdminActionAppeal
from fittrackee.equipments.models import Equipment
from fittrackee.reports.models import Report
from fittrackee.users.models import (
    FollowRequest,
    Notification,
    User,
    UserDataExport,
    UserSportPreference,
    UserSportPreferenceEquipment,
)
from fittrackee.utils import get_readable_duration
from fittrackee.workouts.models import Sport, Workout

from ..mixins import ApiTestCaseMixin, UserModerationMixin
from ..utils import OAUTH_SCOPES, jsonify_dict


class TestGetUserAsAdmin(ApiTestCaseMixin):
    def test_it_returns_error_if_user_does_not_exist(
        self, app: Flask, user_1: User
    ) -> None:
        client, auth_token = self.get_test_client_and_auth_token(
            app, user_1.email
        )

        response = client.get(
            '/api/users/not_existing',
            content_type='application/json',
            headers=dict(Authorization=f'Bearer {auth_token}'),
        )

        self.assert_404_with_entity(response, 'user')

    def test_it_gets_single_user_without_workouts(
        self, app: Flask, user_1_admin: User, user_2: User
    ) -> None:
        client, auth_token = self.get_test_client_and_auth_token(
            app, user_1_admin.email
        )

        response = client.get(
            f'/api/users/{user_2.username}',
            content_type='application/json',
            headers=dict(Authorization=f'Bearer {auth_token}'),
        )

        assert response.status_code == 200
        data = json.loads(response.data.decode())
        assert data['status'] == 'success'
        assert len(data['data']['users']) == 1
        assert data['data']['users'][0] == jsonify_dict(
            user_2.serialize(user_1_admin)
        )

    def test_it_gets_single_user_with_workouts(
        self,
        app: Flask,
        user_1_admin: User,
        user_2: User,
        sport_1_cycling: Sport,
        workout_cycling_user_2: Workout,
    ) -> None:
        client, auth_token = self.get_test_client_and_auth_token(
            app, user_1_admin.email
        )

        response = client.get(
            f'/api/users/{user_2.username}',
            content_type='application/json',
            headers=dict(Authorization=f'Bearer {auth_token}'),
        )

        assert response.status_code == 200
        data = json.loads(response.data.decode())
        assert data['status'] == 'success'
        assert len(data['data']['users']) == 1
        assert data['data']['users'][0] == jsonify_dict(
            user_2.serialize(user_1_admin)
        )

    def test_it_gets_authenticated_user(
        self,
        app: Flask,
        user_1_admin: User,
        sport_1_cycling: Sport,
        sport_2_running: Sport,
        workout_cycling_user_1: Workout,
        workout_running_user_1: Workout,
    ) -> None:
        client, auth_token = self.get_test_client_and_auth_token(
            app, user_1_admin.email
        )

        response = client.get(
            f'/api/users/{user_1_admin.username}',
            content_type='application/json',
            headers=dict(Authorization=f'Bearer {auth_token}'),
        )

        assert response.status_code == 200
        data = json.loads(response.data.decode())
        assert data['status'] == 'success'
        assert len(data['data']['users']) == 1
        assert data['data']['users'][0] == jsonify_dict(
            user_1_admin.serialize(user_1_admin)
        )

    def test_it_gets_inactive_user(
        self, app: Flask, user_1_admin: User, inactive_user: User
    ) -> None:
        client, auth_token = self.get_test_client_and_auth_token(
            app, user_1_admin.email
        )

        response = client.get(
            f'/api/users/{inactive_user.username}',
            content_type='application/json',
            headers=dict(Authorization=f'Bearer {auth_token}'),
        )

        data = json.loads(response.data.decode())
        assert response.status_code == 200
        assert data['status'] == 'success'
        assert len(data['data']['users']) == 1
        user = data['data']['users'][0]
        assert user == jsonify_dict(inactive_user.serialize(user_1_admin))

    def test_it_gets_hidden_user(
        self, app: Flask, user_1_admin: User, user_2: User
    ) -> None:
        user_2.hide_profile_in_users_directory = True
        client, auth_token = self.get_test_client_and_auth_token(
            app, user_1_admin.email
        )

        response = client.get(
            f'/api/users/{user_2.username}',
            content_type='application/json',
            headers=dict(Authorization=f'Bearer {auth_token}'),
        )

        data = json.loads(response.data.decode())
        assert response.status_code == 200
        assert data['status'] == 'success'
        assert len(data['data']['users']) == 1
        user = data['data']['users'][0]
        assert user == jsonify_dict(user_2.serialize(user_1_admin))

    @pytest.mark.parametrize(
        'client_scope, can_access',
        {**OAUTH_SCOPES, 'users:read': True}.items(),
    )
    def test_expected_scopes_are_defined(
        self,
        app: Flask,
        user_1_admin: User,
        client_scope: str,
        can_access: bool,
    ) -> None:
        (
            client,
            oauth_client,
            access_token,
            _,
        ) = self.create_oauth2_client_and_issue_token(
            app, user_1_admin, scope=client_scope
        )

        response = client.get(
            '/api/users/not_existing',
            content_type='application/json',
            headers=dict(Authorization=f'Bearer {access_token}'),
        )

        self.assert_response_scope(response, can_access)


class TestGetUserAsUser(ApiTestCaseMixin):
    def test_it_returns_error_if_user_does_not_exist(
        self, app: Flask, user_1: User
    ) -> None:
        client, auth_token = self.get_test_client_and_auth_token(
            app, user_1.email
        )

        response = client.get(
            '/api/users/not_existing',
            content_type='application/json',
            headers=dict(Authorization=f'Bearer {auth_token}'),
        )

        assert response.status_code == 404
        data = json.loads(response.data.decode())
        assert 'not found' in data['status']
        assert 'user does not exist' in data['message']

    def test_it_does_not_get_inactive_user(
        self, app: Flask, user_1: User, inactive_user: User
    ) -> None:
        client, auth_token = self.get_test_client_and_auth_token(
            app, user_1.email
        )

        response = client.get(
            f'/api/users/{inactive_user.username}',
            content_type='application/json',
            headers=dict(Authorization=f'Bearer {auth_token}'),
        )

        assert response.status_code == 404
        data = json.loads(response.data.decode())
        assert 'not found' in data['status']
        assert 'user does not exist' in data['message']

    def test_it_gets_single_user_without_workouts(
        self, app: Flask, user_1: User, user_2: User
    ) -> None:
        client, auth_token = self.get_test_client_and_auth_token(
            app, user_1.email
        )

        response = client.get(
            f'/api/users/{user_2.username}',
            content_type='application/json',
            headers=dict(Authorization=f'Bearer {auth_token}'),
        )

        assert response.status_code == 200
        data = json.loads(response.data.decode())
        assert data['status'] == 'success'
        assert len(data['data']['users']) == 1
        assert data['data']['users'][0] == jsonify_dict(
            user_2.serialize(user_1)
        )

    def test_it_gets_single_user_with_workouts(
        self,
        app: Flask,
        user_1: User,
        user_2: User,
        sport_1_cycling: Sport,
        workout_cycling_user_2: Workout,
    ) -> None:
        client, auth_token = self.get_test_client_and_auth_token(
            app, user_1.email
        )

        response = client.get(
            f'/api/users/{user_2.username}',
            content_type='application/json',
            headers=dict(Authorization=f'Bearer {auth_token}'),
        )

        assert response.status_code == 200
        data = json.loads(response.data.decode())
        assert data['status'] == 'success'
        assert len(data['data']['users']) == 1
        assert data['data']['users'][0] == jsonify_dict(
            user_2.serialize(user_1)
        )

    def test_it_gets_authenticated_user(
        self,
        app: Flask,
        user_1: User,
    ) -> None:
        client, auth_token = self.get_test_client_and_auth_token(
            app, user_1.email
        )

        response = client.get(
            f'/api/users/{user_1.username}',
            content_type='application/json',
            headers=dict(Authorization=f'Bearer {auth_token}'),
        )

        assert response.status_code == 200
        data = json.loads(response.data.decode())
        assert data['status'] == 'success'
        assert len(data['data']['users']) == 1
        assert data['data']['users'][0] == jsonify_dict(
            user_1.serialize(user_1)
        )

    def test_it_gets_hidden_user(
        self, app: Flask, user_1: User, user_2: User
    ) -> None:
        user_2.hide_profile_in_users_directory = True
        client, auth_token = self.get_test_client_and_auth_token(
            app, user_1.email
        )

        response = client.get(
            f'/api/users/{user_2.username}',
            content_type='application/json',
            headers=dict(Authorization=f'Bearer {auth_token}'),
        )

        data = json.loads(response.data.decode())
        assert response.status_code == 200
        assert data['status'] == 'success'
        assert len(data['data']['users']) == 1
        user = data['data']['users'][0]
        assert user == jsonify_dict(user_2.serialize(user_1))


class TestGetUserAsSuspendedUser(ApiTestCaseMixin):
    def test_it_returns_error_if_user_is_suspended(
        self, app: Flask, user_1: User, suspended_user: User
    ) -> None:
        client, auth_token = self.get_test_client_and_auth_token(
            app, suspended_user.email
        )

        response = client.get(
            f'/api/users/{user_1.username}',
            content_type='application/json',
            headers=dict(Authorization=f'Bearer {auth_token}'),
        )

        self.assert_403(response)


class TestGetUserAsUnauthenticatedUser(ApiTestCaseMixin):
    def test_it_returns_error_if_user_does_not_exist(
        self, app: Flask, user_1: User
    ) -> None:
        client = app.test_client()

        response = client.get(
            '/api/users/not_existing',
            content_type='application/json',
        )

        assert response.status_code == 404
        data = json.loads(response.data.decode())
        assert 'not found' in data['status']
        assert 'user does not exist' in data['message']

    def test_it_does_not_get_inactive_user(
        self, app: Flask, user_1_admin: User, inactive_user: User
    ) -> None:
        client, auth_token = self.get_test_client_and_auth_token(
            app, user_1_admin.email
        )

        response = client.get(
            f'/api/users/{inactive_user.username}',
            content_type='application/json',
        )

        assert response.status_code == 404
        data = json.loads(response.data.decode())
        assert 'not found' in data['status']
        assert 'user does not exist' in data['message']

    def test_it_gets_single_user_without_workouts(
        self, app: Flask, user_2: User
    ) -> None:
        client = app.test_client()

        response = client.get(
            f'/api/users/{user_2.username}',
            content_type='application/json',
        )

        data = json.loads(response.data.decode())
        assert response.status_code == 200
        assert data['status'] == 'success'
        assert len(data['data']['users']) == 1
        assert data['data']['users'][0] == jsonify_dict(user_2.serialize())

    def test_it_gets_single_user_with_workouts(
        self,
        app: Flask,
        user_1: User,
        sport_1_cycling: Sport,
        sport_2_running: Sport,
        workout_cycling_user_1: Workout,
        workout_running_user_1: Workout,
    ) -> None:
        client = app.test_client()

        response = client.get(
            f'/api/users/{user_1.username}',
            content_type='application/json',
        )

        data = json.loads(response.data.decode())
        assert response.status_code == 200
        assert data['status'] == 'success'
        assert len(data['data']['users']) == 1
        assert data['data']['users'][0] == jsonify_dict(user_1.serialize())

    def test_it_gets_hidden_user(self, app: Flask, user_1: User) -> None:
        user_1.hide_profile_in_users_directory = True
        client = app.test_client()

        response = client.get(
            f'/api/users/{user_1.username}',
            content_type='application/json',
        )

        data = json.loads(response.data.decode())
        assert response.status_code == 200
        assert data['status'] == 'success'
        assert len(data['data']['users']) == 1
        user = data['data']['users'][0]
        assert user == jsonify_dict(user_1.serialize())


class TestGetUsersAsAdmin(ApiTestCaseMixin):
    def test_it_gets_users_list_without_inactive_hidden_and_suspended_users(
        self,
        app: Flask,
        user_1_admin: User,
        inactive_user: User,
        user_2: User,
        user_3: User,
        user_4: User,
    ) -> None:
        user_2.hide_profile_in_users_directory = True
        user_4.suspended_at = datetime.utcnow()
        client, auth_token = self.get_test_client_and_auth_token(
            app, user_1_admin.email
        )

        response = client.get(
            '/api/users',
            headers=dict(Authorization=f'Bearer {auth_token}'),
        )

        assert response.status_code == 200
        data = json.loads(response.data.decode())
        assert 'success' in data['status']
        assert len(data['data']['users']) == 2
        assert data['data']['users'][0] == jsonify_dict(
            user_1_admin.serialize(user_1_admin)
        )
        assert data['data']['users'][1] == jsonify_dict(
            user_3.serialize(user_1_admin)
        )
        assert data['pagination'] == {
            'has_next': False,
            'has_prev': False,
            'page': 1,
            'pages': 1,
            'total': 2,
        }

    def test_it_gets_users_list_regardless_their_account_status(
        self, app: Flask, user_1_admin: User, inactive_user: User, user_3: User
    ) -> None:
        inactive_user.hide_profile_in_users_directory = False
        client, auth_token = self.get_test_client_and_auth_token(
            app, user_1_admin.email
        )

        response = client.get(
            '/api/users?with_inactive=true',
            headers=dict(Authorization=f'Bearer {auth_token}'),
        )

        assert response.status_code == 200
        data = json.loads(response.data.decode())
        assert 'success' in data['status']
        assert len(data['data']['users']) == 3
        assert data['data']['users'][0] == jsonify_dict(
            user_1_admin.serialize(user_1_admin)
        )
        assert data['data']['users'][1] == jsonify_dict(
            inactive_user.serialize(user_1_admin)
        )
        assert data['data']['users'][2] == jsonify_dict(
            user_3.serialize(user_1_admin)
        )
        assert data['pagination'] == {
            'has_next': False,
            'has_prev': False,
            'page': 1,
            'pages': 1,
            'total': 3,
        }

    def test_it_gets_users_list_regardless_their_hidden_profile_preference(
        self, app: Flask, user_1_admin: User, user_2: User, user_3: User
    ) -> None:
        user_2.hide_profile_in_users_directory = True
        client, auth_token = self.get_test_client_and_auth_token(
            app, user_1_admin.email
        )

        response = client.get(
            '/api/users?with_hidden=true',
            headers=dict(Authorization=f'Bearer {auth_token}'),
        )

        assert response.status_code == 200
        data = json.loads(response.data.decode())
        assert 'success' in data['status']
        assert len(data['data']['users']) == 3
        assert data['data']['users'][0] == jsonify_dict(
            user_1_admin.serialize(user_1_admin)
        )
        assert data['data']['users'][1] == jsonify_dict(
            user_3.serialize(user_1_admin)
        )
        assert data['data']['users'][2] == jsonify_dict(
            user_2.serialize(user_1_admin)
        )
        assert data['pagination'] == {
            'has_next': False,
            'has_prev': False,
            'page': 1,
            'pages': 1,
            'total': 3,
        }

    def test_it_gets_users_list_regardless_suspended_status(
        self, app: Flask, user_1_admin: User, user_2: User, user_3: User
    ) -> None:
        user_2.suspended_at = datetime.utcnow()
        client, auth_token = self.get_test_client_and_auth_token(
            app, user_1_admin.email
        )

        response = client.get(
            '/api/users?with_suspended=true',
            headers=dict(Authorization=f'Bearer {auth_token}'),
        )

        assert response.status_code == 200
        data = json.loads(response.data.decode())
        assert 'success' in data['status']
        assert len(data['data']['users']) == 3
        assert data['data']['users'][0] == jsonify_dict(
            user_1_admin.serialize(user_1_admin)
        )
        assert data['data']['users'][1] == jsonify_dict(
            user_3.serialize(user_1_admin)
        )
        assert data['data']['users'][2] == jsonify_dict(
            user_2.serialize(user_1_admin)
        )
        assert data['pagination'] == {
            'has_next': False,
            'has_prev': False,
            'page': 1,
            'pages': 1,
            'total': 3,
        }

    def test_it_gets_all_users(
        self,
        app: Flask,
        user_1_admin: User,
        inactive_user: User,
        user_2: User,
        user_3: User,
    ) -> None:
        user_2.hide_profile_in_users_directory = True
        user_3.suspended_at = datetime.utcnow()
        client, auth_token = self.get_test_client_and_auth_token(
            app, user_1_admin.email
        )

        response = client.get(
            '/api/users?with_inactive=true'
            '&with_hidden=true&with_suspended=true',
            headers=dict(Authorization=f'Bearer {auth_token}'),
        )

        assert response.status_code == 200
        data = json.loads(response.data.decode())
        assert 'success' in data['status']
        assert len(data['data']['users']) == 4
        assert data['data']['users'][0] == jsonify_dict(
            user_1_admin.serialize(user_1_admin)
        )
        assert data['data']['users'][1] == jsonify_dict(
            inactive_user.serialize(user_1_admin)
        )
        assert data['data']['users'][2] == jsonify_dict(
            user_3.serialize(user_1_admin)
        )
        assert data['data']['users'][3] == jsonify_dict(
            user_2.serialize(user_1_admin)
        )
        assert data['pagination'] == {
            'has_next': False,
            'has_prev': False,
            'page': 1,
            'pages': 1,
            'total': 4,
        }


class TestGetUsersPaginationAsAdmin(ApiTestCaseMixin):
    @patch('fittrackee.users.users.USERS_PER_PAGE', 2)
    def test_it_gets_first_page_on_users_list(
        self,
        app: Flask,
        user_1_admin: User,
        user_2: User,
        user_3: User,
    ) -> None:
        client, auth_token = self.get_test_client_and_auth_token(
            app, user_1_admin.email
        )

        response = client.get(
            '/api/users?page=1',
            headers=dict(Authorization=f'Bearer {auth_token}'),
        )

        assert response.status_code == 200
        data = json.loads(response.data.decode())
        assert 'success' in data['status']
        assert len(data['data']['users']) == 2
        assert data['pagination'] == {
            'has_next': True,
            'has_prev': False,
            'page': 1,
            'pages': 2,
            'total': 3,
        }

    @patch('fittrackee.users.users.USERS_PER_PAGE', 2)
    def test_it_gets_next_page_on_users_list(
        self,
        app: Flask,
        user_1_admin: User,
        user_2: User,
        user_3: User,
    ) -> None:
        client, auth_token = self.get_test_client_and_auth_token(
            app, user_1_admin.email
        )

        response = client.get(
            '/api/users?page=2',
            headers=dict(Authorization=f'Bearer {auth_token}'),
        )

        assert response.status_code == 200
        data = json.loads(response.data.decode())
        assert 'success' in data['status']
        assert len(data['data']['users']) == 1
        assert data['pagination'] == {
            'has_next': False,
            'has_prev': True,
            'page': 2,
            'pages': 2,
            'total': 3,
        }

    def test_it_gets_empty_next_page_on_users_list(
        self,
        app: Flask,
        user_1_admin: User,
        user_2: User,
        user_3: User,
    ) -> None:
        client, auth_token = self.get_test_client_and_auth_token(
            app, user_1_admin.email
        )

        response = client.get(
            '/api/users?page=2',
            headers=dict(Authorization=f'Bearer {auth_token}'),
        )

        assert response.status_code == 200
        data = json.loads(response.data.decode())
        assert 'success' in data['status']
        assert len(data['data']['users']) == 0
        assert data['pagination'] == {
            'has_next': False,
            'has_prev': True,
            'page': 2,
            'pages': 1,
            'total': 3,
        }

    def test_it_gets_user_list_with_2_per_page(
        self,
        app: Flask,
        user_1_admin: User,
        user_2: User,
        user_3: User,
    ) -> None:
        client, auth_token = self.get_test_client_and_auth_token(
            app, user_1_admin.email
        )

        response = client.get(
            '/api/users?per_page=2',
            headers=dict(Authorization=f'Bearer {auth_token}'),
        )

        assert response.status_code == 200
        data = json.loads(response.data.decode())
        assert 'success' in data['status']
        assert len(data['data']['users']) == 2
        assert data['pagination'] == {
            'has_next': True,
            'has_prev': False,
            'page': 1,
            'pages': 2,
            'total': 3,
        }

    def test_it_gets_next_page_on_user_list_with_2_per_page(
        self,
        app: Flask,
        user_1_admin: User,
        user_2: User,
        user_3: User,
    ) -> None:
        client, auth_token = self.get_test_client_and_auth_token(
            app, user_1_admin.email
        )

        response = client.get(
            '/api/users?page=2&per_page=2',
            headers=dict(Authorization=f'Bearer {auth_token}'),
        )

        assert response.status_code == 200
        data = json.loads(response.data.decode())
        assert 'success' in data['status']
        assert len(data['data']['users']) == 1
        assert data['pagination'] == {
            'has_next': False,
            'has_prev': True,
            'page': 2,
            'pages': 2,
            'total': 3,
        }

    def test_it_gets_users_list_ordered_by_username(
        self, app: Flask, user_1_admin: User, user_2: User, user_3: User
    ) -> None:
        client, auth_token = self.get_test_client_and_auth_token(
            app, user_1_admin.email
        )

        response = client.get(
            '/api/users?order_by=username',
            headers=dict(Authorization=f'Bearer {auth_token}'),
        )

        assert response.status_code == 200
        data = json.loads(response.data.decode())
        assert 'success' in data['status']
        assert len(data['data']['users']) == 3
        assert 'admin' in data['data']['users'][0]['username']
        assert 'sam' in data['data']['users'][1]['username']
        assert 'toto' in data['data']['users'][2]['username']
        assert data['pagination'] == {
            'has_next': False,
            'has_prev': False,
            'page': 1,
            'pages': 1,
            'total': 3,
        }

    def test_it_gets_users_list_ordered_by_username_ascending(
        self, app: Flask, user_1_admin: User, user_2: User, user_3: User
    ) -> None:
        client, auth_token = self.get_test_client_and_auth_token(
            app, user_1_admin.email
        )

        response = client.get(
            '/api/users?order_by=username&order=asc',
            headers=dict(Authorization=f'Bearer {auth_token}'),
        )

        assert response.status_code == 200
        data = json.loads(response.data.decode())
        assert 'success' in data['status']
        assert len(data['data']['users']) == 3
        assert 'admin' in data['data']['users'][0]['username']
        assert 'sam' in data['data']['users'][1]['username']
        assert 'toto' in data['data']['users'][2]['username']
        assert data['pagination'] == {
            'has_next': False,
            'has_prev': False,
            'page': 1,
            'pages': 1,
            'total': 3,
        }

    def test_it_gets_users_list_ordered_by_username_descending(
        self, app: Flask, user_1_admin: User, user_2: User, user_3: User
    ) -> None:
        client, auth_token = self.get_test_client_and_auth_token(
            app, user_1_admin.email
        )

        response = client.get(
            '/api/users?order_by=username&order=desc',
            headers=dict(Authorization=f'Bearer {auth_token}'),
        )

        assert response.status_code == 200
        data = json.loads(response.data.decode())
        assert 'success' in data['status']
        assert len(data['data']['users']) == 3
        assert 'toto' in data['data']['users'][0]['username']
        assert 'sam' in data['data']['users'][1]['username']
        assert 'admin' in data['data']['users'][2]['username']
        assert data['pagination'] == {
            'has_next': False,
            'has_prev': False,
            'page': 1,
            'pages': 1,
            'total': 3,
        }

    def test_it_gets_users_list_ordered_by_creation_date(
        self, app: Flask, user_2: User, user_3: User, user_1_admin: User
    ) -> None:
        user_2.created_at = datetime.utcnow() - timedelta(days=1)
        user_3.created_at = datetime.utcnow() - timedelta(hours=1)
        user_1_admin.created_at = datetime.utcnow()
        client, auth_token = self.get_test_client_and_auth_token(
            app, user_1_admin.email
        )

        response = client.get(
            '/api/users?order_by=created_at',
            headers=dict(Authorization=f'Bearer {auth_token}'),
        )

        assert response.status_code == 200
        data = json.loads(response.data.decode())
        assert 'success' in data['status']
        assert len(data['data']['users']) == 3
        assert 'toto' in data['data']['users'][0]['username']
        assert 'sam' in data['data']['users'][1]['username']
        assert 'admin' in data['data']['users'][2]['username']
        assert data['pagination'] == {
            'has_next': False,
            'has_prev': False,
            'page': 1,
            'pages': 1,
            'total': 3,
        }

    def test_it_gets_users_list_ordered_by_creation_date_ascending(
        self, app: Flask, user_2: User, user_3: User, user_1_admin: User
    ) -> None:
        user_2.created_at = datetime.utcnow() - timedelta(days=1)
        user_3.created_at = datetime.utcnow() - timedelta(hours=1)
        user_1_admin.created_at = datetime.utcnow()
        client, auth_token = self.get_test_client_and_auth_token(
            app, user_1_admin.email
        )

        response = client.get(
            '/api/users?order_by=created_at&order=asc',
            headers=dict(Authorization=f'Bearer {auth_token}'),
        )

        assert response.status_code == 200
        data = json.loads(response.data.decode())
        assert 'success' in data['status']
        assert len(data['data']['users']) == 3
        assert 'toto' in data['data']['users'][0]['username']
        assert 'sam' in data['data']['users'][1]['username']
        assert 'admin' in data['data']['users'][2]['username']
        assert data['pagination'] == {
            'has_next': False,
            'has_prev': False,
            'page': 1,
            'pages': 1,
            'total': 3,
        }

    def test_it_gets_users_list_ordered_by_creation_date_descending(
        self, app: Flask, user_2: User, user_3: User, user_1_admin: User
    ) -> None:
        user_2.created_at = datetime.utcnow() - timedelta(days=1)
        user_3.created_at = datetime.utcnow() - timedelta(hours=1)
        user_1_admin.created_at = datetime.utcnow()
        client, auth_token = self.get_test_client_and_auth_token(
            app, user_1_admin.email
        )

        response = client.get(
            '/api/users?order_by=created_at&order=desc',
            headers=dict(Authorization=f'Bearer {auth_token}'),
        )

        assert response.status_code == 200
        data = json.loads(response.data.decode())
        assert 'success' in data['status']
        assert len(data['data']['users']) == 3
        assert 'admin' in data['data']['users'][0]['username']
        assert 'sam' in data['data']['users'][1]['username']
        assert 'toto' in data['data']['users'][2]['username']
        assert data['pagination'] == {
            'has_next': False,
            'has_prev': False,
            'page': 1,
            'pages': 1,
            'total': 3,
        }

    def test_it_gets_users_list_ordered_by_admin_rights(
        self, app: Flask, user_2: User, user_1_admin: User, user_3: User
    ) -> None:
        client, auth_token = self.get_test_client_and_auth_token(
            app, user_1_admin.email
        )

        response = client.get(
            '/api/users?order_by=admin',
            headers=dict(Authorization=f'Bearer {auth_token}'),
        )

        assert response.status_code == 200
        data = json.loads(response.data.decode())
        assert 'success' in data['status']
        assert len(data['data']['users']) == 3
        assert 'sam' in data['data']['users'][0]['username']
        assert 'toto' in data['data']['users'][1]['username']
        assert 'admin' in data['data']['users'][2]['username']
        assert data['pagination'] == {
            'has_next': False,
            'has_prev': False,
            'page': 1,
            'pages': 1,
            'total': 3,
        }

    def test_it_gets_users_list_ordered_by_admin_rights_ascending(
        self, app: Flask, user_2: User, user_1_admin: User, user_3: User
    ) -> None:
        client, auth_token = self.get_test_client_and_auth_token(
            app, user_1_admin.email
        )

        response = client.get(
            '/api/users?order_by=admin&order=asc',
            headers=dict(Authorization=f'Bearer {auth_token}'),
        )

        assert response.status_code == 200
        data = json.loads(response.data.decode())
        assert 'success' in data['status']
        assert len(data['data']['users']) == 3
        assert 'sam' in data['data']['users'][0]['username']
        assert 'toto' in data['data']['users'][1]['username']
        assert 'admin' in data['data']['users'][2]['username']
        assert data['pagination'] == {
            'has_next': False,
            'has_prev': False,
            'page': 1,
            'pages': 1,
            'total': 3,
        }

    def test_it_gets_users_list_ordered_by_admin_rights_descending(
        self, app: Flask, user_2: User, user_3: User, user_1_admin: User
    ) -> None:
        client, auth_token = self.get_test_client_and_auth_token(
            app, user_1_admin.email
        )

        response = client.get(
            '/api/users?order_by=admin&order=desc',
            headers=dict(Authorization=f'Bearer {auth_token}'),
        )

        assert response.status_code == 200
        data = json.loads(response.data.decode())
        assert 'success' in data['status']
        assert len(data['data']['users']) == 3
        assert 'admin' in data['data']['users'][0]['username']
        assert 'sam' in data['data']['users'][1]['username']
        assert 'toto' in data['data']['users'][2]['username']
        assert data['pagination'] == {
            'has_next': False,
            'has_prev': False,
            'page': 1,
            'pages': 1,
            'total': 3,
        }

    def test_it_gets_users_list_ordered_by_workouts_count(
        self,
        app: Flask,
        user_1_admin: User,
        user_2: User,
        user_3: User,
        sport_1_cycling: Sport,
        workout_cycling_user_2: Workout,
    ) -> None:
        client, auth_token = self.get_test_client_and_auth_token(
            app, user_1_admin.email
        )

        response = client.get(
            '/api/users?order_by=workouts_count',
            headers=dict(Authorization=f'Bearer {auth_token}'),
        )

        assert response.status_code == 200
        data = json.loads(response.data.decode())
        assert 'success' in data['status']
        assert len(data['data']['users']) == 3
        assert 'admin' in data['data']['users'][0]['username']
        assert 0 == data['data']['users'][0]['nb_workouts']
        assert 'sam' in data['data']['users'][1]['username']
        assert 0 == data['data']['users'][1]['nb_workouts']
        assert 'toto' in data['data']['users'][2]['username']
        assert 1 == data['data']['users'][2]['nb_workouts']
        assert data['pagination'] == {
            'has_next': False,
            'has_prev': False,
            'page': 1,
            'pages': 1,
            'total': 3,
        }

    def test_it_gets_users_list_ordered_by_workouts_count_ascending(
        self,
        app: Flask,
        user_1_admin: User,
        user_2: User,
        user_3: User,
        sport_1_cycling: Sport,
        workout_cycling_user_2: Workout,
    ) -> None:
        client, auth_token = self.get_test_client_and_auth_token(
            app, user_1_admin.email
        )

        response = client.get(
            '/api/users?order_by=workouts_count&order=asc',
            headers=dict(Authorization=f'Bearer {auth_token}'),
        )

        assert response.status_code == 200
        data = json.loads(response.data.decode())
        assert 'success' in data['status']
        assert len(data['data']['users']) == 3
        assert 'admin' in data['data']['users'][0]['username']
        assert 0 == data['data']['users'][0]['nb_workouts']
        assert 'sam' in data['data']['users'][1]['username']
        assert 0 == data['data']['users'][1]['nb_workouts']
        assert 'toto' in data['data']['users'][2]['username']
        assert 1 == data['data']['users'][2]['nb_workouts']
        assert data['pagination'] == {
            'has_next': False,
            'has_prev': False,
            'page': 1,
            'pages': 1,
            'total': 3,
        }

    def test_it_gets_users_list_ordered_by_account_status(
        self,
        app: Flask,
        user_1_admin: User,
        inactive_user: User,
    ) -> None:
        client, auth_token = self.get_test_client_and_auth_token(
            app, user_1_admin.email
        )

        response = client.get(
            '/api/users?order_by=is_active&'
            'with_inactive=true&with_hidden=true',
            headers=dict(Authorization=f'Bearer {auth_token}'),
        )

        data = json.loads(response.data.decode())
        assert response.status_code == 200
        assert 'success' in data['status']
        assert len(data['data']['users']) == 2
        assert data['data']['users'][0]['username'] == inactive_user.username
        assert not data['data']['users'][0]['is_active']
        assert data['data']['users'][1]['username'] == user_1_admin.username
        assert data['data']['users'][1]['is_active']
        assert data['pagination'] == {
            'has_next': False,
            'has_prev': False,
            'page': 1,
            'pages': 1,
            'total': 2,
        }

    def test_it_gets_users_list_ordered_by_account_status_ascending(
        self,
        app: Flask,
        user_1_admin: User,
        inactive_user: User,
    ) -> None:
        client, auth_token = self.get_test_client_and_auth_token(
            app, user_1_admin.email
        )

        response = client.get(
            '/api/users?order_by=is_active&order=asc&'
            'with_inactive=true&with_hidden=true',
            headers=dict(Authorization=f'Bearer {auth_token}'),
        )

        data = json.loads(response.data.decode())
        assert response.status_code == 200
        assert 'success' in data['status']
        assert len(data['data']['users']) == 2
        assert data['data']['users'][0]['username'] == inactive_user.username
        assert not data['data']['users'][0]['is_active']
        assert data['data']['users'][1]['username'] == user_1_admin.username
        assert data['data']['users'][1]['is_active']
        assert data['pagination'] == {
            'has_next': False,
            'has_prev': False,
            'page': 1,
            'pages': 1,
            'total': 2,
        }

    def test_it_gets_users_list_ordered_by_account_status_descending(
        self,
        app: Flask,
        user_1_admin: User,
        inactive_user: User,
    ) -> None:
        client, auth_token = self.get_test_client_and_auth_token(
            app, user_1_admin.email
        )

        response = client.get(
            '/api/users?order_by=is_active&order=desc&'
            'with_inactive=true&with_hidden=true',
            headers=dict(Authorization=f'Bearer {auth_token}'),
        )

        data = json.loads(response.data.decode())
        assert response.status_code == 200
        assert 'success' in data['status']
        assert len(data['data']['users']) == 2
        assert data['data']['users'][0]['username'] == user_1_admin.username
        assert data['data']['users'][0]['is_active']
        assert data['data']['users'][1]['username'] == inactive_user.username
        assert not data['data']['users'][1]['is_active']
        assert data['pagination'] == {
            'has_next': False,
            'has_prev': False,
            'page': 1,
            'pages': 1,
            'total': 2,
        }

    def test_it_gets_users_list_ordered_by_suspension_date_with_default_order(
        self,
        app: Flask,
        user_1_admin: User,
        user_2: User,
        user_3: User,
    ) -> None:
        # default order is ascending
        user_2.suspended_at = datetime.utcnow() - timedelta(days=2)
        user_3.suspended_at = datetime.utcnow()
        client, auth_token = self.get_test_client_and_auth_token(
            app, user_1_admin.email
        )

        response = client.get(
            '/api/users?order_by=suspended_at&with_suspended=true',
            headers=dict(Authorization=f'Bearer {auth_token}'),
        )

        data = json.loads(response.data.decode())
        assert response.status_code == 200
        assert 'success' in data['status']
        assert len(data['data']['users']) == 3
        assert data['data']['users'][0]['username'] == user_2.username
        assert data['data']['users'][0]['suspended_at'] is not None
        assert data['data']['users'][1]['username'] == user_3.username
        assert data['data']['users'][1]['suspended_at'] is not None
        assert data['data']['users'][2]['username'] == user_1_admin.username
        assert data['data']['users'][2]['suspended_at'] is None
        assert data['pagination'] == {
            'has_next': False,
            'has_prev': False,
            'page': 1,
            'pages': 1,
            'total': 3,
        }

    def test_it_gets_users_list_ordered_by_suspension_date_ascending(
        self,
        app: Flask,
        user_1_admin: User,
        user_2: User,
        user_3: User,
    ) -> None:
        user_2.suspended_at = datetime.utcnow() - timedelta(days=2)
        user_3.suspended_at = datetime.utcnow()
        client, auth_token = self.get_test_client_and_auth_token(
            app, user_1_admin.email
        )

        response = client.get(
            '/api/users?order_by=suspended_at&order=asc&'
            'with_suspended=true',
            headers=dict(Authorization=f'Bearer {auth_token}'),
        )

        data = json.loads(response.data.decode())
        assert response.status_code == 200
        assert 'success' in data['status']
        assert len(data['data']['users']) == 3
        assert data['data']['users'][0]['username'] == user_2.username
        assert data['data']['users'][0]['suspended_at'] is not None
        assert data['data']['users'][1]['username'] == user_3.username
        assert data['data']['users'][1]['suspended_at'] is not None
        assert data['data']['users'][2]['username'] == user_1_admin.username
        assert data['data']['users'][2]['suspended_at'] is None
        assert data['pagination'] == {
            'has_next': False,
            'has_prev': False,
            'page': 1,
            'pages': 1,
            'total': 3,
        }

    def test_it_gets_users_list_ordered_by_suspension_date_descending(
        self,
        app: Flask,
        user_1_admin: User,
        user_2: User,
        user_3: User,
    ) -> None:
        user_2.suspended_at = datetime.utcnow() - timedelta(days=2)
        user_3.suspended_at = datetime.utcnow()
        client, auth_token = self.get_test_client_and_auth_token(
            app, user_1_admin.email
        )

        response = client.get(
            '/api/users?order_by=suspended_at&order=desc&with_suspended=true',
            headers=dict(Authorization=f'Bearer {auth_token}'),
        )

        data = json.loads(response.data.decode())
        assert response.status_code == 200
        assert 'success' in data['status']
        assert len(data['data']['users']) == 3
        assert data['data']['users'][0]['username'] == user_3.username
        assert data['data']['users'][0]['suspended_at'] is not None
        assert data['data']['users'][1]['username'] == user_2.username
        assert data['data']['users'][1]['suspended_at'] is not None
        assert data['data']['users'][2]['username'] == user_1_admin.username
        assert data['data']['users'][2]['suspended_at'] is None
        assert data['pagination'] == {
            'has_next': False,
            'has_prev': False,
            'page': 1,
            'pages': 1,
            'total': 3,
        }

    def test_it_gets_users_list_ordered_by_workouts_count_descending(
        self,
        app: Flask,
        user_1_admin: User,
        user_2: User,
        user_3: User,
        sport_1_cycling: Sport,
        workout_cycling_user_2: Workout,
    ) -> None:
        client, auth_token = self.get_test_client_and_auth_token(
            app, user_1_admin.email
        )

        response = client.get(
            '/api/users?order_by=workouts_count&order=desc',
            headers=dict(Authorization=f'Bearer {auth_token}'),
        )

        assert response.status_code == 200
        data = json.loads(response.data.decode())
        assert 'success' in data['status']
        assert len(data['data']['users']) == 3
        assert 'toto' in data['data']['users'][0]['username']
        assert 1 == data['data']['users'][0]['nb_workouts']
        assert 'admin' in data['data']['users'][1]['username']
        assert 0 == data['data']['users'][1]['nb_workouts']
        assert 'sam' in data['data']['users'][2]['username']
        assert 0 == data['data']['users'][2]['nb_workouts']
        assert data['pagination'] == {
            'has_next': False,
            'has_prev': False,
            'page': 1,
            'pages': 1,
            'total': 3,
        }

    def test_it_gets_users_list_filtering_on_username(
        self, app: Flask, user_1_admin: User, user_2: User, user_3: User
    ) -> None:
        client, auth_token = self.get_test_client_and_auth_token(
            app, user_1_admin.email
        )

        response = client.get(
            f'/api/users?q={user_2.username}',
            headers=dict(Authorization=f'Bearer {auth_token}'),
        )

        assert response.status_code == 200
        data = json.loads(response.data.decode())
        assert 'success' in data['status']
        assert len(data['data']['users']) == 1
        assert user_2.username in data['data']['users'][0]['username']
        assert data['pagination'] == {
            'has_next': False,
            'has_prev': False,
            'page': 1,
            'pages': 1,
            'total': 1,
        }

    def test_it_returns_username_matching_query(
        self, app: Flask, user_1_admin: User, user_2: User, user_3: User
    ) -> None:
        client, auth_token = self.get_test_client_and_auth_token(
            app, user_1_admin.email
        )

        response = client.get(
            f'/api/users?q={user_2.username[1:]}',
            headers=dict(Authorization=f'Bearer {auth_token}'),
        )

        data = json.loads(response.data.decode())
        assert response.status_code == 200
        assert 'success' in data['status']
        assert len(data['data']['users']) == 1
        assert user_2.username in data['data']['users'][0]['username']

    def test_it_filtering_on_username_is_case_insensitive(
        self, app: Flask, user_1_admin: User, user_2: User, user_3: User
    ) -> None:
        client, auth_token = self.get_test_client_and_auth_token(
            app, user_1_admin.email
        )

        response = client.get(
            f'/api/users?q={user_2.username.upper()}',
            headers=dict(Authorization=f'Bearer {auth_token}'),
        )

        data = json.loads(response.data.decode())
        assert response.status_code == 200
        assert 'success' in data['status']
        assert len(data['data']['users']) == 1
        assert user_2.username in data['data']['users'][0]['username']

    def test_it_does_not_return_inactive_user_by_default(
        self, app: Flask, user_1_admin: User, user_2: User, inactive_user: User
    ) -> None:
        client, auth_token = self.get_test_client_and_auth_token(
            app, user_1_admin.email
        )

        response = client.get(
            f'/api/users?q={inactive_user.username}',
            headers=dict(Authorization=f'Bearer {auth_token}'),
        )

        assert response.status_code == 200
        data = json.loads(response.data.decode())
        assert 'success' in data['status']
        assert len(data['data']['users']) == 0
        assert data['pagination'] == {
            'has_next': False,
            'has_prev': False,
            'page': 1,
            'pages': 0,
            'total': 0,
        }

    def test_it_returns_inactive_user(
        self, app: Flask, user_1_admin: User, user_2: User, inactive_user: User
    ) -> None:
        inactive_user.hide_profile_in_users_directory = False
        client, auth_token = self.get_test_client_and_auth_token(
            app, user_1_admin.email
        )

        response = client.get(
            f'/api/users?q={inactive_user.username}&with_inactive=true',
            headers=dict(Authorization=f'Bearer {auth_token}'),
        )

        assert response.status_code == 200
        data = json.loads(response.data.decode())
        assert 'success' in data['status']
        assert len(data['data']['users']) == 1
        assert 'inactive' in data['data']['users'][0]['username']
        assert data['pagination'] == {
            'has_next': False,
            'has_prev': False,
            'page': 1,
            'pages': 1,
            'total': 1,
        }

    @pytest.mark.parametrize(
        'input_desc, input_username',
        [
            ('not existing user', 'not_existing'),
            ('user account format', '@sam@example.com'),
        ],
    )
    def test_it_returns_empty_users_list_filtering_on_username(
        self,
        app: Flask,
        user_1_admin: User,
        user_2: User,
        user_3: User,
        input_desc: str,
        input_username: str,
    ) -> None:
        client, auth_token = self.get_test_client_and_auth_token(
            app, user_1_admin.email
        )

        response = client.get(
            f'/api/users?q={input_username}',
            headers=dict(Authorization=f'Bearer {auth_token}'),
        )

        assert response.status_code == 200
        data = json.loads(response.data.decode())
        assert 'success' in data['status']
        assert len(data['data']['users']) == 0
        assert data['pagination'] == {
            'has_next': False,
            'has_prev': False,
            'page': 1,
            'pages': 0,
            'total': 0,
        }

    def test_it_returns_users_list_with_complex_query(
        self, app: Flask, user_1_admin: User, user_2: User, user_3: User
    ) -> None:
        client, auth_token = self.get_test_client_and_auth_token(
            app, user_1_admin.email
        )

        response = client.get(
            '/api/users?order_by=username&order=desc&page=2&per_page=2',
            headers=dict(Authorization=f'Bearer {auth_token}'),
        )

        assert response.status_code == 200
        data = json.loads(response.data.decode())
        assert 'success' in data['status']
        assert len(data['data']['users']) == 1
        assert 'admin' in data['data']['users'][0]['username']
        assert data['pagination'] == {
            'has_next': False,
            'has_prev': True,
            'page': 2,
            'pages': 2,
            'total': 3,
        }

    @pytest.mark.parametrize(
        'client_scope, can_access',
        {**OAUTH_SCOPES, 'users:read': True}.items(),
    )
    def test_expected_scopes_are_defined(
        self,
        app: Flask,
        user_1_admin: User,
        client_scope: str,
        can_access: bool,
    ) -> None:
        (
            client,
            oauth_client,
            access_token,
            _,
        ) = self.create_oauth2_client_and_issue_token(
            app, user_1_admin, scope=client_scope
        )

        response = client.get(
            '/api/users',
            content_type='application/json',
            headers=dict(Authorization=f'Bearer {access_token}'),
        )

        self.assert_response_scope(response, can_access)


class TestGetUsersAsUser(ApiTestCaseMixin):
    @pytest.mark.parametrize(
        'input_description, input_params',
        [
            ("without params", ""),
            ("with inactive users", "?with_inactive=true"),
            ("with hidden users", "?with_hidden=true"),
            ("with suspended users", "?with_suspended=true"),
            (
                "all params",
                "?with_hidden=true&with_inactive=true&with_suspended=true",
            ),
        ],
    )
    def test_it_gets_users_list_without_inactive_hidden_or_suspended_users(
        self,
        app: Flask,
        user_1: User,
        user_2: User,
        inactive_user: User,
        user_3: User,
        user_4: User,
        input_description: str,
        input_params: str,
    ) -> None:
        user_2.hide_profile_in_users_directory = True
        user_4.suspended_at = datetime.utcnow()
        client, auth_token = self.get_test_client_and_auth_token(
            app, user_1.email
        )

        response = client.get(
            f'/api/users{input_params}',
            headers=dict(Authorization=f'Bearer {auth_token}'),
        )

        assert response.status_code == 200
        data = json.loads(response.data.decode())
        assert 'success' in data['status']
        assert len(data['data']['users']) == 2
        assert data['data']['users'][0] == jsonify_dict(
            user_3.serialize(user_1)
        )
        assert data['data']['users'][1] == jsonify_dict(
            user_1.serialize(user_1)
        )
        assert data['pagination'] == {
            'has_next': False,
            'has_prev': False,
            'page': 1,
            'pages': 1,
            'total': 2,
        }

    def test_it_gets_users_list_with_workouts(
        self,
        app: Flask,
        user_1: User,
        user_2: User,
        user_3: User,
        sport_1_cycling: Sport,
        workout_cycling_user_1: Workout,
        sport_2_running: Sport,
        workout_running_user_1: Workout,
        workout_cycling_user_2: Workout,
    ) -> None:
        client, auth_token = self.get_test_client_and_auth_token(
            app, user_1.email
        )

        response = client.get(
            '/api/users',
            headers=dict(Authorization=f'Bearer {auth_token}'),
        )

        assert response.status_code == 200
        data = json.loads(response.data.decode())
        assert 'success' in data['status']
        assert len(data['data']['users']) == 3
        assert data['data']['users'][0] == jsonify_dict(
            user_3.serialize(user_1)
        )

        assert data['data']['users'][1] == jsonify_dict(
            user_1.serialize(user_1)
        )
        assert data['data']['users'][2] == jsonify_dict(
            user_2.serialize(user_1)
        )
        assert data['pagination'] == {
            'has_next': False,
            'has_prev': False,
            'page': 1,
            'pages': 1,
            'total': 3,
        }


class TestGetUsersAsSuspendedUser(ApiTestCaseMixin):
    def test_it_returns_error_if_user_is_suspended(
        self, app: Flask, suspended_user: User
    ) -> None:
        client, auth_token = self.get_test_client_and_auth_token(
            app, suspended_user.email
        )

        response = client.get(
            '/api/users',
            content_type='application/json',
            headers=dict(Authorization=f'Bearer {auth_token}'),
        )

        self.assert_403(response)


class TestGetUsersAsUnauthenticatedUser(ApiTestCaseMixin):
    def test_it_returns_error_if_user_is_not_authenticated(
        self, app: Flask, user_1: User, user_2: User
    ) -> None:
        client = app.test_client()

        response = client.get(
            '/api/users',
            content_type='application/json',
        )

        self.assert_401(response)


class TestGetUserPicture(ApiTestCaseMixin):
    def test_it_return_error_if_user_has_no_picture(
        self, app: Flask, user_1: User
    ) -> None:
        client = app.test_client()

        response = client.get(f'/api/users/{user_1.username}/picture')

        self.assert_404_with_message(response, 'No picture.')

    def test_it_returns_error_if_user_does_not_exist(
        self, app: Flask, user_1: User
    ) -> None:
        client = app.test_client()

        response = client.get('/api/users/not_existing/picture')

        self.assert_404_with_entity(response, 'user')


class TestUpdateUser(UserModerationMixin, ApiTestCaseMixin):
    def test_it_returns_error_if_auth_user_has_no_admin_rights(
        self, app: Flask, user_1: User
    ) -> None:
        client, auth_token = self.get_test_client_and_auth_token(
            app, user_1.email
        )

        response = client.patch(
            f'/api/users/{user_1.username}',
            content_type='application/json',
            data=json.dumps(dict(admin=True)),
            headers=dict(Authorization=f'Bearer {auth_token}'),
        )

        self.assert_403(response)

    def test_it_returns_error_if_payload_is_empty(
        self, app: Flask, user_1_admin: User, user_2: User
    ) -> None:
        client, auth_token = self.get_test_client_and_auth_token(
            app, user_1_admin.email
        )

        response = client.patch(
            f'/api/users/{user_2.username}',
            content_type='application/json',
            data=json.dumps(dict()),
            headers=dict(Authorization=f'Bearer {auth_token}'),
        )

        self.assert_400(response)

    def test_it_returns_error_if_payload_for_admin_rights_is_invalid(
        self, app: Flask, user_1_admin: User, user_2: User
    ) -> None:
        client, auth_token = self.get_test_client_and_auth_token(
            app, user_1_admin.email
        )

        response = client.patch(
            f'/api/users/{user_2.username}',
            content_type='application/json',
            data=json.dumps(dict(admin="")),
            headers=dict(Authorization=f'Bearer {auth_token}'),
        )

        assert response.status_code == 500
        data = json.loads(response.data.decode())
        assert 'error' in data['status']
        assert (
            'error, please try again or contact the administrator'
            in data['message']
        )

    def test_it_adds_admin_rights_to_a_user(
        self, app: Flask, user_1_admin: User, user_2: User
    ) -> None:
        client, auth_token = self.get_test_client_and_auth_token(
            app, user_1_admin.email
        )

        response = client.patch(
            f'/api/users/{user_2.username}',
            content_type='application/json',
            data=json.dumps(dict(admin=True)),
            headers=dict(Authorization=f'Bearer {auth_token}'),
        )

        assert response.status_code == 200
        data = json.loads(response.data.decode())
        assert 'success' in data['status']
        assert len(data['data']['users']) == 1
        user = data['data']['users'][0]
        assert user['email'] == user_2.email
        assert user['admin'] is True

    def test_it_removes_admin_rights_to_a_user(
        self, app: Flask, user_1_admin: User, user_2: User
    ) -> None:
        client, auth_token = self.get_test_client_and_auth_token(
            app, user_1_admin.email
        )

        response = client.patch(
            f'/api/users/{user_2.username}',
            content_type='application/json',
            data=json.dumps(dict(admin=False)),
            headers=dict(Authorization=f'Bearer {auth_token}'),
        )

        assert response.status_code == 200
        data = json.loads(response.data.decode())
        assert 'success' in data['status']
        assert len(data['data']['users']) == 1

        user = data['data']['users'][0]
        assert user['email'] == user_2.email
        assert user['admin'] is False

    def test_it_does_not_send_email_when_only_admin_rights_update(
        self,
        app: Flask,
        user_1_admin: User,
        user_2: User,
        user_password_change_email_mock: MagicMock,
        user_reset_password_email: MagicMock,
    ) -> None:
        client, auth_token = self.get_test_client_and_auth_token(
            app, user_1_admin.email
        )

        response = client.patch(
            f'/api/users/{user_2.username}',
            content_type='application/json',
            data=json.dumps(dict(admin=True)),
            headers=dict(Authorization=f'Bearer {auth_token}'),
        )

        assert response.status_code == 200
        user_password_change_email_mock.send.assert_not_called()
        user_reset_password_email.send.assert_not_called()

    def test_it_resets_user_password(
        self, app: Flask, user_1_admin: User, user_2: User
    ) -> None:
        client, auth_token = self.get_test_client_and_auth_token(
            app, user_1_admin.email
        )
        user_2_password = user_2.password

        response = client.patch(
            f'/api/users/{user_2.username}',
            content_type='application/json',
            data=json.dumps(dict(reset_password=True)),
            headers=dict(Authorization=f'Bearer {auth_token}'),
        )

        assert response.status_code == 200
        assert user_2.password != user_2_password

    def test_it_calls_password_change_email_when_password_reset_is_successful(
        self,
        app: Flask,
        user_1_admin: User,
        user_2: User,
        user_password_change_email_mock: MagicMock,
    ) -> None:
        client, auth_token = self.get_test_client_and_auth_token(
            app, user_1_admin.email
        )

        response = client.patch(
            f'/api/users/{user_2.username}',
            content_type='application/json',
            data=json.dumps(dict(reset_password=True)),
            headers=dict(Authorization=f'Bearer {auth_token}'),
        )

        assert response.status_code == 200
        user_password_change_email_mock.send.assert_called_once_with(
            {
                'language': 'en',
                'email': user_2.email,
            },
            {
                'username': user_2.username,
                'fittrackee_url': app.config["UI_URL"],
            },
        )

    def test_it_does_not_call_password_change_email_when_email_sending_is_disabled(  # noqa
        self,
        app_wo_email_activation: Flask,
        user_1_admin: User,
        user_2: User,
        user_password_change_email_mock: MagicMock,
    ) -> None:
        client, auth_token = self.get_test_client_and_auth_token(
            app_wo_email_activation, user_1_admin.email
        )

        response = client.patch(
            f'/api/users/{user_2.username}',
            content_type='application/json',
            data=json.dumps(dict(reset_password=True)),
            headers=dict(Authorization=f'Bearer {auth_token}'),
        )

        assert response.status_code == 200
        user_password_change_email_mock.send.assert_not_called()

    def test_it_calls_reset_password_email_when_password_reset_is_successful(
        self,
        app: Flask,
        user_1_admin: User,
        user_2: User,
        user_reset_password_email: MagicMock,
    ) -> None:
        client, auth_token = self.get_test_client_and_auth_token(
            app, user_1_admin.email
        )

        with patch(
            'fittrackee.users.users.User.encode_password_reset_token',
            return_value='xxx',
        ):
            response = client.patch(
                f'/api/users/{user_2.username}',
                content_type='application/json',
                data=json.dumps(dict(reset_password=True)),
                headers=dict(Authorization=f'Bearer {auth_token}'),
            )

        assert response.status_code == 200
        user_reset_password_email.send.assert_called_once_with(
            {
                'language': 'en',
                'email': user_2.email,
            },
            {
                'expiration_delay': get_readable_duration(
                    app.config['PASSWORD_TOKEN_EXPIRATION_SECONDS'],
                    'en',
                ),
                'username': user_2.username,
                'password_reset_url': (
                    f'{app.config["UI_URL"]}/password-reset?token=xxx'
                ),
                'fittrackee_url': app.config["UI_URL"],
            },
        )

    def test_it_does_not_call_reset_password_email_when_email_sending_is_disabled(  # noqa
        self,
        app_wo_email_activation: Flask,
        user_1_admin: User,
        user_2: User,
        user_reset_password_email: MagicMock,
    ) -> None:
        client, auth_token = self.get_test_client_and_auth_token(
            app_wo_email_activation, user_1_admin.email
        )

        response = client.patch(
            f'/api/users/{user_2.username}',
            content_type='application/json',
            data=json.dumps(dict(reset_password=True)),
            headers=dict(Authorization=f'Bearer {auth_token}'),
        )

        assert response.status_code == 200
        user_reset_password_email.send.assert_not_called()

    def test_it_returns_error_when_updating_email_with_invalid_address(
        self, app: Flask, user_1_admin: User, user_2: User
    ) -> None:
        client, auth_token = self.get_test_client_and_auth_token(
            app, user_1_admin.email
        )

        response = client.patch(
            f'/api/users/{user_2.username}',
            content_type='application/json',
            data=json.dumps(dict(new_email=self.random_string())),
            headers=dict(Authorization=f'Bearer {auth_token}'),
        )

        self.assert_400(response, 'valid email must be provided')

    def test_it_returns_error_when_new_email_is_same_as_current_email(
        self, app: Flask, user_1_admin: User, user_2: User
    ) -> None:
        client, auth_token = self.get_test_client_and_auth_token(
            app, user_1_admin.email
        )

        response = client.patch(
            f'/api/users/{user_2.username}',
            content_type='application/json',
            data=json.dumps(dict(new_email=user_2.email)),
            headers=dict(Authorization=f'Bearer {auth_token}'),
        )

        self.assert_400(
            response, 'new email must be different than current email'
        )

    def test_it_does_not_send_email_when_error_on_updating_email(
        self,
        app: Flask,
        user_1_admin: User,
        user_2: User,
        user_email_updated_to_new_address_mock: MagicMock,
    ) -> None:
        client, auth_token = self.get_test_client_and_auth_token(
            app, user_1_admin.email
        )

        client.patch(
            f'/api/users/{user_2.username}',
            content_type='application/json',
            data=json.dumps(dict(new_email=self.random_string())),
            headers=dict(Authorization=f'Bearer {auth_token}'),
        )

        user_email_updated_to_new_address_mock.send.assert_not_called()

    def test_it_updates_user_email_to_confirm_when_email_sending_is_enabled(
        self, app: Flask, user_1_admin: User, user_2: User
    ) -> None:
        client, auth_token = self.get_test_client_and_auth_token(
            app, user_1_admin.email
        )
        new_email = 'new.' + user_2.email
        user_2_email = user_2.email
        user_2_confirmation_token = user_2.confirmation_token

        response = client.patch(
            f'/api/users/{user_2.username}',
            content_type='application/json',
            data=json.dumps(dict(new_email=new_email)),
            headers=dict(Authorization=f'Bearer {auth_token}'),
        )

        assert response.status_code == 200
        assert user_2.email == user_2_email
        assert user_2.email_to_confirm == new_email
        assert user_2.confirmation_token != user_2_confirmation_token

    def test_it_updates_user_email_when_email_sending_is_disabled(
        self, app_wo_email_activation: Flask, user_1_admin: User, user_2: User
    ) -> None:
        client, auth_token = self.get_test_client_and_auth_token(
            app_wo_email_activation, user_1_admin.email
        )
        new_email = 'new.' + user_2.email

        response = client.patch(
            f'/api/users/{user_2.username}',
            content_type='application/json',
            data=json.dumps(dict(new_email=new_email)),
            headers=dict(Authorization=f'Bearer {auth_token}'),
        )

        assert response.status_code == 200
        assert user_2.email == new_email
        assert user_2.email_to_confirm is None
        assert user_2.confirmation_token is None

    def test_it_calls_email_updated_to_new_address_when_password_reset_is_successful(  # noqa
        self,
        app: Flask,
        user_1_admin: User,
        user_2: User,
        user_email_updated_to_new_address_mock: MagicMock,
    ) -> None:
        client, auth_token = self.get_test_client_and_auth_token(
            app, user_1_admin.email
        )
        new_email = 'new.' + user_2.email
        expected_token = self.random_string()

        with patch('secrets.token_urlsafe', return_value=expected_token):
            response = client.patch(
                f'/api/users/{user_2.username}',
                content_type='application/json',
                data=json.dumps(dict(new_email=new_email)),
                headers=dict(Authorization=f'Bearer {auth_token}'),
            )

        assert response.status_code == 200
        user_email_updated_to_new_address_mock.send.assert_called_once_with(
            {
                'language': 'en',
                'email': new_email,
            },
            {
                'username': user_2.username,
                'fittrackee_url': app.config["UI_URL"],
                'email_confirmation_url': (
                    f'{app.config["UI_URL"]}/email-update'
                    f'?token={expected_token}'
                ),
            },
        )

    def test_it_does_not_call_email_updated_to_new_address_when_email_sending_is_disabled(  # noqa
        self,
        app_wo_email_activation: Flask,
        user_1_admin: User,
        user_2: User,
        user_email_updated_to_new_address_mock: MagicMock,
    ) -> None:
        client, auth_token = self.get_test_client_and_auth_token(
            app_wo_email_activation, user_1_admin.email
        )
        new_email = 'new.' + user_2.email

        response = client.patch(
            f'/api/users/{user_2.username}',
            content_type='application/json',
            data=json.dumps(dict(new_email=new_email)),
            headers=dict(Authorization=f'Bearer {auth_token}'),
        )

        assert response.status_code == 200
        user_email_updated_to_new_address_mock.send.assert_not_called()

    def test_it_activates_user_account(
        self, app: Flask, user_1_admin: User, inactive_user: User
    ) -> None:
        client, auth_token = self.get_test_client_and_auth_token(
            app, user_1_admin.email
        )

        response = client.patch(
            f'/api/users/{inactive_user.username}',
            content_type='application/json',
            data=json.dumps(dict(activate=True)),
            headers=dict(Authorization=f'Bearer {auth_token}'),
        )

        assert response.status_code == 200
        data = json.loads(response.data.decode())
        assert 'success' in data['status']
        assert len(data['data']['users']) == 1
        user = data['data']['users'][0]
        assert user['email'] == inactive_user.email
        assert user['is_active'] is True
        assert inactive_user.confirmation_token is None

    def test_it_deactivates_user_account(
        self, app: Flask, user_1_admin: User, user_2: User
    ) -> None:
        client, auth_token = self.get_test_client_and_auth_token(
            app, user_1_admin.email
        )

        response = client.patch(
            f'/api/users/{user_2.username}',
            content_type='application/json',
            data=json.dumps(dict(activate=False)),
            headers=dict(Authorization=f'Bearer {auth_token}'),
        )

        assert response.status_code == 200
        data = json.loads(response.data.decode())
        assert 'success' in data['status']
        assert len(data['data']['users']) == 1
        user = data['data']['users'][0]
        assert user['email'] == user_2.email
        assert user['is_active'] is False

    def test_a_user_can_not_deactivate_his_own_user_account(
        self, app: Flask, user_1_admin: User
    ) -> None:
        client, auth_token = self.get_test_client_and_auth_token(
            app, user_1_admin.email
        )

        response = client.patch(
            f'/api/users/{user_1_admin.username}',
            content_type='application/json',
            data=json.dumps(dict(activate=False)),
            headers=dict(Authorization=f'Bearer {auth_token}'),
        )

        self.assert_403(response)

    @pytest.mark.parametrize(
        'client_scope, can_access',
        {**OAUTH_SCOPES, 'users:write': True}.items(),
    )
    def test_expected_scopes_are_defined(
        self,
        app: Flask,
        user_1_admin: User,
        user_2: User,
        client_scope: str,
        can_access: bool,
    ) -> None:
        (
            client,
            oauth_client,
            access_token,
            _,
        ) = self.create_oauth2_client_and_issue_token(
            app, user_1_admin, scope=client_scope
        )

        response = client.patch(
            f'/api/users/{user_2.username}',
            content_type='application/json',
            headers=dict(Authorization=f'Bearer {access_token}'),
        )

        self.assert_response_scope(response, can_access)


class TestDeleteUser(UserModerationMixin, ApiTestCaseMixin):
    def test_user_can_delete_its_own_account(
        self, app: Flask, user_1: User
    ) -> None:
        client, auth_token = self.get_test_client_and_auth_token(
            app, user_1.email
        )

        response = client.delete(
            f'/api/users/{user_1.username}',
            headers=dict(Authorization=f'Bearer {auth_token}'),
        )

        assert response.status_code == 204
        assert User.query.first() is None

    def test_suspended_user_can_delete_its_own_account(
        self, app: Flask, suspended_user: User
    ) -> None:
        client, auth_token = self.get_test_client_and_auth_token(
            app, suspended_user.email
        )

        response = client.delete(
            f'/api/users/{suspended_user.username}',
            headers=dict(Authorization=f'Bearer {auth_token}'),
        )

        assert response.status_code == 204

    def test_user_with_workout_can_delete_its_own_account(
        self, app: Flask, user_1: User, sport_1_cycling: Sport, gpx_file: str
    ) -> None:
        client, auth_token = self.get_test_client_and_auth_token(
            app, user_1.email
        )
        client.post(
            '/api/workouts',
            data=dict(
                file=(BytesIO(str.encode(gpx_file)), 'example.gpx'),
                data='{"sport_id": 1}',
            ),
            headers=dict(
                content_type='multipart/form-data',
                Authorization=f'Bearer {auth_token}',
            ),
        )

        response = client.delete(
            f'/api/users/{user_1.username}',
            headers=dict(Authorization=f'Bearer {auth_token}'),
        )

        assert response.status_code == 204
        assert User.query.first() is None

    def test_user_with_equipment_can_delete_its_own_account(
        self,
        app: Flask,
        user_1: User,
        sport_1_cycling: Sport,
        workout_w_shoes_equipment: Workout,
    ) -> None:
        client, auth_token = self.get_test_client_and_auth_token(
            app, user_1.email
        )

        response = client.delete(
            f'/api/users/{user_1.username}',
            headers=dict(Authorization=f'Bearer {auth_token}'),
        )

        assert response.status_code == 204
        assert User.query.first() is None

    def test_user_with_preferences_can_delete_its_own_account(
        self,
        app: Flask,
        user_1: User,
        sport_1_cycling: Sport,
        user_sport_1_preference: UserSportPreference,
    ) -> None:
        client, auth_token = self.get_test_client_and_auth_token(
            app, user_1.email
        )

        response = client.delete(
            f'/api/users/{user_1.username}',
            headers=dict(Authorization=f'Bearer {auth_token}'),
        )

        assert response.status_code == 204
        assert User.query.first() is None

    def test_user_with_default_equipment_can_delete_its_own_account(
        self,
        app: Flask,
        user_1: User,
        sport_1_cycling: Sport,
        user_sport_1_preference: UserSportPreference,
        equipment_bike_user_1: Equipment,
    ) -> None:
        db.session.execute(
            insert(UserSportPreferenceEquipment).values(
                [
                    {
                        "equipment_id": equipment_bike_user_1.id,
                        "sport_id": user_sport_1_preference.sport_id,
                        "user_id": user_sport_1_preference.user_id,
                    }
                ]
            )
        )
        db.session.commit()
        client, auth_token = self.get_test_client_and_auth_token(
            app, user_1.email
        )

        response = client.delete(
            f'/api/users/{user_1.username}',
            headers=dict(Authorization=f'Bearer {auth_token}'),
        )

        assert response.status_code == 204
        assert User.query.first() is None

    def test_user_with_picture_can_delete_its_own_account(
        self, app: Flask, user_1: User, sport_1_cycling: Sport, gpx_file: str
    ) -> None:
        client, auth_token = self.get_test_client_and_auth_token(
            app, user_1.email
        )
        client.post(
            '/api/auth/picture',
            data=dict(file=(BytesIO(b'avatar'), 'avatar.png')),
            headers=dict(
                content_type='multipart/form-data',
                Authorization=f'Bearer {auth_token}',
            ),
        )

        response = client.delete(
            f'/api/users/{user_1.username}',
            headers=dict(Authorization=f'Bearer {auth_token}'),
        )

        assert response.status_code == 204
        assert User.query.first() is None

    def test_user_with_export_request_can_delete_its_own_account(
        self, app: Flask, user_1: User, sport_1_cycling: Sport, gpx_file: str
    ) -> None:
        db.session.add(UserDataExport(user_id=user_1.id))
        db.session.commit()
        client, auth_token = self.get_test_client_and_auth_token(
            app, user_1.email
        )
        client.post(
            '/api/auth/picture',
            data=dict(file=(BytesIO(b'avatar'), 'avatar.png')),
            headers=dict(
                content_type='multipart/form-data',
                Authorization=f'Bearer {auth_token}',
            ),
        )

        response = client.delete(
            f'/api/users/{user_1.username}',
            headers=dict(Authorization=f'Bearer {auth_token}'),
        )

        assert response.status_code == 204
        assert User.query.first() is None

    def test_user_with_notifications_can_delete_its_own_account(
        self,
        app: Flask,
        user_1: User,
        user_2: User,
        follow_request_from_user_2_to_user_1: FollowRequest,
    ) -> None:
        client, auth_token = self.get_test_client_and_auth_token(
            app, user_1.email
        )
        client.post(
            '/api/auth/picture',
            data=dict(file=(BytesIO(b'avatar'), 'avatar.png')),
            headers=dict(
                content_type='multipart/form-data',
                Authorization=f'Bearer {auth_token}',
            ),
        )

        response = client.delete(
            f'/api/users/{user_1.username}',
            headers=dict(Authorization=f'Bearer {auth_token}'),
        )

        assert response.status_code == 204
        assert (
            FollowRequest.query.filter_by(followed_user_id=user_1.id).first()
            is None
        )
        assert Notification.query.first() is None

    def test_user_with_reports_can_delete_its_own_account(
        self,
        app: Flask,
        user_1: User,
        user_2_admin: User,
        user_3: User,
        user_4: User,
    ) -> None:
        report_from_user_3 = self.create_report(
            reporter=user_3, reported_object=user_1
        )
        report_from_user_1 = self.create_report(
            reporter=user_1, reported_object=user_4
        )
        client, auth_token = self.get_test_client_and_auth_token(
            app, user_1.email
        )
        client.post(
            '/api/auth/picture',
            data=dict(file=(BytesIO(b'avatar'), 'avatar.png')),
            headers=dict(
                content_type='multipart/form-data',
                Authorization=f'Bearer {auth_token}',
            ),
        )

        response = client.delete(
            f'/api/users/{user_1.username}',
            headers=dict(Authorization=f'Bearer {auth_token}'),
        )

        assert response.status_code == 204
        assert (
            FollowRequest.query.filter_by(followed_user_id=user_1.id).first()
            is None
        )
        assert set(Report.query.all()) == {
            report_from_user_3,
            report_from_user_1,
        }
        assert (
            Notification.query.filter_by(to_user_id=user_2_admin.id).first()
            is not None
        )

    def test_user_can_not_delete_another_user_account(
        self, app: Flask, user_1: User, user_2: User
    ) -> None:
        client, auth_token = self.get_test_client_and_auth_token(
            app, user_1.email
        )

        response = client.delete(
            f'/api/users/{user_2.username}',
            headers=dict(Authorization=f'Bearer {auth_token}'),
        )

        self.assert_403(response)

    def test_it_returns_error_when_deleting_non_existing_user(
        self, app: Flask, user_1: User
    ) -> None:
        client, auth_token = self.get_test_client_and_auth_token(
            app, user_1.email
        )

        response = client.delete(
            '/api/users/not_existing',
            headers=dict(Authorization=f'Bearer {auth_token}'),
        )

        self.assert_404_with_entity(response, 'user')

    def test_admin_can_delete_another_user_account(
        self, app: Flask, user_1_admin: User, user_2: User
    ) -> None:
        client, auth_token = self.get_test_client_and_auth_token(
            app, user_1_admin.email
        )
        deleted_user_id = user_2.id

        response = client.delete(
            f'/api/users/{user_2.username}',
            headers=dict(Authorization=f'Bearer {auth_token}'),
        )

        assert response.status_code == 204
        assert User.query.filter_by(id=deleted_user_id).first() is None

    def test_admin_can_delete_its_own_account(
        self, app: Flask, user_1_admin: User, user_2_admin: User
    ) -> None:
        client, auth_token = self.get_test_client_and_auth_token(
            app, user_1_admin.email
        )
        deleted_user_id = user_1_admin.id

        response = client.delete(
            f'/api/users/{user_1_admin.username}',
            headers=dict(Authorization=f'Bearer {auth_token}'),
        )

        assert response.status_code == 204
        assert User.query.filter_by(id=deleted_user_id).first() is None

    def test_admin_can_not_delete_its_own_account_if_no_other_admin(
        self, app: Flask, user_1_admin: User, user_2: User
    ) -> None:
        client, auth_token = self.get_test_client_and_auth_token(
            app, user_1_admin.email
        )

        response = client.delete(
            f'/api/users/{user_1_admin.username}',
            headers=dict(Authorization=f'Bearer {auth_token}'),
        )

        self.assert_403(
            response,
            'you can not delete your account, no other user has admin rights',
        )

    def test_it_enables_registration_after_user_delete_when_users_count_is_below_limit(  # noqa
        self,
        app_with_3_users_max: Flask,
        user_1_admin: User,
        user_2: User,
        user_3: User,
    ) -> None:
        client, auth_token = self.get_test_client_and_auth_token(
            app_with_3_users_max, user_1_admin.email
        )
        client.delete(
            f'/api/users/{user_2.username}',
            headers=dict(Authorization=f'Bearer {auth_token}'),
        )

        response = client.post(
            '/api/auth/register',
            data=json.dumps(
                dict(
                    username=self.random_string(),
                    email=self.random_email(),
                    password=self.random_string(),
                    accepted_policy=True,
                )
            ),
            content_type='application/json',
        )

        assert response.status_code == 200

    def test_it_does_not_enable_registration_on_user_delete_when_users_count_is_not_below_limit(  # noqa
        self,
        app_with_3_users_max: Flask,
        user_1_admin: User,
        user_2: User,
        user_3: User,
        user_1_paris: User,
    ) -> None:
        client, auth_token = self.get_test_client_and_auth_token(
            app_with_3_users_max, user_1_admin.email
        )

        client.delete(
            f'/api/users/{user_2.username}',
            headers=dict(Authorization=f'Bearer {auth_token}'),
        )
        response = client.post(
            '/api/auth/register',
            data=json.dumps(
                dict(
                    username='justatest',
                    email='test@test.com',
                    password='12345678',
                    password_conf='12345678',
                    accepted_policy=True,
                )
            ),
            content_type='application/json',
        )

        self.assert_403(response, 'error, registration is disabled')

    @pytest.mark.parametrize(
        'client_scope, can_access',
        {**OAUTH_SCOPES, 'users:write': True}.items(),
    )
    def test_expected_scopes_are_defined(
        self,
        app: Flask,
        user_1_admin: User,
        user_2: User,
        client_scope: str,
        can_access: bool,
    ) -> None:
        (
            client,
            oauth_client,
            access_token,
            _,
        ) = self.create_oauth2_client_and_issue_token(
            app, user_1_admin, scope=client_scope
        )

        response = client.delete(
            f'/api/users/{user_2.username}',
            content_type='application/json',
            headers=dict(Authorization=f'Bearer {access_token}'),
        )

        self.assert_response_scope(response, can_access)


class TestBlockUser(ApiTestCaseMixin):
    route = '/api/users/{username}/block'

    def test_it_returns_error_if_user_is_not_authenticated(
        self, app: Flask, user_1: User
    ) -> None:
        client = app.test_client()

        response = client.post(
            self.route.format(username=user_1.username),
            content_type="application/json",
        )

        self.assert_401(response)

    def test_it_returns_error_when_user_does_not_exist(
        self, app: Flask, user_1: User
    ) -> None:
        client, auth_token = self.get_test_client_and_auth_token(
            app, user_1.email
        )

        response = client.post(
            self.route.format(username=self.random_string()),
            headers=dict(Authorization=f'Bearer {auth_token}'),
        )

        self.assert_404_with_entity(response, 'user')

    def test_it_returns_error_when_user_is_suspended(
        self, app: Flask, user_1: User, suspended_user: User
    ) -> None:
        client, auth_token = self.get_test_client_and_auth_token(
            app, suspended_user.email
        )

        response = client.post(
            self.route.format(username=user_1.username),
            headers=dict(Authorization=f'Bearer {auth_token}'),
        )

        self.assert_403(response)

    def test_it_blocks_user(
        self, app: Flask, user_1: User, user_2: User
    ) -> None:
        client, auth_token = self.get_test_client_and_auth_token(
            app, user_1.email
        )

        response = client.post(
            self.route.format(username=user_2.username),
            headers=dict(Authorization=f'Bearer {auth_token}'),
        )

        assert response.status_code == 200
        data = json.loads(response.data.decode())
        assert data['status'] == 'success'
        assert user_2.is_blocked_by(user_1)

    def test_it_removes_follow_request_if_exists(
        self,
        app: Flask,
        user_1: User,
        user_2: User,
        follow_request_from_user_2_to_user_1: FollowRequest,
    ) -> None:
        user_1.approves_follow_request_from(user_2)
        client, auth_token = self.get_test_client_and_auth_token(
            app, user_1.email
        )

        response = client.post(
            self.route.format(username=user_2.username),
            headers=dict(Authorization=f'Bearer {auth_token}'),
        )

        assert response.status_code == 200
        data = json.loads(response.data.decode())
        assert data['status'] == 'success'
        assert user_1.is_followed_by(user_2) == 'false'

    def test_user_can_not_block_itself(self, app: Flask, user_1: User) -> None:
        client, auth_token = self.get_test_client_and_auth_token(
            app, user_1.email
        )

        response = client.post(
            self.route.format(username=user_1.username),
            headers=dict(Authorization=f'Bearer {auth_token}'),
        )

        self.assert_400(response)

    @pytest.mark.parametrize(
        'client_scope, can_access',
        {**OAUTH_SCOPES, 'users:write': True}.items(),
    )
    def test_expected_scopes_are_defined(
        self,
        app: Flask,
        user_1_admin: User,
        user_2: User,
        client_scope: str,
        can_access: bool,
    ) -> None:
        (
            client,
            oauth_client,
            access_token,
            _,
        ) = self.create_oauth2_client_and_issue_token(
            app, user_1_admin, scope=client_scope
        )

        response = client.delete(
            f'/api/users/{user_2.username}',
            content_type='application/json',
            headers=dict(Authorization=f'Bearer {access_token}'),
        )

        self.assert_response_scope(response, can_access)


class TestUnBlockUser(ApiTestCaseMixin):
    route = '/api/users/{username}/unblock'

    def test_it_returns_error_if_user_is_not_authenticated(
        self, app: Flask, user_1: User
    ) -> None:
        client = app.test_client()

        response = client.post(
            self.route.format(username=user_1.username),
            content_type="application/json",
        )

        self.assert_401(response)

<<<<<<< HEAD
    def test_it_returns_error_when_user_does_not_exist(
        self, app: Flask, user_1: User
=======
    def test_user_with_preferences_can_delete_its_own_account(
        self,
        app: Flask,
        user_1: User,
        sport_1_cycling: Sport,
        user_1_sport_1_preference: UserSportPreference,
>>>>>>> 7e037214
    ) -> None:
        client, auth_token = self.get_test_client_and_auth_token(
            app, user_1.email
        )

        response = client.post(
            self.route.format(username=self.random_string()),
            headers=dict(Authorization=f'Bearer {auth_token}'),
        )

        self.assert_404_with_entity(response, 'user')

<<<<<<< HEAD
    def test_it_returns_error_when_user_is_suspended(
        self, app: Flask, user_1: User, suspended_user: User
    ) -> None:
=======
    def test_user_with_default_equipment_can_delete_its_own_account(
        self,
        app: Flask,
        user_1: User,
        sport_1_cycling: Sport,
        user_1_sport_1_preference: UserSportPreference,
        equipment_bike_user_1: Equipment,
    ) -> None:
        db.session.execute(
            insert(UserSportPreferenceEquipment).values(
                [
                    {
                        "equipment_id": equipment_bike_user_1.id,
                        "sport_id": user_1_sport_1_preference.sport_id,
                        "user_id": user_1_sport_1_preference.user_id,
                    }
                ]
            )
        )
        db.session.commit()
>>>>>>> 7e037214
        client, auth_token = self.get_test_client_and_auth_token(
            app, suspended_user.email
        )

        response = client.post(
            self.route.format(username=user_1.username),
            headers=dict(Authorization=f'Bearer {auth_token}'),
        )

        self.assert_403(response)

    def test_it_unblocks_user(
        self, app: Flask, user_1: User, user_2: User
    ) -> None:
        user_1.blocks_user(user_2)
        client, auth_token = self.get_test_client_and_auth_token(
            app, user_1.email
        )

        response = client.post(
            self.route.format(username=user_2.username),
            headers=dict(Authorization=f'Bearer {auth_token}'),
        )

        assert response.status_code == 200
        data = json.loads(response.data.decode())
        assert data['status'] == 'success'
        assert user_2.is_blocked_by(user_1) is False

    def test_it_does_not_return_error_if_user_is_not_block(
        self, app: Flask, user_1: User, user_2: User
    ) -> None:
        client, auth_token = self.get_test_client_and_auth_token(
            app, user_1.email
        )

        response = client.post(
            self.route.format(username=user_2.username),
            headers=dict(Authorization=f'Bearer {auth_token}'),
        )

        assert response.status_code == 200
        data = json.loads(response.data.decode())
        assert data['status'] == 'success'
        assert user_2.is_blocked_by(user_1) is False

    @pytest.mark.parametrize(
        'client_scope, can_access',
        {**OAUTH_SCOPES, 'users:write': True}.items(),
    )
    def test_expected_scopes_are_defined(
        self,
        app: Flask,
        user_1_admin: User,
        user_2: User,
        client_scope: str,
        can_access: bool,
    ) -> None:
        (
            client,
            oauth_client,
            access_token,
            _,
        ) = self.create_oauth2_client_and_issue_token(
            app, user_1_admin, scope=client_scope
        )

        response = client.delete(
            f'/api/users/{user_2.username}',
            content_type='application/json',
            headers=dict(Authorization=f'Bearer {access_token}'),
        )

        self.assert_response_scope(response, can_access)


class TestProcessAdminActionAppeal(UserModerationMixin, ApiTestCaseMixin):
    route = '/api/users/suspensions/appeals/{appeal_id}'

    def test_it_returns_error_if_user_is_not_authenticated(
        self, app: Flask, user_1: User
    ) -> None:
        client = app.test_client()

        response = client.patch(
            self.route.format(appeal_id=self.random_short_id()),
            data=json.dumps(dict(approved=False)),
            content_type="application/json",
        )

        self.assert_401(response)

    def test_it_returns_403_when_user_has_no_admin_rights(
        self, app: Flask, user_1: User
    ) -> None:
        appeal_id = self.random_short_id()
        client, auth_token = self.get_test_client_and_auth_token(
            app, user_1.email
        )

        response = client.patch(
            self.route.format(appeal_id=appeal_id),
            data=json.dumps(dict(approved=False)),
            content_type="application/json",
            headers=dict(Authorization=f'Bearer {auth_token}'),
        )

        self.assert_403(response)

    def test_it_returns_404_if_appeal_does_not_exist(
        self, app: Flask, user_1_admin: User
    ) -> None:
        appeal_id = self.random_short_id()
        client, auth_token = self.get_test_client_and_auth_token(
            app, user_1_admin.email
        )

        response = client.patch(
            self.route.format(appeal_id=appeal_id),
            data=json.dumps(dict(approved=False)),
            content_type="application/json",
            headers=dict(Authorization=f'Bearer {auth_token}'),
        )

        self.assert_404_with_message(
            response,
            f"appeal not found (id: {appeal_id})",
        )

    @pytest.mark.parametrize(
        "input_data", [{"approved": True}, {"reason": "foo"}, {}]
    )
    def test_it_returns_error_when_data_are_missing(
        self, app: Flask, user_1_admin: User, user_2: User, input_data: Dict
    ) -> None:
        suspension_action = self.create_user_suspension_action(
            user_1_admin, user_2
        )
        appeal = self.create_action_appeal(suspension_action.id, user_2)
        client, auth_token = self.get_test_client_and_auth_token(
            app, user_1_admin.email
        )

        response = client.patch(
            self.route.format(appeal_id=appeal.short_id),
            data=json.dumps(input_data),
            content_type="application/json",
            headers=dict(Authorization=f'Bearer {auth_token}'),
        )

        self.assert_400(response)

    @pytest.mark.parametrize(
        "input_data",
        [
            {"approved": True, "reason": "ok"},
            {"approved": False, "reason": "not ok"},
        ],
    )
    def test_it_processes_user_appeal(
        self, app: Flask, user_1_admin: User, user_2: User, input_data: Dict
    ) -> None:
        suspension_action = self.create_user_suspension_action(
            user_1_admin, user_2
        )
        appeal = self.create_action_appeal(suspension_action.id, user_2)
        client, auth_token = self.get_test_client_and_auth_token(
            app, user_1_admin.email
        )
        now = datetime.utcnow()

        with freeze_time(now):
            response = client.patch(
                self.route.format(appeal_id=appeal.short_id),
                data=json.dumps(input_data),
                content_type="application/json",
                headers=dict(Authorization=f'Bearer {auth_token}'),
            )

        assert response.status_code == 200
        assert response.json == {
            "status": "success",
            "appeal": jsonify_dict(appeal.serialize(user_1_admin)),
        }
        appeal = AdminActionAppeal.query.filter_by(id=appeal.id).first()
        assert appeal.admin_user_id == user_1_admin.id
        assert appeal.approved is input_data["approved"]
        assert appeal.reason == input_data["reason"]
        assert appeal.updated_at == now

    def test_it_unsuspends_user_when_appeal_is_approved(
        self, app: Flask, user_1_admin: User, user_2: User
    ) -> None:
        suspension_action = self.create_user_suspension_action(
            user_1_admin, user_2
        )
        appeal = self.create_action_appeal(suspension_action.id, user_2)
        client, auth_token = self.get_test_client_and_auth_token(
            app, user_1_admin.email
        )

        client.patch(
            self.route.format(appeal_id=appeal.short_id),
            data=json.dumps({"approved": True, "reason": "ok"}),
            content_type="application/json",
            headers=dict(Authorization=f'Bearer {auth_token}'),
        )

        assert user_2.suspended_at is None

    def test_it_creates_unsuspension_action_when_appeal_is_approved(
        self, app: Flask, user_1_admin: User, user_2: User
    ) -> None:
        suspension_action = self.create_user_suspension_action(
            user_1_admin, user_2
        )
        appeal = self.create_action_appeal(suspension_action.id, user_2)
        client, auth_token = self.get_test_client_and_auth_token(
            app, user_1_admin.email
        )

        client.patch(
            self.route.format(appeal_id=appeal.short_id),
            data=json.dumps({"approved": True, "reason": "ok"}),
            content_type="application/json",
            headers=dict(Authorization=f'Bearer {auth_token}'),
        )

        assert (
            AdminAction.query.filter_by(
                report_id=suspension_action.report_id,
                action_type="user_unsuspension",
                admin_user_id=user_1_admin.id,
                user_id=user_2.id,
            ).first()
            is not None
        )

    @pytest.mark.parametrize(
        "client_scope, can_access",
        {**OAUTH_SCOPES, "users:write": True}.items(),
    )
    def test_expected_scopes_are_defined(
        self,
        app: Flask,
        user_1_admin: User,
        user_2: User,
        client_scope: str,
        can_access: bool,
    ) -> None:
        appeal_id = self.random_short_id()
        (
            client,
            oauth_client,
            access_token,
            _,
        ) = self.create_oauth2_client_and_issue_token(
            app, user_1_admin, scope=client_scope
        )

        response = client.patch(
            self.route.format(appeal_id=appeal_id),
            data=json.dumps(dict(approved=False, reason="OK")),
            content_type="application/json",
            headers=dict(Authorization=f'Bearer {access_token}'),
        )

        self.assert_response_scope(response, can_access)<|MERGE_RESOLUTION|>--- conflicted
+++ resolved
@@ -2248,7 +2248,7 @@
         app: Flask,
         user_1: User,
         sport_1_cycling: Sport,
-        user_sport_1_preference: UserSportPreference,
+        user_1_sport_1_preference: UserSportPreference,
     ) -> None:
         client, auth_token = self.get_test_client_and_auth_token(
             app, user_1.email
@@ -2267,7 +2267,7 @@
         app: Flask,
         user_1: User,
         sport_1_cycling: Sport,
-        user_sport_1_preference: UserSportPreference,
+        user_1_sport_1_preference: UserSportPreference,
         equipment_bike_user_1: Equipment,
     ) -> None:
         db.session.execute(
@@ -2275,8 +2275,8 @@
                 [
                     {
                         "equipment_id": equipment_bike_user_1.id,
-                        "sport_id": user_sport_1_preference.sport_id,
-                        "user_id": user_sport_1_preference.user_id,
+                        "sport_id": user_1_sport_1_preference.sport_id,
+                        "user_id": user_1_sport_1_preference.user_id,
                     }
                 ]
             )
@@ -2726,17 +2726,8 @@
 
         self.assert_401(response)
 
-<<<<<<< HEAD
     def test_it_returns_error_when_user_does_not_exist(
         self, app: Flask, user_1: User
-=======
-    def test_user_with_preferences_can_delete_its_own_account(
-        self,
-        app: Flask,
-        user_1: User,
-        sport_1_cycling: Sport,
-        user_1_sport_1_preference: UserSportPreference,
->>>>>>> 7e037214
     ) -> None:
         client, auth_token = self.get_test_client_and_auth_token(
             app, user_1.email
@@ -2749,32 +2740,9 @@
 
         self.assert_404_with_entity(response, 'user')
 
-<<<<<<< HEAD
     def test_it_returns_error_when_user_is_suspended(
         self, app: Flask, user_1: User, suspended_user: User
     ) -> None:
-=======
-    def test_user_with_default_equipment_can_delete_its_own_account(
-        self,
-        app: Flask,
-        user_1: User,
-        sport_1_cycling: Sport,
-        user_1_sport_1_preference: UserSportPreference,
-        equipment_bike_user_1: Equipment,
-    ) -> None:
-        db.session.execute(
-            insert(UserSportPreferenceEquipment).values(
-                [
-                    {
-                        "equipment_id": equipment_bike_user_1.id,
-                        "sport_id": user_1_sport_1_preference.sport_id,
-                        "user_id": user_1_sport_1_preference.user_id,
-                    }
-                ]
-            )
-        )
-        db.session.commit()
->>>>>>> 7e037214
         client, auth_token = self.get_test_client_and_auth_token(
             app, suspended_user.email
         )
