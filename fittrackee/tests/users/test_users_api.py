--- conflicted
+++ resolved
@@ -11,12 +11,26 @@
 from fittrackee.utils import get_readable_duration
 from fittrackee.workouts.models import Sport, Workout
 
-<<<<<<< HEAD
-from ..test_case_mixins import ApiTestCaseMixin
+from ..mixins import ApiTestCaseMixin
 from ..utils import jsonify_dict, random_string
 
 
 class TestGetUserAsAdmin(ApiTestCaseMixin):
+    def test_it_returns_error_if_user_does_not_exist(
+        self, app: Flask, user_1: User
+    ) -> None:
+        client, auth_token = self.get_test_client_and_auth_token(
+            app, user_1.email
+        )
+
+        response = client.get(
+            '/api/users/not_existing',
+            content_type='application/json',
+            headers=dict(Authorization=f'Bearer {auth_token}'),
+        )
+
+        self.assert_404_with_entity(response, 'user')
+
     def test_it_gets_single_user_without_workouts(
         self, app: Flask, user_1_admin: User, user_2: User
     ) -> None:
@@ -91,6 +105,28 @@
             user_1_admin.serialize(user_1_admin)
         )
 
+    def test_it_gets_inactive_user(
+        self, app: Flask, user_1_admin: User, inactive_user: User
+    ) -> None:
+        client, auth_token = self.get_test_client_and_auth_token(
+            app, user_1_admin.email
+        )
+
+        response = client.get(
+            f'/api/users/{inactive_user.username}',
+            content_type='application/json',
+            headers=dict(Authorization=f'Bearer {auth_token}'),
+        )
+
+        data = json.loads(response.data.decode())
+        assert response.status_code == 200
+        assert data['status'] == 'success'
+        assert len(data['data']['users']) == 1
+        user = data['data']['users'][0]
+        assert user == jsonify_dict(inactive_user.serialize(user_1_admin))
+
+
+class TestGetUserAsUser(ApiTestCaseMixin):
     def test_it_returns_error_if_user_does_not_exist(
         self, app: Flask, user_1: User
     ) -> None:
@@ -109,23 +145,12 @@
         assert 'not found' in data['status']
         assert 'user does not exist' in data['message']
 
-
-class TestGetUserAsUser(ApiTestCaseMixin):
     def test_it_gets_single_user_without_workouts(
-=======
-from ..mixins import ApiTestCaseMixin
-from ..utils import jsonify_dict
-
-
-class TestGetUser(ApiTestCaseMixin):
-    def test_it_returns_error_if_user_has_no_admin_rights(
->>>>>>> 8eb5028f
         self, app: Flask, user_1: User, user_2: User
     ) -> None:
         client, auth_token = self.get_test_client_and_auth_token(
             app, user_1.email
         )
-<<<<<<< HEAD
 
         response = client.get(
             f'/api/users/{user_2.username}',
@@ -190,26 +215,43 @@
             user_1.serialize(user_1)
         )
 
+    def test_it_gets_inactive_user(
+        self, app: Flask, user_1_admin: User, inactive_user: User
+    ) -> None:
+        client, auth_token = self.get_test_client_and_auth_token(
+            app, user_1_admin.email
+        )
+
+        response = client.get(
+            f'/api/users/{inactive_user.username}',
+            content_type='application/json',
+            headers=dict(Authorization=f'Bearer {auth_token}'),
+        )
+
+        data = json.loads(response.data.decode())
+        assert response.status_code == 200
+        assert data['status'] == 'success'
+        assert len(data['data']['users']) == 1
+        user = data['data']['users'][0]
+        assert user == jsonify_dict(inactive_user.serialize(user_1_admin))
+
+
+class TestGetUserAsUnauthenticatedUser(ApiTestCaseMixin):
     def test_it_returns_error_if_user_does_not_exist(
         self, app: Flask, user_1: User
     ) -> None:
-        client, auth_token = self.get_test_client_and_auth_token(
-            app, user_1.email
-        )
+        client = app.test_client()
 
         response = client.get(
             '/api/users/not_existing',
             content_type='application/json',
-            headers=dict(Authorization=f'Bearer {auth_token}'),
-        )
+        )
+        data = json.loads(response.data.decode())
 
         assert response.status_code == 404
-        data = json.loads(response.data.decode())
         assert 'not found' in data['status']
         assert 'user does not exist' in data['message']
 
-
-class TestGetUserAsUnauthenticatedUser(ApiTestCaseMixin):
     def test_it_gets_single_user_without_workouts(
         self, app: Flask, user_2: User
     ) -> None:
@@ -248,25 +290,10 @@
         assert len(data['data']['users']) == 1
         assert data['data']['users'][0] == jsonify_dict(user_1.serialize())
 
-    def test_it_returns_error_if_user_does_not_exist(
-        self, app: Flask, user_1: User
-    ) -> None:
-        client = app.test_client()
-
-        response = client.get(
-            '/api/users/not_existing',
-            content_type='application/json',
-        )
-        data = json.loads(response.data.decode())
-
-        assert response.status_code == 404
-        assert 'not found' in data['status']
-        assert 'user does not exist' in data['message']
-
 
 class TestGetUsersAsAdmin(ApiTestCaseMixin):
-    def test_it_gets_users_list(
-        self, app: Flask, user_1_admin: User, user_2: User, user_3: User
+    def test_it_get_users_list_regardless_their_account_status(
+        self, app: Flask, user_1_admin: User, inactive_user: User, user_3: User
     ) -> None:
         client, auth_token = self.get_test_client_and_auth_token(
             app, user_1_admin.email
@@ -285,62 +312,21 @@
             user_1_admin.serialize(user_1_admin)
         )
         assert data['data']['users'][1] == jsonify_dict(
+            inactive_user.serialize(user_1_admin)
+        )
+        assert data['data']['users'][2] == jsonify_dict(
             user_3.serialize(user_1_admin)
         )
-        assert data['data']['users'][2] == jsonify_dict(
-            user_2.serialize(user_1_admin)
-        )
-        assert data['pagination'] == {
-            'has_next': False,
-            'has_prev': False,
-            'page': 1,
-            'pages': 1,
-            'total': 3,
-        }
-
-    def test_it_gets_users_list_with_workouts(
-        self,
-        app: Flask,
-        user_1_admin: User,
-        user_2: User,
-        user_3: User,
-        sport_1_cycling: Sport,
-        workout_cycling_user_1: Workout,
-        sport_2_running: Sport,
-        workout_running_user_1: Workout,
-        workout_cycling_user_2: Workout,
-    ) -> None:
-        client, auth_token = self.get_test_client_and_auth_token(
-            app, user_1_admin.email
-        )
-
-        response = client.get(
-            '/api/users',
-            headers=dict(Authorization=f'Bearer {auth_token}'),
-        )
-
-        assert response.status_code == 200
-        data = json.loads(response.data.decode())
-        assert 'success' in data['status']
-        assert len(data['data']['users']) == 3
-        assert data['data']['users'][0] == jsonify_dict(
-            user_1_admin.serialize(user_1_admin)
-        )
-
-        assert data['data']['users'][1] == jsonify_dict(
-            user_3.serialize(user_1_admin)
-        )
-        assert data['data']['users'][2] == jsonify_dict(
-            user_2.serialize(user_1_admin)
-        )
-        assert data['pagination'] == {
-            'has_next': False,
-            'has_prev': False,
-            'page': 1,
-            'pages': 1,
-            'total': 3,
-        }
-
+        assert data['pagination'] == {
+            'has_next': False,
+            'has_prev': False,
+            'page': 1,
+            'pages': 1,
+            'total': 3,
+        }
+
+
+class TestGetUsersPaginationAsAdmin(ApiTestCaseMixin):
     @patch('fittrackee.users.users.USERS_PER_PAGE', 2)
     def test_it_gets_first_page_on_users_list(
         self,
@@ -807,6 +793,99 @@
             'total': 3,
         }
 
+    def test_it_gets_users_list_ordered_by_account_status(
+        self,
+        app: Flask,
+        user_1_admin: User,
+        inactive_user: User,
+    ) -> None:
+        client, auth_token = self.get_test_client_and_auth_token(
+            app, user_1_admin.email
+        )
+
+        response = client.get(
+            '/api/users?order_by=is_active',
+            headers=dict(Authorization=f'Bearer {auth_token}'),
+        )
+
+        data = json.loads(response.data.decode())
+        assert response.status_code == 200
+        assert 'success' in data['status']
+        assert len(data['data']['users']) == 2
+        assert data['data']['users'][0]['username'] == inactive_user.username
+        assert not data['data']['users'][0]['is_active']
+        assert data['data']['users'][1]['username'] == user_1_admin.username
+        assert data['data']['users'][1]['is_active']
+        assert data['pagination'] == {
+            'has_next': False,
+            'has_prev': False,
+            'page': 1,
+            'pages': 1,
+            'total': 2,
+        }
+
+    def test_it_gets_users_list_ordered_by_account_status_ascending(
+        self,
+        app: Flask,
+        user_1_admin: User,
+        inactive_user: User,
+    ) -> None:
+        client, auth_token = self.get_test_client_and_auth_token(
+            app, user_1_admin.email
+        )
+
+        response = client.get(
+            '/api/users?order_by=is_active&order=asc',
+            headers=dict(Authorization=f'Bearer {auth_token}'),
+        )
+
+        data = json.loads(response.data.decode())
+        assert response.status_code == 200
+        assert 'success' in data['status']
+        assert len(data['data']['users']) == 2
+        assert data['data']['users'][0]['username'] == inactive_user.username
+        assert not data['data']['users'][0]['is_active']
+        assert data['data']['users'][1]['username'] == user_1_admin.username
+        assert data['data']['users'][1]['is_active']
+        assert data['pagination'] == {
+            'has_next': False,
+            'has_prev': False,
+            'page': 1,
+            'pages': 1,
+            'total': 2,
+        }
+
+    def test_it_gets_users_list_ordered_by_account_status_descending(
+        self,
+        app: Flask,
+        user_1_admin: User,
+        inactive_user: User,
+    ) -> None:
+        client, auth_token = self.get_test_client_and_auth_token(
+            app, user_1_admin.email
+        )
+
+        response = client.get(
+            '/api/users?order_by=is_active&order=desc',
+            headers=dict(Authorization=f'Bearer {auth_token}'),
+        )
+
+        data = json.loads(response.data.decode())
+        assert response.status_code == 200
+        assert 'success' in data['status']
+        assert len(data['data']['users']) == 2
+        assert data['data']['users'][0]['username'] == user_1_admin.username
+        assert data['data']['users'][0]['is_active']
+        assert data['data']['users'][1]['username'] == inactive_user.username
+        assert not data['data']['users'][1]['is_active']
+        assert data['pagination'] == {
+            'has_next': False,
+            'has_prev': False,
+            'page': 1,
+            'pages': 1,
+            'total': 2,
+        }
+
     def test_it_gets_users_list_ordered_by_workouts_count_descending(
         self,
         app: Flask,
@@ -868,92 +947,41 @@
             'total': 1,
         }
 
-    def test_filtering_on_username_is_case_insensitive(
-        self,
-        app: Flask,
-        user_1_admin: User,
-        user_2: User,
-    ) -> None:
-        client, auth_token = self.get_test_client_and_auth_token(
-            app, user_1_admin.email
-        )
-=======
->>>>>>> 8eb5028f
+    def test_it_returns_username_matching_query(
+        self, app: Flask, user_1_admin: User, user_2: User, user_3: User
+    ) -> None:
+        client, auth_token = self.get_test_client_and_auth_token(
+            app, user_1_admin.email
+        )
+
+        response = client.get(
+            '/api/users?q=oto',
+            headers=dict(Authorization=f'Bearer {auth_token}'),
+        )
+
+        data = json.loads(response.data.decode())
+        assert response.status_code == 200
+        assert 'success' in data['status']
+        assert len(data['data']['users']) == 1
+        assert 'toto' in data['data']['users'][0]['username']
+
+    def test_it_filtering_on_username_is_case_insensitive(
+        self, app: Flask, user_1_admin: User, user_2: User, user_3: User
+    ) -> None:
+        client, auth_token = self.get_test_client_and_auth_token(
+            app, user_1_admin.email
+        )
 
         response = client.get(
             '/api/users?q=TOTO',
             headers=dict(Authorization=f'Bearer {auth_token}'),
         )
 
-<<<<<<< HEAD
-=======
-        self.assert_403(response)
-
-    def test_user_can_access_his_profile(
-        self, app: Flask, user_1: User, user_2: User
-    ) -> None:
-        client, auth_token = self.get_test_client_and_auth_token(
-            app, user_1.email
-        )
-
-        response = client.get(
-            f'/api/users/{user_1.username}',
-            content_type='application/json',
-            headers=dict(Authorization=f'Bearer {auth_token}'),
-        )
-
-        data = json.loads(response.data.decode())
->>>>>>> 8eb5028f
-        assert response.status_code == 200
-        data = json.loads(response.data.decode())
-        assert 'success' in data['status']
-        assert len(data['data']['users']) == 1
-<<<<<<< HEAD
+        data = json.loads(response.data.decode())
+        assert response.status_code == 200
+        assert 'success' in data['status']
+        assert len(data['data']['users']) == 1
         assert 'toto' in data['data']['users'][0]['username']
-=======
-        user = data['data']['users'][0]
-        assert user['username'] == user_1.username
-
-    def test_it_gets_inactive_user(
-        self, app: Flask, user_1_admin: User, inactive_user: User
-    ) -> None:
-        client, auth_token = self.get_test_client_and_auth_token(
-            app, user_1_admin.email
-        )
-
-        response = client.get(
-            f'/api/users/{inactive_user.username}',
-            content_type='application/json',
-            headers=dict(Authorization=f'Bearer {auth_token}'),
-        )
-
-        data = json.loads(response.data.decode())
-        assert response.status_code == 200
-        assert data['status'] == 'success'
-        assert len(data['data']['users']) == 1
-        user = data['data']['users'][0]
-        assert user == jsonify_dict(inactive_user.serialize(user_1_admin))
-
-    def test_it_gets_single_user_without_workouts(
-        self, app: Flask, user_1_admin: User, user_2: User
-    ) -> None:
-        client, auth_token = self.get_test_client_and_auth_token(
-            app, user_1_admin.email
-        )
-
-        response = client.get(
-            f'/api/users/{user_2.username}',
-            content_type='application/json',
-            headers=dict(Authorization=f'Bearer {auth_token}'),
-        )
-
-        data = json.loads(response.data.decode())
-        assert response.status_code == 200
-        assert data['status'] == 'success'
-        assert len(data['data']['users']) == 1
-        user = data['data']['users'][0]
-        assert user == jsonify_dict(user_2.serialize(user_1_admin))
->>>>>>> 8eb5028f
 
     @pytest.mark.parametrize(
         'input_desc, input_username',
@@ -965,7 +993,6 @@
     def test_it_returns_empty_users_list_filtering_on_username(
         self,
         app: Flask,
-<<<<<<< HEAD
         user_1_admin: User,
         user_2: User,
         user_3: User,
@@ -974,17 +1001,6 @@
     ) -> None:
         client, auth_token = self.get_test_client_and_auth_token(
             app, user_1_admin.email
-=======
-        user_1: User,
-        user_2_admin: User,
-        sport_1_cycling: Sport,
-        sport_2_running: Sport,
-        workout_cycling_user_1: Workout,
-        workout_running_user_1: Workout,
-    ) -> None:
-        client, auth_token = self.get_test_client_and_auth_token(
-            app, user_2_admin.email
->>>>>>> 8eb5028f
         )
 
         response = client.get(
@@ -993,7 +1009,6 @@
         )
 
         assert response.status_code == 200
-<<<<<<< HEAD
         data = json.loads(response.data.decode())
         assert 'success' in data['status']
         assert len(data['data']['users']) == 0
@@ -1007,15 +1022,6 @@
 
     def test_it_users_list_with_complex_query(
         self, app: Flask, user_1_admin: User, user_2: User, user_3: User
-=======
-        assert data['status'] == 'success'
-        assert len(data['data']['users']) == 1
-        user = data['data']['users'][0]
-        assert user == jsonify_dict(user_1.serialize(user_2_admin))
-
-    def test_it_returns_error_if_user_does_not_exist(
-        self, app: Flask, user_1_admin: User
->>>>>>> 8eb5028f
     ) -> None:
         client, auth_token = self.get_test_client_and_auth_token(
             app, user_1_admin.email
@@ -1026,7 +1032,6 @@
             headers=dict(Authorization=f'Bearer {auth_token}'),
         )
 
-<<<<<<< HEAD
         assert response.status_code == 200
         data = json.loads(response.data.decode())
         assert 'success' in data['status']
@@ -1044,14 +1049,6 @@
 class TestGetUsersAsUser(ApiTestCaseMixin):
     def test_it_gets_users_list(
         self, app: Flask, user_1: User, user_2: User, user_3: User
-=======
-        self.assert_404_with_entity(response, 'user')
-
-
-class TestGetUsers(ApiTestCaseMixin):
-    def test_it_returns_error_if_user_has_no_admin_rights(
-        self, app: Flask, user_1: User, user_2: User
->>>>>>> 8eb5028f
     ) -> None:
         client, auth_token = self.get_test_client_and_auth_token(
             app, user_1.email
@@ -1062,7 +1059,6 @@
             headers=dict(Authorization=f'Bearer {auth_token}'),
         )
 
-<<<<<<< HEAD
         assert response.status_code == 200
         data = json.loads(response.data.decode())
         assert 'success' in data['status']
@@ -1083,19 +1079,21 @@
             'pages': 1,
             'total': 3,
         }
-=======
-        self.assert_403(response)
->>>>>>> 8eb5028f
-
-    def test_it_get_users_list_regardless_their_account_status(
-        self, app: Flask, user_1_admin: User, inactive_user: User, user_3: User
-    ) -> None:
-        client, auth_token = self.get_test_client_and_auth_token(
-<<<<<<< HEAD
+
+    def test_it_gets_users_list_with_workouts(
+        self,
+        app: Flask,
+        user_1: User,
+        user_2: User,
+        user_3: User,
+        sport_1_cycling: Sport,
+        workout_cycling_user_1: Workout,
+        sport_2_running: Sport,
+        workout_running_user_1: Workout,
+        workout_cycling_user_2: Workout,
+    ) -> None:
+        client, auth_token = self.get_test_client_and_auth_token(
             app, user_1.email
-=======
-            app, user_1_admin.email
->>>>>>> 8eb5028f
         )
 
         response = client.get(
@@ -1108,7 +1106,6 @@
         assert 'success' in data['status']
         assert len(data['data']['users']) == 3
         assert data['data']['users'][0] == jsonify_dict(
-<<<<<<< HEAD
             user_3.serialize(user_1)
         )
 
@@ -1117,733 +1114,30 @@
         )
         assert data['data']['users'][2] == jsonify_dict(
             user_2.serialize(user_1)
-=======
-            user_1_admin.serialize(user_1_admin)
-        )
-        assert data['data']['users'][1] == jsonify_dict(
-            inactive_user.serialize(user_1_admin)
-        )
-        assert data['data']['users'][2] == jsonify_dict(
-            user_3.serialize(user_1_admin)
->>>>>>> 8eb5028f
-        )
-        assert data['pagination'] == {
-            'has_next': False,
-            'has_prev': False,
-            'page': 1,
-            'pages': 1,
-            'total': 3,
-        }
-
-
-class TestGetUsersPagination(ApiTestCaseMixin):
-    @patch('fittrackee.users.users.USERS_PER_PAGE', 2)
-    def test_it_gets_first_page_on_users_list(
-        self,
-        app: Flask,
-        user_1_admin: User,
-        user_2: User,
-        user_3: User,
-    ) -> None:
-        client, auth_token = self.get_test_client_and_auth_token(
-            app, user_1_admin.email
-        )
-
-        response = client.get(
-            '/api/users?page=1',
-            headers=dict(Authorization=f'Bearer {auth_token}'),
-        )
-
-        assert response.status_code == 200
-        data = json.loads(response.data.decode())
-        assert 'success' in data['status']
-        assert len(data['data']['users']) == 2
-        assert data['pagination'] == {
-            'has_next': True,
-            'has_prev': False,
-            'page': 1,
-            'pages': 2,
-            'total': 3,
-        }
-
-    @patch('fittrackee.users.users.USERS_PER_PAGE', 2)
-    def test_it_gets_next_page_on_users_list(
-        self,
-        app: Flask,
-        user_1_admin: User,
-        user_2: User,
-        user_3: User,
-    ) -> None:
-        client, auth_token = self.get_test_client_and_auth_token(
-            app, user_1_admin.email
-        )
-
-        response = client.get(
-            '/api/users?page=2',
-            headers=dict(Authorization=f'Bearer {auth_token}'),
-        )
-
-        assert response.status_code == 200
-        data = json.loads(response.data.decode())
-        assert 'success' in data['status']
-        assert len(data['data']['users']) == 1
-        assert data['pagination'] == {
-            'has_next': False,
-            'has_prev': True,
-            'page': 2,
-            'pages': 2,
-            'total': 3,
-        }
-
-    def test_it_gets_empty_next_page_on_users_list(
-        self,
-        app: Flask,
-        user_1_admin: User,
-        user_2: User,
-        user_3: User,
-    ) -> None:
-        client, auth_token = self.get_test_client_and_auth_token(
-            app, user_1_admin.email
-        )
-
-        response = client.get(
-            '/api/users?page=2',
-            headers=dict(Authorization=f'Bearer {auth_token}'),
-        )
-
-        assert response.status_code == 200
-        data = json.loads(response.data.decode())
-        assert 'success' in data['status']
-        assert len(data['data']['users']) == 0
-        assert data['pagination'] == {
-            'has_next': False,
-            'has_prev': True,
-            'page': 2,
-            'pages': 1,
-            'total': 3,
-        }
-
-    def test_it_gets_user_list_with_2_per_page(
-        self,
-        app: Flask,
-        user_1_admin: User,
-        user_2: User,
-        user_3: User,
-    ) -> None:
-        client, auth_token = self.get_test_client_and_auth_token(
-            app, user_1_admin.email
-        )
-
-        response = client.get(
-            '/api/users?per_page=2',
-            headers=dict(Authorization=f'Bearer {auth_token}'),
-        )
-
-        assert response.status_code == 200
-        data = json.loads(response.data.decode())
-        assert 'success' in data['status']
-        assert len(data['data']['users']) == 2
-        assert data['pagination'] == {
-            'has_next': True,
-            'has_prev': False,
-            'page': 1,
-            'pages': 2,
-            'total': 3,
-        }
-
-    def test_it_gets_next_page_on_user_list_with_2_per_page(
-        self,
-        app: Flask,
-        user_1_admin: User,
-        user_2: User,
-        user_3: User,
-    ) -> None:
-        client, auth_token = self.get_test_client_and_auth_token(
-            app, user_1_admin.email
-        )
-
-        response = client.get(
-            '/api/users?page=2&per_page=2',
-            headers=dict(Authorization=f'Bearer {auth_token}'),
-        )
-
-        assert response.status_code == 200
-        data = json.loads(response.data.decode())
-        assert 'success' in data['status']
-        assert len(data['data']['users']) == 1
-        assert data['pagination'] == {
-            'has_next': False,
-            'has_prev': True,
-            'page': 2,
-            'pages': 2,
-            'total': 3,
-        }
-
-    def test_it_gets_users_list_ordered_by_username(
-        self, app: Flask, user_1_admin: User, user_2: User, user_3: User
-    ) -> None:
-        client, auth_token = self.get_test_client_and_auth_token(
-            app, user_1_admin.email
-        )
-
-        response = client.get(
-            '/api/users?order_by=username',
-            headers=dict(Authorization=f'Bearer {auth_token}'),
-        )
-
-        assert response.status_code == 200
-        data = json.loads(response.data.decode())
-        assert 'success' in data['status']
-        assert len(data['data']['users']) == 3
-        assert 'admin' in data['data']['users'][0]['username']
-        assert 'sam' in data['data']['users'][1]['username']
-        assert 'toto' in data['data']['users'][2]['username']
-        assert data['pagination'] == {
-            'has_next': False,
-            'has_prev': False,
-            'page': 1,
-            'pages': 1,
-            'total': 3,
-        }
-
-    def test_it_gets_users_list_ordered_by_username_ascending(
-        self, app: Flask, user_1_admin: User, user_2: User, user_3: User
-    ) -> None:
-        client, auth_token = self.get_test_client_and_auth_token(
-            app, user_1_admin.email
-        )
-
-        response = client.get(
-            '/api/users?order_by=username&order=asc',
-            headers=dict(Authorization=f'Bearer {auth_token}'),
-        )
-
-        assert response.status_code == 200
-        data = json.loads(response.data.decode())
-        assert 'success' in data['status']
-        assert len(data['data']['users']) == 3
-        assert 'admin' in data['data']['users'][0]['username']
-        assert 'sam' in data['data']['users'][1]['username']
-        assert 'toto' in data['data']['users'][2]['username']
-        assert data['pagination'] == {
-            'has_next': False,
-            'has_prev': False,
-            'page': 1,
-            'pages': 1,
-            'total': 3,
-        }
-
-    def test_it_gets_users_list_ordered_by_username_descending(
-        self, app: Flask, user_1_admin: User, user_2: User, user_3: User
-    ) -> None:
-        client, auth_token = self.get_test_client_and_auth_token(
-            app, user_1_admin.email
-        )
-
-        response = client.get(
-            '/api/users?order_by=username&order=desc',
-            headers=dict(Authorization=f'Bearer {auth_token}'),
-        )
-
-        assert response.status_code == 200
-        data = json.loads(response.data.decode())
-        assert 'success' in data['status']
-        assert len(data['data']['users']) == 3
-        assert 'toto' in data['data']['users'][0]['username']
-        assert 'sam' in data['data']['users'][1]['username']
-        assert 'admin' in data['data']['users'][2]['username']
-        assert data['pagination'] == {
-            'has_next': False,
-            'has_prev': False,
-            'page': 1,
-            'pages': 1,
-            'total': 3,
-        }
-
-    def test_it_gets_users_list_ordered_by_creation_date(
-        self, app: Flask, user_2: User, user_3: User, user_1_admin: User
-    ) -> None:
-        user_2.created_at = datetime.utcnow() - timedelta(days=1)
-        user_3.created_at = datetime.utcnow() - timedelta(hours=1)
-        user_1_admin.created_at = datetime.utcnow()
-        client, auth_token = self.get_test_client_and_auth_token(
-            app, user_1_admin.email
-        )
-
-        response = client.get(
-            '/api/users?order_by=created_at',
-            headers=dict(Authorization=f'Bearer {auth_token}'),
-        )
-
-        assert response.status_code == 200
-        data = json.loads(response.data.decode())
-        assert 'success' in data['status']
-        assert len(data['data']['users']) == 3
-        assert 'toto' in data['data']['users'][0]['username']
-        assert 'sam' in data['data']['users'][1]['username']
-        assert 'admin' in data['data']['users'][2]['username']
-        assert data['pagination'] == {
-            'has_next': False,
-            'has_prev': False,
-            'page': 1,
-            'pages': 1,
-            'total': 3,
-        }
-
-    def test_it_gets_users_list_ordered_by_creation_date_ascending(
-        self, app: Flask, user_2: User, user_3: User, user_1_admin: User
-    ) -> None:
-        user_2.created_at = datetime.utcnow() - timedelta(days=1)
-        user_3.created_at = datetime.utcnow() - timedelta(hours=1)
-        user_1_admin.created_at = datetime.utcnow()
-        client, auth_token = self.get_test_client_and_auth_token(
-            app, user_1_admin.email
-        )
-
-        response = client.get(
-            '/api/users?order_by=created_at&order=asc',
-            headers=dict(Authorization=f'Bearer {auth_token}'),
-        )
-
-        assert response.status_code == 200
-        data = json.loads(response.data.decode())
-        assert 'success' in data['status']
-        assert len(data['data']['users']) == 3
-        assert 'toto' in data['data']['users'][0]['username']
-        assert 'sam' in data['data']['users'][1]['username']
-        assert 'admin' in data['data']['users'][2]['username']
-        assert data['pagination'] == {
-            'has_next': False,
-            'has_prev': False,
-            'page': 1,
-            'pages': 1,
-            'total': 3,
-        }
-
-    def test_it_gets_users_list_ordered_by_creation_date_descending(
-        self, app: Flask, user_2: User, user_3: User, user_1_admin: User
-    ) -> None:
-        user_2.created_at = datetime.utcnow() - timedelta(days=1)
-        user_3.created_at = datetime.utcnow() - timedelta(hours=1)
-        user_1_admin.created_at = datetime.utcnow()
-        client, auth_token = self.get_test_client_and_auth_token(
-            app, user_1_admin.email
-        )
-
-        response = client.get(
-            '/api/users?order_by=created_at&order=desc',
-            headers=dict(Authorization=f'Bearer {auth_token}'),
-        )
-
-        assert response.status_code == 200
-        data = json.loads(response.data.decode())
-        assert 'success' in data['status']
-        assert len(data['data']['users']) == 3
-        assert 'admin' in data['data']['users'][0]['username']
-        assert 'sam' in data['data']['users'][1]['username']
-        assert 'toto' in data['data']['users'][2]['username']
-        assert data['pagination'] == {
-            'has_next': False,
-            'has_prev': False,
-            'page': 1,
-            'pages': 1,
-            'total': 3,
-        }
-
-    def test_it_gets_users_list_ordered_by_admin_rights(
-        self, app: Flask, user_2: User, user_1_admin: User, user_3: User
-    ) -> None:
-        client, auth_token = self.get_test_client_and_auth_token(
-            app, user_1_admin.email
-        )
-
-        response = client.get(
-            '/api/users?order_by=admin',
-            headers=dict(Authorization=f'Bearer {auth_token}'),
-        )
-
-        assert response.status_code == 200
-        data = json.loads(response.data.decode())
-        assert 'success' in data['status']
-        assert len(data['data']['users']) == 3
-        assert 'toto' in data['data']['users'][0]['username']
-        assert 'sam' in data['data']['users'][1]['username']
-        assert 'admin' in data['data']['users'][2]['username']
-        assert data['pagination'] == {
-            'has_next': False,
-            'has_prev': False,
-            'page': 1,
-            'pages': 1,
-            'total': 3,
-        }
-
-    def test_it_gets_users_list_ordered_by_admin_rights_ascending(
-        self, app: Flask, user_2: User, user_1_admin: User, user_3: User
-    ) -> None:
-        client, auth_token = self.get_test_client_and_auth_token(
-            app, user_1_admin.email
-        )
-
-        response = client.get(
-            '/api/users?order_by=admin&order=asc',
-            headers=dict(Authorization=f'Bearer {auth_token}'),
-        )
-
-        assert response.status_code == 200
-        data = json.loads(response.data.decode())
-        assert 'success' in data['status']
-        assert len(data['data']['users']) == 3
-        assert 'toto' in data['data']['users'][0]['username']
-        assert 'sam' in data['data']['users'][1]['username']
-        assert 'admin' in data['data']['users'][2]['username']
-        assert data['pagination'] == {
-            'has_next': False,
-            'has_prev': False,
-            'page': 1,
-            'pages': 1,
-            'total': 3,
-        }
-
-    def test_it_gets_users_list_ordered_by_admin_rights_descending(
-        self, app: Flask, user_2: User, user_3: User, user_1_admin: User
-    ) -> None:
-        client, auth_token = self.get_test_client_and_auth_token(
-            app, user_1_admin.email
-        )
-
-        response = client.get(
-            '/api/users?order_by=admin&order=desc',
-            headers=dict(Authorization=f'Bearer {auth_token}'),
-        )
-
-        assert response.status_code == 200
-        data = json.loads(response.data.decode())
-        assert 'success' in data['status']
-        assert len(data['data']['users']) == 3
-        assert 'admin' in data['data']['users'][0]['username']
-        assert 'toto' in data['data']['users'][1]['username']
-        assert 'sam' in data['data']['users'][2]['username']
-        assert data['pagination'] == {
-            'has_next': False,
-            'has_prev': False,
-            'page': 1,
-            'pages': 1,
-            'total': 3,
-        }
-
-    def test_it_gets_users_list_ordered_by_workouts_count(
-        self,
-        app: Flask,
-        user_1_admin: User,
-        user_2: User,
-        user_3: User,
-        sport_1_cycling: Sport,
-        workout_cycling_user_2: Workout,
-    ) -> None:
-        client, auth_token = self.get_test_client_and_auth_token(
-            app, user_1_admin.email
-        )
-
-        response = client.get(
-            '/api/users?order_by=workouts_count',
-            headers=dict(Authorization=f'Bearer {auth_token}'),
-        )
-
-        assert response.status_code == 200
-        data = json.loads(response.data.decode())
-        assert 'success' in data['status']
-        assert len(data['data']['users']) == 3
-        assert 'admin' in data['data']['users'][0]['username']
-        assert 0 == data['data']['users'][0]['nb_workouts']
-        assert 'sam' in data['data']['users'][1]['username']
-        assert 0 == data['data']['users'][1]['nb_workouts']
-        assert 'toto' in data['data']['users'][2]['username']
-        assert 1 == data['data']['users'][2]['nb_workouts']
-        assert data['pagination'] == {
-            'has_next': False,
-            'has_prev': False,
-            'page': 1,
-            'pages': 1,
-            'total': 3,
-        }
-
-    def test_it_gets_users_list_ordered_by_workouts_count_ascending(
-        self,
-        app: Flask,
-        user_1_admin: User,
-        user_2: User,
-        user_3: User,
-        sport_1_cycling: Sport,
-        workout_cycling_user_2: Workout,
-    ) -> None:
-        client, auth_token = self.get_test_client_and_auth_token(
-            app, user_1_admin.email
-        )
-
-        response = client.get(
-            '/api/users?order_by=workouts_count&order=asc',
-            headers=dict(Authorization=f'Bearer {auth_token}'),
-        )
-
-        assert response.status_code == 200
-        data = json.loads(response.data.decode())
-        assert 'success' in data['status']
-        assert len(data['data']['users']) == 3
-        assert 'admin' in data['data']['users'][0]['username']
-        assert 0 == data['data']['users'][0]['nb_workouts']
-        assert 'sam' in data['data']['users'][1]['username']
-        assert 0 == data['data']['users'][1]['nb_workouts']
-        assert 'toto' in data['data']['users'][2]['username']
-        assert 1 == data['data']['users'][2]['nb_workouts']
-        assert data['pagination'] == {
-            'has_next': False,
-            'has_prev': False,
-            'page': 1,
-            'pages': 1,
-            'total': 3,
-        }
-
-    def test_it_gets_users_list_ordered_by_account_status(
-        self,
-        app: Flask,
-        user_1_admin: User,
-        inactive_user: User,
-    ) -> None:
-        client, auth_token = self.get_test_client_and_auth_token(
-            app, user_1_admin.email
-        )
-
-        response = client.get(
-            '/api/users?order_by=is_active',
-            headers=dict(Authorization=f'Bearer {auth_token}'),
-        )
-
-        data = json.loads(response.data.decode())
-        assert response.status_code == 200
-        assert 'success' in data['status']
-        assert len(data['data']['users']) == 2
-        assert data['data']['users'][0]['username'] == inactive_user.username
-        assert not data['data']['users'][0]['is_active']
-        assert data['data']['users'][1]['username'] == user_1_admin.username
-        assert data['data']['users'][1]['is_active']
-        assert data['pagination'] == {
-            'has_next': False,
-            'has_prev': False,
-            'page': 1,
-            'pages': 1,
-            'total': 2,
-        }
-
-    def test_it_gets_users_list_ordered_by_account_status_ascending(
-        self,
-        app: Flask,
-        user_1_admin: User,
-        inactive_user: User,
-    ) -> None:
-        client, auth_token = self.get_test_client_and_auth_token(
-            app, user_1_admin.email
-        )
-
-        response = client.get(
-            '/api/users?order_by=is_active&order=asc',
-            headers=dict(Authorization=f'Bearer {auth_token}'),
-        )
-
-        data = json.loads(response.data.decode())
-        assert response.status_code == 200
-        assert 'success' in data['status']
-        assert len(data['data']['users']) == 2
-        assert data['data']['users'][0]['username'] == inactive_user.username
-        assert not data['data']['users'][0]['is_active']
-        assert data['data']['users'][1]['username'] == user_1_admin.username
-        assert data['data']['users'][1]['is_active']
-        assert data['pagination'] == {
-            'has_next': False,
-            'has_prev': False,
-            'page': 1,
-            'pages': 1,
-            'total': 2,
-        }
-
-    def test_it_gets_users_list_ordered_by_account_status_descending(
-        self,
-        app: Flask,
-        user_1_admin: User,
-        inactive_user: User,
-    ) -> None:
-        client, auth_token = self.get_test_client_and_auth_token(
-            app, user_1_admin.email
-        )
-
-        response = client.get(
-            '/api/users?order_by=is_active&order=desc',
-            headers=dict(Authorization=f'Bearer {auth_token}'),
-        )
-
-        data = json.loads(response.data.decode())
-        assert response.status_code == 200
-        assert 'success' in data['status']
-        assert len(data['data']['users']) == 2
-        assert data['data']['users'][0]['username'] == user_1_admin.username
-        assert data['data']['users'][0]['is_active']
-        assert data['data']['users'][1]['username'] == inactive_user.username
-        assert not data['data']['users'][1]['is_active']
-        assert data['pagination'] == {
-            'has_next': False,
-            'has_prev': False,
-            'page': 1,
-            'pages': 1,
-            'total': 2,
-        }
-
-    def test_it_gets_users_list_ordered_by_workouts_count_descending(
-        self,
-        app: Flask,
-        user_1_admin: User,
-        user_2: User,
-        user_3: User,
-        sport_1_cycling: Sport,
-        workout_cycling_user_2: Workout,
-    ) -> None:
-        client, auth_token = self.get_test_client_and_auth_token(
-            app, user_1_admin.email
-        )
-
-        response = client.get(
-            '/api/users?order_by=workouts_count&order=desc',
-            headers=dict(Authorization=f'Bearer {auth_token}'),
-        )
-
-        assert response.status_code == 200
-        data = json.loads(response.data.decode())
-        assert 'success' in data['status']
-        assert len(data['data']['users']) == 3
-        assert 'toto' in data['data']['users'][0]['username']
-        assert 1 == data['data']['users'][0]['nb_workouts']
-        assert 'admin' in data['data']['users'][1]['username']
-        assert 0 == data['data']['users'][1]['nb_workouts']
-        assert 'sam' in data['data']['users'][2]['username']
-        assert 0 == data['data']['users'][2]['nb_workouts']
-        assert data['pagination'] == {
-            'has_next': False,
-            'has_prev': False,
-            'page': 1,
-            'pages': 1,
-            'total': 3,
-        }
-
-    def test_it_gets_users_list_filtering_on_username(
-        self, app: Flask, user_1_admin: User, user_2: User, user_3: User
-    ) -> None:
-        client, auth_token = self.get_test_client_and_auth_token(
-            app, user_1_admin.email
-        )
-
-        response = client.get(
-            '/api/users?q=toto',
-            headers=dict(Authorization=f'Bearer {auth_token}'),
-        )
-
-        assert response.status_code == 200
-        data = json.loads(response.data.decode())
-        assert 'success' in data['status']
-        assert len(data['data']['users']) == 1
-        assert 'toto' in data['data']['users'][0]['username']
-        assert data['pagination'] == {
-            'has_next': False,
-            'has_prev': False,
-            'page': 1,
-            'pages': 1,
-            'total': 1,
-        }
-
-    def test_it_returns_username_matching_query(
-        self, app: Flask, user_1_admin: User, user_2: User, user_3: User
-    ) -> None:
-        client, auth_token = self.get_test_client_and_auth_token(
-            app, user_1_admin.email
-        )
-
-        response = client.get(
-            '/api/users?q=oto',
-            headers=dict(Authorization=f'Bearer {auth_token}'),
-        )
-
-        data = json.loads(response.data.decode())
-        assert response.status_code == 200
-        assert 'success' in data['status']
-        assert len(data['data']['users']) == 1
-        assert 'toto' in data['data']['users'][0]['username']
-
-    def test_it_filtering_on_username_is_case_insensitive(
-        self, app: Flask, user_1_admin: User, user_2: User, user_3: User
-    ) -> None:
-        client, auth_token = self.get_test_client_and_auth_token(
-            app, user_1_admin.email
-        )
-
-        response = client.get(
-            '/api/users?q=TOTO',
-            headers=dict(Authorization=f'Bearer {auth_token}'),
-        )
-
-        data = json.loads(response.data.decode())
-        assert response.status_code == 200
-        assert 'success' in data['status']
-        assert len(data['data']['users']) == 1
-        assert 'toto' in data['data']['users'][0]['username']
-
-    def test_it_returns_empty_users_list_filtering_on_username(
-        self, app: Flask, user_1_admin: User, user_2: User, user_3: User
-    ) -> None:
-        client, auth_token = self.get_test_client_and_auth_token(
-            app, user_1_admin.email
-        )
-
-        response = client.get(
-            '/api/users?q=not_existing',
-            headers=dict(Authorization=f'Bearer {auth_token}'),
-        )
-
-        assert response.status_code == 200
-        data = json.loads(response.data.decode())
-        assert 'success' in data['status']
-        assert len(data['data']['users']) == 0
-        assert data['pagination'] == {
-            'has_next': False,
-            'has_prev': False,
-            'page': 1,
-            'pages': 0,
-            'total': 0,
-        }
-
-    def test_it_users_list_with_complex_query(
-        self, app: Flask, user_1_admin: User, user_2: User, user_3: User
-    ) -> None:
-        client, auth_token = self.get_test_client_and_auth_token(
-            app, user_1_admin.email
-        )
-
-        response = client.get(
-            '/api/users?order_by=username&order=desc&page=2&per_page=2',
-            headers=dict(Authorization=f'Bearer {auth_token}'),
-        )
-
-        assert response.status_code == 200
-        data = json.loads(response.data.decode())
-        assert 'success' in data['status']
-        assert len(data['data']['users']) == 1
-        assert 'admin' in data['data']['users'][0]['username']
-        assert data['pagination'] == {
-            'has_next': False,
-            'has_prev': True,
-            'page': 2,
-            'pages': 2,
-            'total': 3,
-        }
-
-
-<<<<<<< HEAD
+        )
+        assert data['pagination'] == {
+            'has_next': False,
+            'has_prev': False,
+            'page': 1,
+            'pages': 1,
+            'total': 3,
+        }
+
+
+class TestGetUsers(ApiTestCaseMixin):
+    def test_it_returns_error_if_user_is_not_authenticated(
+        self, app: Flask, user_1: User, user_2: User
+    ) -> None:
+        client = app.test_client()
+
+        response = client.get(
+            '/api/users',
+            content_type='application/json',
+        )
+
+        self.assert_401(response)
+
+
 class TestGetRemoteUsers(ApiTestCaseMixin):
     def test_it_returns_error_when_federation_is_disabled(
         self,
@@ -1860,19 +1154,12 @@
             headers=dict(Authorization=f'Bearer {auth_token}'),
         )
 
-        assert response.status_code == 403
-        data = json.loads(response.data.decode())
-        assert data['status'] == 'error'
-        assert (
-            data['message']
-            == 'error, federation is disabled for this instance'
-        )
-
-
-class TestGetUserPicture:
-=======
+        self.assert_403(
+            response, 'error, federation is disabled for this instance'
+        )
+
+
 class TestGetUserPicture(ApiTestCaseMixin):
->>>>>>> 8eb5028f
     def test_it_return_error_if_user_has_no_picture(
         self, app: Flask, user_1: User
     ) -> None:
@@ -1880,14 +1167,7 @@
 
         response = client.get(f'/api/users/{user_1.username}/picture')
 
-<<<<<<< HEAD
-        assert response.status_code == 404
-        data = json.loads(response.data.decode())
-        assert 'not found' in data['status']
-        assert 'No picture.' in data['message']
-=======
         self.assert_404_with_message(response, 'No picture.')
->>>>>>> 8eb5028f
 
     def test_it_returns_error_if_user_does_not_exist(
         self, app: Flask, user_1: User
@@ -1896,14 +1176,7 @@
 
         response = client.get('/api/users/not_existing/picture')
 
-<<<<<<< HEAD
-        assert response.status_code == 404
-        data = json.loads(response.data.decode())
-        assert 'not found' in data['status']
-        assert 'user does not exist' in data['message']
-=======
         self.assert_404_with_entity(response, 'user')
->>>>>>> 8eb5028f
 
 
 class TestUpdateUser(ApiTestCaseMixin):
@@ -2044,15 +1317,8 @@
             headers=dict(Authorization=f'Bearer {auth_token}'),
         )
 
-<<<<<<< HEAD
-        assert response.status_code == 400
-        data = json.loads(response.data.decode())
-        assert 'error' in data['status']
-        assert 'invalid payload' in data['message']
-=======
         assert response.status_code == 200
         assert user_2.password != user_2_password
->>>>>>> 8eb5028f
 
     def test_it_calls_password_change_email_when_password_reset_is_successful(
         self,
@@ -2139,14 +1405,6 @@
             headers=dict(Authorization=f'Bearer {auth_token}'),
         )
 
-<<<<<<< HEAD
-        assert response.status_code == 500
-        data = json.loads(response.data.decode())
-        assert 'error' in data['status']
-        assert (
-            'error, please try again or contact the administrator'
-            in data['message']
-=======
         self.assert_400(response, 'valid email must be provided')
 
     def test_it_returns_error_when_new_email_is_same_as_current_email(
@@ -2154,7 +1412,6 @@
     ) -> None:
         client, auth_token = self.get_test_client_and_auth_token(
             app, user_1_admin.email
->>>>>>> 8eb5028f
         )
 
         response = client.patch(
@@ -2192,15 +1449,10 @@
         self, app: Flask, user_1_admin: User, user_2: User
     ) -> None:
         client, auth_token = self.get_test_client_and_auth_token(
-<<<<<<< HEAD
-            app, user_1.email
-        )
-=======
             app, user_1_admin.email
         )
         user_2_email = user_2.email
         user_2_confirmation_token = user_2.confirmation_token
->>>>>>> 8eb5028f
 
         response = client.patch(
             f'/api/users/{user_2.username}',
@@ -2209,12 +1461,6 @@
             headers=dict(Authorization=f'Bearer {auth_token}'),
         )
 
-<<<<<<< HEAD
-        assert response.status_code == 403
-        data = json.loads(response.data.decode())
-        assert 'error' in data['status']
-        assert 'you do not have permissions' in data['message']
-=======
         assert response.status_code == 200
         assert user_2.email == user_2_email
         assert user_2.email_to_confirm == 'new.' + user_2.email
@@ -2301,7 +1547,6 @@
         assert user['email'] == user_2.email
         assert user['is_active'] is True
         assert user_2.confirmation_token is None
->>>>>>> 8eb5028f
 
 
 class TestDeleteUser(ApiTestCaseMixin):
@@ -2396,14 +1641,7 @@
             headers=dict(Authorization=f'Bearer {auth_token}'),
         )
 
-<<<<<<< HEAD
-        assert response.status_code == 403
-        data = json.loads(response.data.decode())
-        assert 'error' in data['status']
-        assert 'you do not have permissions' in data['message']
-=======
         self.assert_403(response)
->>>>>>> 8eb5028f
 
     def test_it_returns_error_when_deleting_non_existing_user(
         self, app: Flask, user_1: User
@@ -2417,14 +1655,7 @@
             headers=dict(Authorization=f'Bearer {auth_token}'),
         )
 
-<<<<<<< HEAD
-        assert response.status_code == 404
-        data = json.loads(response.data.decode())
-        assert 'not found' in data['status']
-        assert 'user does not exist' in data['message']
-=======
         self.assert_404_with_entity(response, 'user')
->>>>>>> 8eb5028f
 
     def test_admin_can_delete_another_user_account(
         self, app: Flask, user_1_admin: User, user_2: User
@@ -2466,18 +1697,9 @@
             headers=dict(Authorization=f'Bearer {auth_token}'),
         )
 
-<<<<<<< HEAD
-        assert response.status_code == 403
-        data = json.loads(response.data.decode())
-        assert 'error' in data['status']
-        assert (
-            'you can not delete your account, no other user has admin rights'
-            in data['message']
-=======
         self.assert_403(
             response,
             'you can not delete your account, no other user has admin rights',
->>>>>>> 8eb5028f
         )
 
     def test_it_enables_registration_after_user_delete(
@@ -2538,11 +1760,7 @@
             content_type='application/json',
         )
 
-<<<<<<< HEAD
-        assert response.status_code == 403
-        data = json.loads(response.data.decode())
-        assert data['status'] == 'error'
-        assert data['message'] == 'error, registration is disabled'
+        self.assert_403(response, 'error, registration is disabled')
 
     def test_it_deletes_actor_when_deleting_user(
         self, app: Flask, user_1_admin: User, user_2: User
@@ -2557,7 +1775,4 @@
             headers=dict(Authorization=f'Bearer {auth_token}'),
         )
 
-        assert Actor.query.filter_by(id=actor_id).first() is None
-=======
-        self.assert_403(response, 'error, registration is disabled')
->>>>>>> 8eb5028f
+        assert Actor.query.filter_by(id=actor_id).first() is None