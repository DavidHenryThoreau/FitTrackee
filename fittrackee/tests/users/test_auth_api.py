import json
from datetime import datetime, timedelta
from io import BytesIO
from unittest.mock import MagicMock, Mock, patch

import pytest
from flask import Flask
from freezegun import freeze_time

from fittrackee.privacy_levels import PrivacyLevel
from fittrackee.users.models import User, UserSportPreference
from fittrackee.users.utils.token import get_user_token
from fittrackee.workouts.models import Sport

<<<<<<< HEAD
from ..federation.users.test_auth_api import assert_actor_is_created
from ..test_case_mixins import ApiTestCaseMixin
=======
from ..mixins import ApiTestCaseMixin
>>>>>>> 8eb5028f
from ..utils import jsonify_dict

USER_AGENT = (
    'Mozilla/5.0 (X11; Linux x86_64; rv:98.0) Gecko/20100101 Firefox/98.0'
)


class TestUserRegistration(ApiTestCaseMixin):
    def test_it_returns_error_if_payload_is_empty(self, app: Flask) -> None:
        client = app.test_client()

        response = client.post(
            '/api/auth/register',
            data=json.dumps(dict()),
            content_type='application/json',
        )

        self.assert_400(response)

<<<<<<< HEAD
    def test_it_creates_actor_on_user_registration(self, app: Flask) -> None:
        """it must create actor even if federation is disabled"""
        assert_actor_is_created(app=app)

    @pytest.mark.parametrize(
        'input_username',
        ['test', 'TEST'],
    )
    def test_it_returns_error_if_user_already_exists_with_same_username(
        self, app: Flask, user_1: User, input_username: str
    ) -> None:
=======
    def test_it_returns_error_if_username_is_missing(self, app: Flask) -> None:
>>>>>>> 8eb5028f
        client = app.test_client()

        response = client.post(
            '/api/auth/register',
            data=json.dumps(
                dict(
                    email=self.random_email(),
                    password=self.random_string(),
                )
            ),
            content_type='application/json',
        )

        self.assert_400(response)

    @pytest.mark.parametrize(
        'input_username_length',
        [1, 31],
    )
    def test_it_returns_error_if_username_length_is_invalid(
        self, app: Flask, input_username_length: int
    ) -> None:
        client = app.test_client()

        response = client.post(
            '/api/auth/register',
            data=json.dumps(
                dict(
                    username=self.random_string(length=input_username_length),
                    email=self.random_email(),
                    password=self.random_string(),
                )
            ),
            content_type='application/json',
        )

        self.assert_400(response, 'username: 3 to 30 characters required\n')

    @pytest.mark.parametrize(
        'input_description,input_username',
        [
            ('account_handle', '@sam@example.com'),
            ('with special characters', 'sam*'),
        ],
    )
    def test_it_returns_error_if_username_is_invalid(
        self, app: Flask, input_description: str, input_username: str
    ) -> None:
        client = app.test_client()

        response = client.post(
            '/api/auth/register',
            data=json.dumps(
                dict(
                    username=input_username,
                    email=self.random_email(),
                    password=self.random_email(),
                )
            ),
            content_type='application/json',
        )

<<<<<<< HEAD
        assert response.content_type == 'application/json'
        assert response.status_code == 400
        data = json.loads(response.data.decode())
        assert data['status'] == 'error'
        assert data['message'] == 'username: 3 to 30 characters required\n'
=======
        self.assert_400(
            response,
            'username: only alphanumeric characters and '
            'the underscore character "_" allowed\n',
        )
>>>>>>> 8eb5028f

    @pytest.mark.parametrize(
        'text_transformation',
        ['upper', 'lower'],
    )
    def test_it_returns_error_if_user_already_exists_with_same_username(
        self, app: Flask, user_1: User, text_transformation: str
    ) -> None:
        client = app.test_client()

        response = client.post(
            '/api/auth/register',
            data=json.dumps(
                dict(
<<<<<<< HEAD
                    username='a' * 31,
                    email='test@test.com',
                    password='12345678',
                    password_conf='12345678',
=======
                    username=(
                        user_1.username.upper()
                        if text_transformation == 'upper'
                        else user_1.username.lower()
                    ),
                    email=self.random_email(),
                    password=self.random_string(),
>>>>>>> 8eb5028f
                )
            ),
            content_type='application/json',
        )
<<<<<<< HEAD

        assert response.content_type == 'application/json'
        assert response.status_code == 400
        data = json.loads(response.data.decode())
        assert data['status'] == 'error'
        assert data['message'] == 'username: 3 to 30 characters required\n'

    @pytest.mark.parametrize(
        'input_description,input_username',
        [
            ('account_handle', '@sam@example.com'),
            ('with special characters', 'sam*'),
        ],
    )
    def test_it_returns_error_if_username_is_invalid(
        self, app: Flask, input_description: str, input_username: str
    ) -> None:
        client = app.test_client()

        response = client.post(
            '/api/auth/register',
            data=json.dumps(
                dict(
                    username=input_username,
                    email='test@test.com',
                    password='12345678',
                    password_conf='12345678',
                )
            ),
            content_type='application/json',
        )

        assert response.status_code == 400
        data = json.loads(response.data.decode())
        assert 'invalid payload', data['message']
        assert 'error', data['status']
=======
>>>>>>> 8eb5028f

        self.assert_400(response, 'sorry, that username is already taken')

    def test_it_returns_error_if_password_is_missing(self, app: Flask) -> None:
        client = app.test_client()

        response = client.post(
            '/api/auth/register',
            data=json.dumps(
                dict(
                    username=self.random_string(),
                    email=self.random_email(),
                )
            ),
            content_type='application/json',
        )

<<<<<<< HEAD
        data = json.loads(response.data.decode())
        assert data['status'] == 'error'
        assert data['message'] == 'email: valid email must be provided\n'
        assert response.content_type == 'application/json'
        assert response.status_code == 400
=======
        self.assert_400(response)
>>>>>>> 8eb5028f

    def test_it_returns_error_if_password_is_too_short(
        self, app: Flask
    ) -> None:
        client = app.test_client()

        response = client.post(
            '/api/auth/register',
            data=json.dumps(
                dict(
                    username=self.random_string(),
                    email=self.random_email(),
                    password=self.random_string(length=7),
                )
            ),
            content_type='application/json',
        )

        self.assert_400(response, 'password: 8 characters required\n')

    def test_it_returns_error_if_email_is_missing(self, app: Flask) -> None:
        client = app.test_client()

        response = client.post(
            '/api/auth/register',
            data=json.dumps(
                dict(
                    username=self.random_string(),
                    password=self.random_string(),
                )
            ),
            content_type='application/json',
        )

        self.assert_400(response)

    def test_it_returns_error_if_email_is_invalid(self, app: Flask) -> None:
        client = app.test_client()

        response = client.post(
            '/api/auth/register',
            data=json.dumps(
                dict(
                    username=self.random_string(),
                    email=self.random_string(),
                    password=self.random_string(),
                )
            ),
            content_type='application/json',
        )

        self.assert_400(response, 'email: valid email must be provided\n')

    def test_it_does_not_send_email_after_error(
        self, app: Flask, account_confirmation_email_mock: Mock
    ) -> None:
        client = app.test_client()

        client.post(
            '/api/auth/register',
            data=json.dumps(
                dict(
                    username=self.random_string(),
                    email=self.random_string(),
                )
            ),
            content_type='application/json',
        )

        account_confirmation_email_mock.send.assert_not_called()

    def test_it_returns_success_if_payload_is_valid(self, app: Flask) -> None:
        client = app.test_client()

        response = client.post(
            '/api/auth/register',
            data=json.dumps(
                dict(
                    username=self.random_string(),
                    email=self.random_email(),
                    password=self.random_string(),
                )
            ),
            content_type='application/json',
        )

        assert response.status_code == 200
        assert response.content_type == 'application/json'
        data = json.loads(response.data.decode())
        assert data['status'] == 'success'
        assert 'auth_token' not in data

    def test_it_creates_user_with_inactive_account(self, app: Flask) -> None:
        client = app.test_client()
        username = self.random_string()
        email = self.random_email()

        client.post(
            '/api/auth/register',
            data=json.dumps(
                dict(
                    username=username,
                    email=email,
                    password=self.random_string(),
                )
            ),
            content_type='application/json',
        )

        new_user = User.query.filter_by(username=username).first()
        assert new_user.email == email
        assert new_user.password is not None
        assert new_user.is_active is False

    def test_it_calls_account_confirmation_email_if_payload_is_valid(
        self, app: Flask, account_confirmation_email_mock: Mock
    ) -> None:
        client = app.test_client()
        email = self.random_email()
        username = self.random_string()
        expected_token = self.random_string()

        with patch('secrets.token_urlsafe', return_value=expected_token):
            client.post(
                '/api/auth/register',
                data=json.dumps(
                    dict(
                        username=username,
                        email=email,
                        password='12345678',
                    )
                ),
                content_type='application/json',
                environ_base={'HTTP_USER_AGENT': USER_AGENT},
            )

        account_confirmation_email_mock.send.assert_called_once_with(
            {
                'language': 'en',
                'email': email,
            },
            {
                'username': username,
                'fittrackee_url': 'http://0.0.0.0:5000',
                'operating_system': 'Linux',
                'browser_name': 'Firefox',
                'account_confirmation_url': (
                    'http://0.0.0.0:5000/account-confirmation'
                    f'?token={expected_token}'
                ),
            },
        )

    @pytest.mark.parametrize(
        'text_transformation',
        ['upper', 'lower'],
    )
    def test_it_does_not_return_error_if_a_user_already_exists_with_same_email(
        self, app: Flask, user_1: User, text_transformation: str
    ) -> None:
        client = app.test_client()
        response = client.post(
            '/api/auth/register',
            data=json.dumps(
                dict(
                    username=self.random_string(),
                    email=(
                        user_1.email.upper()
                        if text_transformation == 'upper'
                        else user_1.email.lower()
                    ),
                    password=self.random_string(),
                )
            ),
            content_type='application/json',
        )

        assert response.status_code == 200
        assert response.content_type == 'application/json'
        data = json.loads(response.data.decode())
        assert data['status'] == 'success'
        assert 'auth_token' not in data

<<<<<<< HEAD
=======
    def test_it_does_not_call_account_confirmation_email_if_user_already_exists(  # noqa
        self, app: Flask, user_1: User, account_confirmation_email_mock: Mock
    ) -> None:
        client = app.test_client()

        client.post(
            '/api/auth/register',
            data=json.dumps(
                dict(
                    username=self.random_string(),
                    email=user_1.email,
                    password=self.random_string(),
                )
            ),
            content_type='application/json',
        )

        account_confirmation_email_mock.send.assert_not_called()

>>>>>>> 8eb5028f

class TestUserLogin(ApiTestCaseMixin):
    def test_it_returns_error_if_payload_is_empty(self, app: Flask) -> None:
        client = app.test_client()

        response = client.post(
            '/api/auth/login',
            data=json.dumps(dict()),
            content_type='application/json',
        )

        self.assert_400(response)

    def test_it_returns_error_if_user_does_not_exists(
        self, app: Flask
    ) -> None:
        client = app.test_client()

        response = client.post(
            '/api/auth/login',
            data=json.dumps(
                dict(email=self.random_email(), password=self.random_string())
            ),
            content_type='application/json',
        )

        self.assert_401(response, 'invalid credentials')

<<<<<<< HEAD
    def test_it_returns_error_if_user_does_not_exist(self, app: Flask) -> None:
=======
    def test_it_returns_error_if_user_account_is_inactive(
        self, app: Flask, inactive_user: User
    ) -> None:
>>>>>>> 8eb5028f
        client = app.test_client()

        response = client.post(
            '/api/auth/login',
            data=json.dumps(
                dict(email=inactive_user.email, password='12345678')
            ),
            content_type='application/json',
        )

        self.assert_401(response, 'invalid credentials')

    def test_it_returns_error_if_password_is_invalid(
        self, app: Flask, user_1: User
    ) -> None:
        client = app.test_client()

        response = client.post(
            '/api/auth/login',
            data=json.dumps(
                dict(email=user_1.email, password=self.random_email())
            ),
            content_type='application/json',
        )

        self.assert_401(response, 'invalid credentials')

    @pytest.mark.parametrize(
        'text_transformation',
        ['upper', 'lower'],
    )
    def test_user_can_login_regardless_username_case(
        self, app: Flask, user_1: User, text_transformation: str
    ) -> None:
        client = app.test_client()

        response = client.post(
            '/api/auth/login',
            data=json.dumps(
                dict(
                    email=(
                        user_1.email.upper()
                        if text_transformation == 'upper'
                        else user_1.email.lower()
                    ),
                    password='12345678',
                )
            ),
            content_type='application/json',
        )

        assert response.status_code == 200
        assert response.content_type == 'application/json'
        data = json.loads(response.data.decode())
        assert data['status'] == 'success'
        assert data['message'] == 'successfully logged in'
        assert data['auth_token']


<<<<<<< HEAD
        client, auth_token = self.get_test_client_and_auth_token(
            app, user_1.email
        )
=======
class TestUserProfile(ApiTestCaseMixin):
    def test_it_returns_error_if_auth_token_is_missing(
        self, app: Flask
    ) -> None:
        client = app.test_client()
>>>>>>> 8eb5028f

        response = client.get('/api/auth/profile')

        self.assert_401(response, 'provide a valid auth token')

    def test_it_returns_error_if_auth_token_is_invalid(
        self, app: Flask
    ) -> None:
<<<<<<< HEAD
        now = datetime.utcnow()
        client, auth_token = self.get_test_client_and_auth_token(
            app, user_1.email
        )

        with freeze_time(now + timedelta(seconds=4)):
            response = client.get(
                '/api/auth/logout',
                headers=dict(Authorization=f'Bearer {auth_token}'),
            )
            data = json.loads(response.data.decode())
            assert data['status'] == 'error'
            assert data['message'] == 'signature expired, please log in again'
            assert response.status_code == 401

    def test_it_returns_error_with_invalid_token(self, app: Flask) -> None:
=======
>>>>>>> 8eb5028f
        client = app.test_client()

        response = client.get(
            '/api/auth/profile', headers=dict(Authorization='Bearer invalid')
        )

        self.assert_401(response, 'invalid token, please log in again')

<<<<<<< HEAD
class TestUserProfile(ApiTestCaseMixin):
    def test_it_returns_user_profile_when_no_workouts_and_no_preferences(
        self, app: Flask, user_1: User
    ) -> None:
=======
    def test_it_returns_user(self, app: Flask, user_1: User) -> None:
>>>>>>> 8eb5028f
        client, auth_token = self.get_test_client_and_auth_token(
            app, user_1.email
        )

        response = client.get(
            '/api/auth/profile',
            headers=dict(Authorization=f'Bearer {auth_token}'),
        )

        assert response.status_code == 200
        data = json.loads(response.data.decode())
        assert data['status'] == 'success'
        assert data['data'] == jsonify_dict(user_1.serialize(user_1))

<<<<<<< HEAD
    def test_it_returns_user_profile_with_updated_fields(
        self, app: Flask, user_1_full: User
    ) -> None:
        client, auth_token = self.get_test_client_and_auth_token(
            app, user_1_full.email
=======

class TestUserProfileUpdate(ApiTestCaseMixin):
    def test_it_returns_error_if_payload_is_empty(
        self, app: Flask, user_1: User
    ) -> None:
        client, auth_token = self.get_test_client_and_auth_token(
            app, user_1.email
>>>>>>> 8eb5028f
        )

        response = client.post(
            '/api/auth/profile/edit',
            content_type='application/json',
            data=json.dumps(dict()),
            headers=dict(Authorization=f'Bearer {auth_token}'),
        )

<<<<<<< HEAD
        data = json.loads(response.data.decode())
        assert response.status_code == 200
        assert data['status'] == 'success'
        assert data['data'] == jsonify_dict(user_1_full.serialize(user_1_full))
=======
        self.assert_400(response)
>>>>>>> 8eb5028f

    def test_it_returns_error_if_fields_are_missing(
        self, app: Flask, user_1: User
    ) -> None:
        client, auth_token = self.get_test_client_and_auth_token(
            app, user_1.email
<<<<<<< HEAD
        )

        response = client.get(
            '/api/auth/profile',
            headers=dict(Authorization=f'Bearer {auth_token}'),
        )

        assert response.status_code == 200
        data = json.loads(response.data.decode())
        assert data['status'] == 'success'
        assert data['data'] == jsonify_dict(user_1.serialize(user_1))

    def test_it_returns_error_if_headers_are_invalid(self, app: Flask) -> None:
        client = app.test_client()
        response = client.get(
            '/api/auth/profile', headers=dict(Authorization='Bearer invalid')
=======
        )

        response = client.post(
            '/api/auth/profile/edit',
            content_type='application/json',
            data=json.dumps(dict(first_name=self.random_string())),
            headers=dict(Authorization=f'Bearer {auth_token}'),
>>>>>>> 8eb5028f
        )

        self.assert_400(response)

    def test_it_updates_user_profile(self, app: Flask, user_1: User) -> None:
        client, auth_token = self.get_test_client_and_auth_token(
            app, user_1.email
        )
<<<<<<< HEAD
=======
        first_name = self.random_string()
        last_name = self.random_string()
        location = self.random_string()
        bio = self.random_string()
        birth_date = '1980-01-01'
>>>>>>> 8eb5028f

        response = client.post(
            '/api/auth/profile/edit',
            content_type='application/json',
            data=json.dumps(
                dict(
                    first_name=first_name,
                    last_name=last_name,
                    location=location,
                    bio=bio,
                    birth_date=birth_date,
                )
            ),
            headers=dict(Authorization=f'Bearer {auth_token}'),
        )

        assert response.status_code == 200
        data = json.loads(response.data.decode())
        assert data['status'] == 'success'
        assert data['message'] == 'user profile updated'
<<<<<<< HEAD
        assert data['data']['birth_date']
        assert data['data']['bio'] == 'Nothing to tell'
        assert data['data']['first_name'] == 'John'
        assert data['data']['location'] == 'Somewhere'
        assert data['data']['last_name'] == 'Doe'

    def test_it_updates_user_profile_without_password(
=======
        assert data['data'] == jsonify_dict(user_1.serialize(user_1))


class TestUserAccountUpdate(ApiTestCaseMixin):
    @staticmethod
    def assert_no_emails_sent(
        email_updated_to_current_address_mock: MagicMock,
        email_updated_to_new_address_mock: MagicMock,
        password_change_email_mock: MagicMock,
    ) -> None:
        email_updated_to_current_address_mock.send.assert_not_called()
        email_updated_to_new_address_mock.send.assert_not_called()
        password_change_email_mock.send.assert_not_called()

    def test_it_returns_error_if_payload_is_empty(
>>>>>>> 8eb5028f
        self, app: Flask, user_1: User
    ) -> None:
        client, auth_token = self.get_test_client_and_auth_token(
            app, user_1.email
        )

        response = client.patch(
            '/api/auth/profile/edit/account',
            content_type='application/json',
            data=json.dumps(dict()),
            headers=dict(Authorization=f'Bearer {auth_token}'),
        )

        self.assert_400(response)

    def test_it_returns_error_if_current_password_is_missing(
        self, app: Flask, user_1: User
    ) -> None:
        client, auth_token = self.get_test_client_and_auth_token(
            app, user_1.email
        )

        response = client.patch(
            '/api/auth/profile/edit/account',
            content_type='application/json',
            data=json.dumps(
                dict(
                    email=user_1.email,
                    new_password=self.random_string(),
                )
            ),
            headers=dict(Authorization=f'Bearer {auth_token}'),
        )

<<<<<<< HEAD
        assert response.status_code == 200
        data = json.loads(response.data.decode())
        assert data['status'] == 'success'
        assert data['message'] == 'user profile updated'
        assert data['data']['birth_date']
        assert data['data']['bio'] == 'Nothing to tell'
        assert data['data']['first_name'] == 'John'
        assert data['data']['location'] == 'Somewhere'
        assert data['data']['last_name'] == 'Doe'
=======
        self.assert_400(response, error_message='current password is missing')
>>>>>>> 8eb5028f

    def test_it_returns_error_if_email_is_missing(
        self, app: Flask, user_1: User
    ) -> None:
        client, auth_token = self.get_test_client_and_auth_token(
            app, user_1.email
        )

        response = client.patch(
            '/api/auth/profile/edit/account',
            content_type='application/json',
            data=json.dumps(
                dict(
                    password='12345678',
                    new_password=self.random_string(),
                )
            ),
            headers=dict(Authorization=f'Bearer {auth_token}'),
        )

        self.assert_400(response, 'email is missing')

    def test_it_returns_error_if_current_password_is_invalid(
        self, app: Flask, user_1: User
    ) -> None:
        client, auth_token = self.get_test_client_and_auth_token(
            app, user_1.email
        )

        response = client.patch(
            '/api/auth/profile/edit/account',
            content_type='application/json',
            data=json.dumps(
                dict(
                    email=user_1.email,
                    password=self.random_string(),
                    new_password=self.random_string(),
                )
            ),
            headers=dict(Authorization=f'Bearer {auth_token}'),
        )

        self.assert_401(response, error_message='invalid credentials')

    def test_it_does_not_send_emails_when_error_occurs(
        self,
        app: Flask,
        user_1: User,
        email_updated_to_current_address_mock: MagicMock,
        email_updated_to_new_address_mock: MagicMock,
        password_change_email_mock: MagicMock,
    ) -> None:
        client, auth_token = self.get_test_client_and_auth_token(
            app, user_1.email
        )

        client.patch(
            '/api/auth/profile/edit/account',
            content_type='application/json',
            data=json.dumps(
                dict(
                    email=user_1.email,
                    password=self.random_string(),
                    new_password=self.random_string(),
                )
            ),
            headers=dict(Authorization=f'Bearer {auth_token}'),
        )

        self.assert_no_emails_sent(
            email_updated_to_current_address_mock,
            email_updated_to_new_address_mock,
            password_change_email_mock,
        )

    def test_it_does_not_returns_error_if_no_new_password_provided(
        self,
        app: Flask,
        user_1: User,
        email_updated_to_current_address_mock: MagicMock,
        email_updated_to_new_address_mock: MagicMock,
        password_change_email_mock: MagicMock,
    ) -> None:
        client, auth_token = self.get_test_client_and_auth_token(
            app, user_1.email
        )

        response = client.patch(
            '/api/auth/profile/edit/account',
            content_type='application/json',
            data=json.dumps(
                dict(
                    email=user_1.email,
                    password='12345678',
                )
            ),
            headers=dict(Authorization=f'Bearer {auth_token}'),
        )

        assert response.status_code == 200
        data = json.loads(response.data.decode())
        assert data['status'] == 'success'
        assert data['message'] == 'user account updated'

    def test_it_does_not_send_emails_if_no_change(
        self,
        app: Flask,
        user_1: User,
        email_updated_to_current_address_mock: MagicMock,
        email_updated_to_new_address_mock: MagicMock,
        password_change_email_mock: MagicMock,
    ) -> None:
        client, auth_token = self.get_test_client_and_auth_token(
            app, user_1.email
        )

        client.patch(
            '/api/auth/profile/edit/account',
            content_type='application/json',
            data=json.dumps(
                dict(
                    email=user_1.email,
                    password='12345678',
                )
            ),
            headers=dict(Authorization=f'Bearer {auth_token}'),
        )

        self.assert_no_emails_sent(
            email_updated_to_current_address_mock,
            email_updated_to_new_address_mock,
            password_change_email_mock,
        )

    def test_it_returns_error_if_new_email_is_invalid(
        self,
        app: Flask,
        user_1: User,
        email_updated_to_current_address_mock: MagicMock,
        email_updated_to_new_address_mock: MagicMock,
        password_change_email_mock: MagicMock,
    ) -> None:
        client, auth_token = self.get_test_client_and_auth_token(
            app, user_1.email
        )

        response = client.patch(
            '/api/auth/profile/edit/account',
            content_type='application/json',
            data=json.dumps(
                dict(
<<<<<<< HEAD
                    timezone='America/New_York',
                    weekm=True,
                    language='fr',
                    imperial_units=True,
                    map_visibility='followers_only',
                    workouts_visibility='public',
=======
                    email=self.random_string(),
                    password='12345678',
>>>>>>> 8eb5028f
                )
            ),
            headers=dict(Authorization=f'Bearer {auth_token}'),
        )

<<<<<<< HEAD
        assert response.status_code == 200
        data = json.loads(response.data.decode())
        assert data['status'] == 'success'
        assert data['message'] == 'user preferences updated'
        assert data['data']['imperial_units']
        assert data['data']['timezone'] == 'America/New_York'
        assert data['data']['weekm'] is True
        assert data['data']['language'] == 'fr'
        assert data['data']['map_visibility'] == 'followers_only'
        assert data['data']['workouts_visibility'] == 'public'

    @pytest.mark.parametrize(
        'input_map_visibility,input_workout_visibility',
        [
            (PrivacyLevel.FOLLOWERS, PrivacyLevel.PRIVATE),
            (PrivacyLevel.PUBLIC, PrivacyLevel.FOLLOWERS),
        ],
    )
    def test_it_updates_user_preferences_with_valid_map_visibility(
        self,
        app: Flask,
        user_1: User,
        input_map_visibility: PrivacyLevel,
        input_workout_visibility: PrivacyLevel,
=======
        self.assert_400(response, 'email: valid email must be provided\n')

    def test_it_only_updates_email_to_confirm_if_new_email_provided(
        self,
        app: Flask,
        user_1: User,
        email_updated_to_current_address_mock: MagicMock,
        email_updated_to_new_address_mock: MagicMock,
        password_change_email_mock: MagicMock,
    ) -> None:
        client, auth_token = self.get_test_client_and_auth_token(
            app, user_1.email
        )
        current_email = user_1.email
        new_email = 'new.email@example.com'

        response = client.patch(
            '/api/auth/profile/edit/account',
            content_type='application/json',
            data=json.dumps(
                dict(
                    email=new_email,
                    password='12345678',
                )
            ),
            headers=dict(Authorization=f'Bearer {auth_token}'),
        )

        assert response.status_code == 200
        assert current_email == user_1.email
        assert new_email == user_1.email_to_confirm
        assert user_1.confirmation_token is not None

    def test_it_calls_email_updated_to_current_email_send_when_new_email_provided(  # noqa
        self,
        app: Flask,
        user_1: User,
        email_updated_to_current_address_mock: MagicMock,
        email_updated_to_new_address_mock: MagicMock,
        password_change_email_mock: MagicMock,
    ) -> None:
        client, auth_token = self.get_test_client_and_auth_token(
            app, user_1.email
        )
        new_email = 'new.email@example.com'

        client.patch(
            '/api/auth/profile/edit/account',
            content_type='application/json',
            data=json.dumps(
                dict(
                    email=new_email,
                    password='12345678',
                )
            ),
            headers=dict(Authorization=f'Bearer {auth_token}'),
            environ_base={'HTTP_USER_AGENT': USER_AGENT},
        )

        email_updated_to_current_address_mock.send.assert_called_once_with(
            {
                'language': 'en',
                'email': user_1.email,
            },
            {
                'username': user_1.username,
                'fittrackee_url': 'http://0.0.0.0:5000',
                'operating_system': 'Linux',
                'browser_name': 'Firefox',
                'new_email_address': new_email,
            },
        )

    def test_it_calls_email_updated_to_new_email_send_when_new_email_provided(
        self,
        app: Flask,
        user_1: User,
        email_updated_to_current_address_mock: MagicMock,
        email_updated_to_new_address_mock: MagicMock,
        password_change_email_mock: MagicMock,
    ) -> None:
        client, auth_token = self.get_test_client_and_auth_token(
            app, user_1.email
        )
        new_email = 'new.email@example.com'
        expected_token = self.random_string()

        with patch('secrets.token_urlsafe', return_value=expected_token):
            client.patch(
                '/api/auth/profile/edit/account',
                content_type='application/json',
                data=json.dumps(
                    dict(
                        email=new_email,
                        password='12345678',
                    )
                ),
                headers=dict(Authorization=f'Bearer {auth_token}'),
                environ_base={'HTTP_USER_AGENT': USER_AGENT},
            )

        email_updated_to_new_address_mock.send.assert_called_once_with(
            {
                'language': 'en',
                'email': user_1.email_to_confirm,
            },
            {
                'username': user_1.username,
                'fittrackee_url': 'http://0.0.0.0:5000',
                'operating_system': 'Linux',
                'browser_name': 'Firefox',
                'email_confirmation_url': (
                    f'http://0.0.0.0:5000/email-update?token={expected_token}'
                ),
            },
        )

    def test_it_does_not_calls_password_change_email_send_when_new_email_provided(  # noqa
        self,
        app: Flask,
        user_1: User,
        email_updated_to_current_address_mock: MagicMock,
        email_updated_to_new_address_mock: MagicMock,
        password_change_email_mock: MagicMock,
    ) -> None:
        client, auth_token = self.get_test_client_and_auth_token(
            app, user_1.email
        )
        new_email = 'new.email@example.com'
        expected_token = self.random_string()

        with patch('secrets.token_urlsafe', return_value=expected_token):
            client.patch(
                '/api/auth/profile/edit/account',
                content_type='application/json',
                data=json.dumps(
                    dict(
                        email=new_email,
                        password='12345678',
                    )
                ),
                headers=dict(Authorization=f'Bearer {auth_token}'),
                environ_base={'HTTP_USER_AGENT': USER_AGENT},
            )

        password_change_email_mock.send.assert_not_called()

    def test_it_returns_error_if_controls_fail_on_new_password(
        self,
        app: Flask,
        user_1: User,
        email_updated_to_current_address_mock: MagicMock,
        email_updated_to_new_address_mock: MagicMock,
        password_change_email_mock: MagicMock,
    ) -> None:
        client, auth_token = self.get_test_client_and_auth_token(
            app, user_1.email
        )

        response = client.patch(
            '/api/auth/profile/edit/account',
            content_type='application/json',
            data=json.dumps(
                dict(
                    email=user_1.email,
                    password='12345678',
                    new_password=self.random_string(length=3),
                )
            ),
            headers=dict(Authorization=f'Bearer {auth_token}'),
        )

        self.assert_400(response, 'password: 8 characters required')

    def test_it_updates_auth_user_password_when_new_password_provided(
        self,
        app: Flask,
        user_1: User,
        email_updated_to_current_address_mock: MagicMock,
        email_updated_to_new_address_mock: MagicMock,
        password_change_email_mock: MagicMock,
    ) -> None:
        client, auth_token = self.get_test_client_and_auth_token(
            app, user_1.email
        )
        current_hashed_password = user_1.password

        response = client.patch(
            '/api/auth/profile/edit/account',
            content_type='application/json',
            data=json.dumps(
                dict(
                    email=user_1.email,
                    password='12345678',
                    new_password=self.random_string(),
                )
            ),
            headers=dict(Authorization=f'Bearer {auth_token}'),
        )

        assert response.status_code == 200
        data = json.loads(response.data.decode())
        assert data['status'] == 'success'
        assert data['message'] == 'user account updated'
        assert current_hashed_password != user_1.password

    def test_new_password_is_hashed(
        self,
        app: Flask,
        user_1: User,
        email_updated_to_current_address_mock: MagicMock,
        email_updated_to_new_address_mock: MagicMock,
        password_change_email_mock: MagicMock,
>>>>>>> 8eb5028f
    ) -> None:
        client, auth_token = self.get_test_client_and_auth_token(
            app, user_1.email
        )
<<<<<<< HEAD

        response = client.post(
            '/api/auth/profile/edit/preferences',
            content_type='application/json',
            data=json.dumps(
                dict(
                    timezone='America/New_York',
                    weekm=True,
                    language='fr',
                    imperial_units=True,
                    map_visibility=input_map_visibility.value,
                    workouts_visibility=input_workout_visibility.value,
=======
        new_password = self.random_string()

        response = client.patch(
            '/api/auth/profile/edit/account',
            content_type='application/json',
            data=json.dumps(
                dict(
                    email=user_1.email,
                    password='12345678',
                    new_password=new_password,
                )
            ),
            headers=dict(Authorization=f'Bearer {auth_token}'),
        )

        assert response.status_code == 200
        assert new_password != user_1.password

    def test_it_calls_password_change_email_when_new_password_provided(
        self,
        app: Flask,
        user_1: User,
        email_updated_to_current_address_mock: MagicMock,
        email_updated_to_new_address_mock: MagicMock,
        password_change_email_mock: MagicMock,
    ) -> None:
        client, auth_token = self.get_test_client_and_auth_token(
            app, user_1.email
        )

        client.patch(
            '/api/auth/profile/edit/account',
            content_type='application/json',
            data=json.dumps(
                dict(
                    email=user_1.email,
                    password='12345678',
                    new_password=self.random_string(),
                )
            ),
            headers=dict(Authorization=f'Bearer {auth_token}'),
            environ_base={'HTTP_USER_AGENT': USER_AGENT},
        )

        password_change_email_mock.send.assert_called_once_with(
            {
                'language': 'en',
                'email': user_1.email,
            },
            {
                'username': user_1.username,
                'fittrackee_url': 'http://0.0.0.0:5000',
                'operating_system': 'Linux',
                'browser_name': 'Firefox',
            },
        )

    def test_it_does_not_call_email_updated_emails_send_when_new_password_provided(  # noqa
        self,
        app: Flask,
        user_1: User,
        email_updated_to_current_address_mock: MagicMock,
        email_updated_to_new_address_mock: MagicMock,
        password_change_email_mock: MagicMock,
    ) -> None:
        client, auth_token = self.get_test_client_and_auth_token(
            app, user_1.email
        )

        client.patch(
            '/api/auth/profile/edit/account',
            content_type='application/json',
            data=json.dumps(
                dict(
                    email=user_1.email,
                    password='12345678',
                    new_password=self.random_string(),
                )
            ),
            headers=dict(Authorization=f'Bearer {auth_token}'),
        )

        email_updated_to_current_address_mock.send.assert_not_called()
        email_updated_to_new_address_mock.send.assert_not_called()

    def test_it_updates_email_to_confirm_and_password_when_new_email_and_password_provided(  # noqa
        self,
        app: Flask,
        user_1: User,
        email_updated_to_current_address_mock: MagicMock,
        email_updated_to_new_address_mock: MagicMock,
        password_change_email_mock: MagicMock,
    ) -> None:
        client, auth_token = self.get_test_client_and_auth_token(
            app, user_1.email
        )
        current_email = user_1.email
        current_hashed_password = user_1.password
        new_email = 'new.email@example.com'

        response = client.patch(
            '/api/auth/profile/edit/account',
            content_type='application/json',
            data=json.dumps(
                dict(
                    email=new_email,
                    password='12345678',
                    new_password=self.random_string(),
>>>>>>> 8eb5028f
                )
            ),
            headers=dict(Authorization=f'Bearer {auth_token}'),
        )

        assert response.status_code == 200
        data = json.loads(response.data.decode())
<<<<<<< HEAD
        assert data['data']['map_visibility'] == input_workout_visibility.value
        assert (
            data['data']['workouts_visibility']
            == input_workout_visibility.value
        )
=======
        assert data['status'] == 'success'
        assert data['message'] == 'user account updated'
        assert user_1.email == current_email
        assert user_1.email_to_confirm == new_email
        assert user_1.password != current_hashed_password

    def test_it_calls_all_email_send_when_new_email_and_password_provided(
        self,
        app: Flask,
        user_1: User,
        email_updated_to_current_address_mock: MagicMock,
        email_updated_to_new_address_mock: MagicMock,
        password_change_email_mock: MagicMock,
    ) -> None:
        client, auth_token = self.get_test_client_and_auth_token(
            app, user_1.email
        )

        client.patch(
            '/api/auth/profile/edit/account',
            content_type='application/json',
            data=json.dumps(
                dict(
                    email='new.email@example.com',
                    password='12345678',
                    new_password=self.random_string(),
                )
            ),
            headers=dict(Authorization=f'Bearer {auth_token}'),
        )

        email_updated_to_current_address_mock.send.assert_called_once()
        email_updated_to_new_address_mock.send.assert_called_once()
        password_change_email_mock.send.assert_called_once()


class TestUserPreferencesUpdate(ApiTestCaseMixin):
    def test_it_returns_error_if_payload_is_empty(
        self, app: Flask, user_1: User
    ) -> None:
        client, auth_token = self.get_test_client_and_auth_token(
            app, user_1.email
        )

        response = client.post(
            '/api/auth/profile/edit/preferences',
            content_type='application/json',
            data=json.dumps(dict()),
            headers=dict(Authorization=f'Bearer {auth_token}'),
        )

        self.assert_400(response)
>>>>>>> 8eb5028f

    def test_it_returns_error_if_fields_are_missing(
        self, app: Flask, user_1: User
    ) -> None:
        client, auth_token = self.get_test_client_and_auth_token(
            app, user_1.email
        )

        response = client.post(
            '/api/auth/profile/edit/preferences',
            content_type='application/json',
            data=json.dumps(dict(weekm=True)),
            headers=dict(Authorization=f'Bearer {auth_token}'),
        )

        self.assert_400(response)

    def test_it_updates_user_preferences(
        self, app: Flask, user_1: User
    ) -> None:
        client, auth_token = self.get_test_client_and_auth_token(
            app, user_1.email
        )

        response = client.post(
            '/api/auth/profile/edit/preferences',
            content_type='application/json',
            data=json.dumps(
                dict(
                    timezone='America/New_York',
                    weekm=True,
                    language='fr',
                    imperial_units=True,
                )
            ),
            headers=dict(Authorization=f'Bearer {auth_token}'),
        )

        assert response.status_code == 200
        data = json.loads(response.data.decode())
        assert data['status'] == 'success'
        assert data['message'] == 'user preferences updated'
        assert data['data'] == jsonify_dict(user_1.serialize(user_1))


class TestUserSportPreferencesUpdate(ApiTestCaseMixin):
    def test_it_returns_error_if_payload_is_empty(
        self, app: Flask, user_1: User
    ) -> None:
        client, auth_token = self.get_test_client_and_auth_token(
            app, user_1.email
        )

        response = client.post(
            '/api/auth/profile/edit/sports',
            content_type='application/json',
            data=json.dumps(dict()),
            headers=dict(Authorization=f'Bearer {auth_token}'),
        )

        self.assert_400(response)

    def test_it_returns_error_if_sport_id_is_missing(
        self, app: Flask, user_1: User
    ) -> None:
        client, auth_token = self.get_test_client_and_auth_token(
            app, user_1.email
        )

        response = client.post(
            '/api/auth/profile/edit/sports',
            content_type='application/json',
            data=json.dumps(dict(is_active=True)),
            headers=dict(Authorization=f'Bearer {auth_token}'),
        )

        self.assert_400(response)

    def test_it_returns_error_if_sport_not_found(
        self, app: Flask, user_1: User
    ) -> None:
        client, auth_token = self.get_test_client_and_auth_token(
            app, user_1.email
        )

        response = client.post(
            '/api/auth/profile/edit/sports',
            content_type='application/json',
            data=json.dumps(dict(sport_id=1, is_active=True)),
            headers=dict(Authorization=f'Bearer {auth_token}'),
        )

        self.assert_404_with_entity(response, 'sport')

    def test_it_returns_error_if_payload_contains_only_sport_id(
        self, app: Flask, user_1: User, sport_1_cycling: Sport
    ) -> None:
        client, auth_token = self.get_test_client_and_auth_token(
            app, user_1.email
        )

        response = client.post(
            '/api/auth/profile/edit/sports',
            content_type='application/json',
            data=json.dumps(dict(sport_id=1)),
            headers=dict(Authorization=f'Bearer {auth_token}'),
        )

        self.assert_400(response)

    def test_it_returns_error_if_color_is_invalid(
        self, app: Flask, user_1: User, sport_1_cycling: Sport
    ) -> None:
        client, auth_token = self.get_test_client_and_auth_token(
            app, user_1.email
        )

        response = client.post(
            '/api/auth/profile/edit/sports',
            content_type='application/json',
            data=json.dumps(
                dict(
                    sport_id=sport_1_cycling.id,
                    color=self.random_string(),
                )
            ),
            headers=dict(Authorization=f'Bearer {auth_token}'),
        )

        self.assert_400(response, 'invalid hexadecimal color')

    @pytest.mark.parametrize(
        'input_color',
        ['#000000', '#FFF'],
    )
    def test_it_updates_sport_color_for_auth_user(
        self,
        app: Flask,
        user_1: User,
        sport_2_running: Sport,
        input_color: str,
    ) -> None:
        client, auth_token = self.get_test_client_and_auth_token(
            app, user_1.email
        )

        response = client.post(
            '/api/auth/profile/edit/sports',
            content_type='application/json',
            data=json.dumps(
                dict(
                    sport_id=sport_2_running.id,
                    color=input_color,
                )
            ),
            headers=dict(Authorization=f'Bearer {auth_token}'),
        )

        data = json.loads(response.data.decode())
        assert data['status'] == 'success'
        assert data['message'] == 'user sport preferences updated'
        assert response.status_code == 200
        assert data['data']['user_id'] == user_1.id
        assert data['data']['sport_id'] == sport_2_running.id
        assert data['data']['color'] == input_color
        assert data['data']['is_active'] is True
        assert data['data']['stopped_speed_threshold'] == 0.1

    def test_it_disables_sport_for_auth_user(
        self, app: Flask, user_1: User, sport_1_cycling: Sport
    ) -> None:
        client, auth_token = self.get_test_client_and_auth_token(
            app, user_1.email
        )

        response = client.post(
            '/api/auth/profile/edit/sports',
            content_type='application/json',
            data=json.dumps(
                dict(
                    sport_id=sport_1_cycling.id,
                    is_active=False,
                )
            ),
            headers=dict(Authorization=f'Bearer {auth_token}'),
        )

        data = json.loads(response.data.decode())
        assert data['status'] == 'success'
        assert data['message'] == 'user sport preferences updated'
        assert response.status_code == 200
        assert data['data']['user_id'] == user_1.id
        assert data['data']['sport_id'] == sport_1_cycling.id
        assert data['data']['color'] is None
        assert data['data']['is_active'] is False
        assert data['data']['stopped_speed_threshold'] == 1

    def test_it_updates_stopped_speed_threshold_for_auth_user(
        self, app: Flask, user_1: User, sport_1_cycling: Sport
    ) -> None:
        client, auth_token = self.get_test_client_and_auth_token(
            app, user_1.email
        )

        response = client.post(
            '/api/auth/profile/edit/sports',
            content_type='application/json',
            data=json.dumps(
                dict(
                    sport_id=sport_1_cycling.id,
                    stopped_speed_threshold=0.5,
                )
            ),
            headers=dict(Authorization=f'Bearer {auth_token}'),
        )

        data = json.loads(response.data.decode())
        assert data['status'] == 'success'
        assert data['message'] == 'user sport preferences updated'
        assert response.status_code == 200
        assert data['data']['user_id'] == user_1.id
        assert data['data']['sport_id'] == sport_1_cycling.id
        assert data['data']['color'] is None
        assert data['data']['is_active']
        assert data['data']['stopped_speed_threshold'] == 0.5


class TestUserSportPreferencesReset(ApiTestCaseMixin):
    def test_it_returns_error_if_sport_does_not_exist(
        self, app: Flask, user_1: User
    ) -> None:
        client, auth_token = self.get_test_client_and_auth_token(
            app, user_1.email
        )

        response = client.delete(
            '/api/auth/profile/reset/sports/1',
            headers=dict(Authorization=f'Bearer {auth_token}'),
        )

        self.assert_404_with_entity(response, 'sport')

    def test_it_resets_sport_preferences(
        self,
        app: Flask,
        user_1: User,
        sport_1_cycling: Sport,
        user_sport_1_preference: UserSportPreference,
    ) -> None:
        client, auth_token = self.get_test_client_and_auth_token(
            app, user_1.email
        )

        response = client.delete(
            f'/api/auth/profile/reset/sports/{sport_1_cycling.id}',
            headers=dict(Authorization=f'Bearer {auth_token}'),
        )

        assert response.status_code == 204
        assert (
            UserSportPreference.query.filter_by(
                user_id=user_1.id,
                sport_id=sport_1_cycling.id,
            ).first()
            is None
        )

    def test_it_does_not_raise_error_if_sport_preferences_do_not_exist(
        self, app: Flask, user_1: User, sport_1_cycling: Sport
    ) -> None:
        client, auth_token = self.get_test_client_and_auth_token(
            app, user_1.email
        )

        response = client.delete(
            f'/api/auth/profile/reset/sports/{sport_1_cycling.id}',
            headers=dict(Authorization=f'Bearer {auth_token}'),
        )

        assert response.status_code == 204


class TestUserPicture(ApiTestCaseMixin):
<<<<<<< HEAD
    def test_it_updates_user_picture(self, app: Flask, user_1: User) -> None:
        client, auth_token = self.get_test_client_and_auth_token(
            app, user_1.email
        )

        response = client.post(
            '/api/auth/picture',
            data=dict(file=(BytesIO(b'avatar'), 'avatar.png')),
            headers=dict(
                content_type='multipart/form-data',
                Authorization=f'Bearer {auth_token}',
            ),
        )

        data = json.loads(response.data.decode())
        assert data['status'] == 'success'
        assert data['message'] == 'user picture updated'
        assert response.status_code == 200
        assert 'avatar.png' in user_1.picture

        response = client.post(
            '/api/auth/picture',
            data=dict(file=(BytesIO(b'avatar2'), 'avatar2.png')),
            headers=dict(
                content_type='multipart/form-data',
                Authorization=f'Bearer {auth_token}',
            ),
        )

        data = json.loads(response.data.decode())
        assert data['status'] == 'success'
        assert data['message'] == 'user picture updated'
        assert response.status_code == 200
        assert 'avatar.png' not in user_1.picture
        assert 'avatar2.png' in user_1.picture

=======
>>>>>>> 8eb5028f
    def test_it_returns_error_if_file_is_missing(
        self, app: Flask, user_1: User
    ) -> None:
        client, auth_token = self.get_test_client_and_auth_token(
            app, user_1.email
        )

        response = client.post(
            '/api/auth/picture',
            headers=dict(
                content_type='multipart/form-data',
                Authorization=f'Bearer {auth_token}',
            ),
        )

        self.assert_400(response, 'no file part', 'fail')

    def test_it_returns_error_if_file_is_invalid(
        self, app: Flask, user_1: User
    ) -> None:
        client, auth_token = self.get_test_client_and_auth_token(
            app, user_1.email
        )

        response = client.post(
            '/api/auth/picture',
            data=dict(file=(BytesIO(b'avatar'), 'avatar.bmp')),
            headers=dict(
                content_type='multipart/form-data',
                Authorization=f'Bearer {auth_token}',
            ),
        )

        self.assert_400(response, 'file extension not allowed', 'fail')

    def test_it_returns_error_if_image_size_exceeds_file_limit(
        self,
        app_with_max_file_size: Flask,
        user_1: User,
        sport_1_cycling: Sport,
        gpx_file: str,
    ) -> None:
        client, auth_token = self.get_test_client_and_auth_token(
            app_with_max_file_size, user_1.email
        )

        response = client.post(
            '/api/auth/picture',
            data=dict(
                file=(BytesIO(b'test_file_for_avatar' * 50), 'avatar.jpg')
            ),
            headers=dict(
                content_type='multipart/form-data',
                Authorization=f'Bearer {auth_token}',
            ),
        )

        data = self.assert_413(
            response,
            'Error during picture upload, file size (1.2KB) exceeds 1.0KB.',
        )
        assert 'data' not in data

    def test_it_returns_error_if_image_size_exceeds_archive_limit(
        self,
        app_with_max_zip_file_size: Flask,
        user_1: User,
        sport_1_cycling: Sport,
        gpx_file: str,
    ) -> None:
        client, auth_token = self.get_test_client_and_auth_token(
            app_with_max_zip_file_size, user_1.email
        )

        response = client.post(
            '/api/auth/picture',
            data=dict(
                file=(BytesIO(b'test_file_for_avatar' * 50), 'avatar.jpg')
            ),
            headers=dict(
                content_type='multipart/form-data',
                Authorization=f'Bearer {auth_token}',
            ),
        )

        data = self.assert_413(
            response,
            'Error during picture upload, file size (1.2KB) exceeds 1.0KB.',
        )
        assert 'data' not in data

    def test_it_updates_user_picture(self, app: Flask, user_1: User) -> None:
        client, auth_token = self.get_test_client_and_auth_token(
            app, user_1.email
        )

        response = client.post(
            '/api/auth/picture',
            data=dict(file=(BytesIO(b'avatar'), 'avatar.png')),
            headers=dict(
                content_type='multipart/form-data',
                Authorization=f'Bearer {auth_token}',
            ),
        )

        data = json.loads(response.data.decode())
        assert data['status'] == 'success'
        assert data['message'] == 'user picture updated'
        assert response.status_code == 200
        assert 'avatar.png' in user_1.picture

        response = client.post(
            '/api/auth/picture',
            data=dict(file=(BytesIO(b'avatar2'), 'avatar2.png')),
            headers=dict(
                content_type='multipart/form-data',
                Authorization=f'Bearer {auth_token}',
            ),
        )

        data = json.loads(response.data.decode())
        assert data['status'] == 'success'
        assert data['message'] == 'user picture updated'
        assert response.status_code == 200
        assert 'avatar.png' not in user_1.picture
        assert 'avatar2.png' in user_1.picture


class TestRegistrationConfiguration(ApiTestCaseMixin):
    def test_it_returns_error_if_it_exceeds_max_users(
        self,
        app_with_3_users_max: Flask,
        user_1_admin: User,
        user_2: User,
        user_3: User,
    ) -> None:
        client = app_with_3_users_max.test_client()

        response = client.post(
            '/api/auth/register',
            data=json.dumps(
                dict(
                    username=self.random_string(),
                    email=self.random_email(),
                    password=self.random_string(),
                )
            ),
            content_type='application/json',
        )

        self.assert_403(response, 'error, registration is disabled')

    def test_it_disables_registration_on_user_registration(
        self,
        app_with_3_users_max: Flask,
        user_1_admin: User,
        user_2: User,
    ) -> None:
        client = app_with_3_users_max.test_client()
        client.post(
            '/api/auth/register',
            data=json.dumps(
                dict(
                    username=self.random_string(),
                    email=self.random_email(),
                    password=self.random_string(),
                )
            ),
            content_type='application/json',
        )

        response = client.post(
            '/api/auth/register',
            data=json.dumps(
                dict(
                    username=self.random_string(),
                    email=self.random_email(),
                    password=self.random_string(),
                )
            ),
            content_type='application/json',
        )

        self.assert_403(response, 'error, registration is disabled')

    def test_it_does_not_disable_registration_if_users_count_below_limit(
        self,
        app_with_3_users_max: Flask,
        user_1: User,
    ) -> None:
        client = app_with_3_users_max.test_client()
        client.post(
            '/api/auth/register',
            data=json.dumps(
                dict(
                    username=self.random_string(),
                    email=self.random_email(),
                    password=self.random_string(),
                )
            ),
            content_type='application/json',
        )

        response = client.post(
            '/api/auth/register',
            data=json.dumps(
                dict(
                    username=self.random_string(),
                    email=self.random_email(),
                    password=self.random_string(),
                )
            ),
            content_type='application/json',
        )

        assert response.status_code == 200


class TestPasswordResetRequest(ApiTestCaseMixin):
    def test_it_returns_error_on_empty_payload(self, app: Flask) -> None:
        client = app.test_client()

        response = client.post(
            '/api/auth/password/reset-request',
            data=json.dumps(dict()),
            content_type='application/json',
        )

        self.assert_400(response)

    def test_it_returns_error_on_invalid_payload(self, app: Flask) -> None:
        client = app.test_client()

        response = client.post(
            '/api/auth/password/reset-request',
            data=json.dumps(dict(username=self.random_string())),
            content_type='application/json',
        )

        self.assert_400(response)

    def test_it_requests_password_reset_when_user_exists(
        self, app: Flask, user_1: User, user_reset_password_email: Mock
    ) -> None:
        client = app.test_client()

        response = client.post(
            '/api/auth/password/reset-request',
            data=json.dumps(dict(email='test@test.com')),
            content_type='application/json',
        )

        assert response.status_code == 200
        data = json.loads(response.data.decode())
        assert data['status'] == 'success'
        assert data['message'] == 'password reset request processed'

    def test_it_calls_reset_password_email_when_user_exists(
        self, app: Flask, user_1: User, reset_password_email: Mock
    ) -> None:
        client = app.test_client()
        token = self.random_string()

        with patch('jwt.encode', return_value=token):
            client.post(
                '/api/auth/password/reset-request',
                data=json.dumps(dict(email='test@test.com')),
                content_type='application/json',
                environ_base={'HTTP_USER_AGENT': USER_AGENT},
            )

        reset_password_email.send.assert_called_once_with(
            {
                'language': 'en',
                'email': user_1.email,
            },
            {
                'expiration_delay': '3 seconds',
                'username': user_1.username,
                'password_reset_url': (
                    f'http://0.0.0.0:5000/password-reset?token={token}'
                ),
                'fittrackee_url': 'http://0.0.0.0:5000',
                'operating_system': 'Linux',
                'browser_name': 'Firefox',
            },
        )

    def test_it_does_not_return_error_when_user_does_not_exist(
        self, app: Flask
    ) -> None:
        client = app.test_client()

        response = client.post(
            '/api/auth/password/reset-request',
            data=json.dumps(dict(email='test@test.com')),
            content_type='application/json',
        )

        assert response.status_code == 200
        data = json.loads(response.data.decode())
        assert data['status'] == 'success'
        assert data['message'] == 'password reset request processed'

    def test_it_does_not_call_reset_password_email_when_user_does_not_exist(
        self, app: Flask, reset_password_email: Mock
    ) -> None:
        client = app.test_client()

        client.post(
            '/api/auth/password/reset-request',
            data=json.dumps(dict(email='test@test.com')),
            content_type='application/json',
        )

        reset_password_email.assert_not_called()


class TestPasswordUpdate(ApiTestCaseMixin):
    def test_it_returns_error_if_payload_is_empty(self, app: Flask) -> None:
        client = app.test_client()

        response = client.post(
            '/api/auth/password/update',
            data=json.dumps(dict()),
            content_type='application/json',
        )

        self.assert_400(response)

    def test_it_returns_error_if_token_is_missing(self, app: Flask) -> None:
        client = app.test_client()

        response = client.post(
            '/api/auth/password/update',
            data=json.dumps(
                dict(
                    password=self.random_string(),
                )
            ),
            content_type='application/json',
        )

        self.assert_400(response)

    def test_it_returns_error_if_password_is_missing(self, app: Flask) -> None:
        client = app.test_client()

        response = client.post(
            '/api/auth/password/update',
            data=json.dumps(
                dict(
                    token=self.random_string(),
                )
            ),
            content_type='application/json',
        )

        self.assert_400(response)

    def test_it_returns_error_if_token_is_invalid(self, app: Flask) -> None:
        token = get_user_token(1)
        client = app.test_client()

        response = client.post(
            '/api/auth/password/update',
            data=json.dumps(
                dict(
                    token=token,
                    password=self.random_string(),
                )
            ),
            content_type='application/json',
        )

        self.assert_401(response, 'invalid token, please request a new token')

    def test_it_returns_error_if_token_is_expired(
        self, app: Flask, user_1: User
    ) -> None:
        now = datetime.utcnow()
        token = get_user_token(user_1.id, password_reset=True)
        client = app.test_client()

        with freeze_time(now + timedelta(seconds=4)):
            response = client.post(
                '/api/auth/password/update',
                data=json.dumps(
                    dict(
                        token=token,
                        password=self.random_string(),
                    )
                ),
                content_type='application/json',
            )

            self.assert_401(
                response, 'invalid token, please request a new token'
            )

    def test_it_returns_error_if_password_is_invalid(
        self, app: Flask, user_1: User
    ) -> None:
        token = get_user_token(user_1.id, password_reset=True)
        client = app.test_client()

        response = client.post(
            '/api/auth/password/update',
            data=json.dumps(
                dict(
                    token=token,
                    password=self.random_string(length=7),
                )
            ),
            content_type='application/json',
        )

        self.assert_400(response, 'password: 8 characters required\n')

    def test_it_does_not_send_email_after_error(
        self,
        app: Flask,
        user_1: User,
        password_change_email_mock: MagicMock,
    ) -> None:
        token = get_user_token(user_1.id, password_reset=True)
        client = app.test_client()

        client.post(
            '/api/auth/password/update',
            data=json.dumps(
                dict(
                    token=token,
                    password=self.random_string(length=7),
                )
            ),
            content_type='application/json',
        )

        password_change_email_mock.assert_not_called()

    def test_it_updates_password(
        self,
        app: Flask,
        user_1: User,
        password_change_email_mock: MagicMock,
    ) -> None:
        token = get_user_token(user_1.id, password_reset=True)
        client = app.test_client()

        response = client.post(
            '/api/auth/password/update',
            data=json.dumps(
                dict(
                    token=token,
                    password=self.random_string(),
                )
            ),
            content_type='application/json',
        )

        assert response.status_code == 200
        data = json.loads(response.data.decode())
        assert data['status'] == 'success'
        assert data['message'] == 'password updated'

    def test_it_send_email_after_successful_update(
        self,
        app: Flask,
        user_1: User,
        password_change_email_mock: MagicMock,
    ) -> None:
        token = get_user_token(user_1.id, password_reset=True)
        client = app.test_client()

        response = client.post(
            '/api/auth/password/update',
            data=json.dumps(
                dict(
                    token=token,
                    password=self.random_string(),
                )
            ),
            content_type='application/json',
            environ_base={'HTTP_USER_AGENT': USER_AGENT},
        )

        assert response.status_code == 200
        password_change_email_mock.send.assert_called_once_with(
            {
                'language': 'en',
                'email': user_1.email,
            },
            {
                'username': user_1.username,
                'fittrackee_url': 'http://0.0.0.0:5000',
                'operating_system': 'Linux',
                'browser_name': 'Firefox',
            },
        )


class TestEmailUpdateWitUnauthenticatedUser(ApiTestCaseMixin):
    def test_it_returns_error_if_token_is_missing(self, app: Flask) -> None:
        client = app.test_client()

        response = client.post(
            '/api/auth/email/update',
            data=json.dumps(dict()),
            content_type='application/json',
        )

        self.assert_400(response)

    def test_it_returns_error_if_token_is_invalid(self, app: Flask) -> None:
        client = app.test_client()

        response = client.post(
            '/api/auth/email/update',
            data=json.dumps(dict(token=self.random_string())),
            content_type='application/json',
        )

        self.assert_400(response)

    def test_it_does_not_update_email_if_token_mismatches(
        self, app: Flask, user_1: User
    ) -> None:
        user_1.confirmation_token = self.random_string()
        new_email = 'new.email@example.com'
        user_1.email_to_confirm = new_email
        client = app.test_client()

        response = client.post(
            '/api/auth/email/update',
            data=json.dumps(dict(token=self.random_string())),
            content_type='application/json',
        )

        self.assert_400(response)

    def test_it_updates_email(self, app: Flask, user_1: User) -> None:
        token = self.random_string()
        user_1.confirmation_token = token
        new_email = 'new.email@example.com'
        user_1.email_to_confirm = new_email
        client = app.test_client()

        response = client.post(
            '/api/auth/email/update',
            data=json.dumps(dict(token=token)),
            content_type='application/json',
        )

        assert response.status_code == 200
        data = json.loads(response.data.decode())
        assert data['status'] == 'success'
        assert data['message'] == 'email updated'
        assert user_1.email == new_email
        assert user_1.email_to_confirm is None
        assert user_1.confirmation_token is None


class TestConfirmationAccount(ApiTestCaseMixin):
    def test_it_returns_error_if_token_is_missing(self, app: Flask) -> None:
        client = app.test_client()

        response = client.post(
            '/api/auth/account/confirm',
            data=json.dumps(dict()),
            content_type='application/json',
        )

        self.assert_400(response)

    def test_it_returns_error_if_token_is_invalid(self, app: Flask) -> None:
        client = app.test_client()

        response = client.post(
            '/api/auth/account/confirm',
            data=json.dumps(dict(token=self.random_string())),
            content_type='application/json',
        )

        self.assert_400(response)

    def test_it_activates_user_account(
        self, app: Flask, inactive_user: User
    ) -> None:
        token = self.random_string()
        inactive_user.confirmation_token = token
        client = app.test_client()

        response = client.post(
            '/api/auth/account/confirm',
            data=json.dumps(dict(token=token)),
            content_type='application/json',
        )

        assert response.status_code == 200
        data = json.loads(response.data.decode())
        assert data['status'] == 'success'
        assert data['message'] == 'account confirmation successful'
        assert inactive_user.is_active is True
        assert inactive_user.confirmation_token is None


class TestResendAccountConfirmationEmail(ApiTestCaseMixin):
    def test_it_returns_error_if_email_is_missing(self, app: Flask) -> None:
        client = app.test_client()

        response = client.post(
            '/api/auth/account/resend-confirmation',
            data=json.dumps(dict()),
            content_type='application/json',
        )

        self.assert_400(response)

    def test_it_does_not_return_error_if_account_does_not_exist(
        self, app: Flask
    ) -> None:
        client = app.test_client()

        response = client.post(
            '/api/auth/account/resend-confirmation',
            data=json.dumps(dict(email=self.random_email())),
            content_type='application/json',
        )

        assert response.status_code == 200
        data = json.loads(response.data.decode())
        assert data['status'] == 'success'
        assert data['message'] == 'confirmation email resent'

    def test_it_does_not_return_error_if_account_already_active(
        self, app: Flask, user_1: User
    ) -> None:
        client = app.test_client()

        response = client.post(
            '/api/auth/account/resend-confirmation',
            data=json.dumps(dict(email=user_1.email)),
            content_type='application/json',
        )

        assert response.status_code == 200
        data = json.loads(response.data.decode())
        assert data['status'] == 'success'
        assert data['message'] == 'confirmation email resent'

    def test_it_does_not_call_account_confirmation_email_if_user_is_active(
        self,
        app: Flask,
        user_1: User,
        account_confirmation_email_mock: Mock,
    ) -> None:
        client = app.test_client()

        client.post(
            '/api/auth/account/resend-confirmation',
            data=json.dumps(dict(email=user_1.email)),
            content_type='application/json',
            environ_base={'HTTP_USER_AGENT': USER_AGENT},
        )

        account_confirmation_email_mock.send.assert_not_called()

    def test_it_returns_success_if_user_is_inactive(
        self, app: Flask, inactive_user: User
    ) -> None:
        client = app.test_client()

        response = client.post(
            '/api/auth/account/resend-confirmation',
            data=json.dumps(dict(email=inactive_user.email)),
            content_type='application/json',
        )

        assert response.status_code == 200
        data = json.loads(response.data.decode())
        assert data['status'] == 'success'
        assert data['message'] == 'confirmation email resent'

    def test_it_updates_token_if_user_is_inactive(
        self, app: Flask, inactive_user: User
    ) -> None:
        client = app.test_client()
        previous_token = inactive_user.confirmation_token

        client.post(
            '/api/auth/account/resend-confirmation',
            data=json.dumps(dict(email=inactive_user.email)),
            content_type='application/json',
        )

        assert inactive_user.confirmation_token != previous_token

    def test_it_calls_account_confirmation_email_if_user_is_inactive(
        self,
        app: Flask,
        inactive_user: User,
        account_confirmation_email_mock: Mock,
    ) -> None:
        client = app.test_client()
        expected_token = self.random_string()

        with patch('secrets.token_urlsafe', return_value=expected_token):
            client.post(
                '/api/auth/account/resend-confirmation',
                data=json.dumps(dict(email=inactive_user.email)),
                content_type='application/json',
                environ_base={'HTTP_USER_AGENT': USER_AGENT},
            )

        account_confirmation_email_mock.send.assert_called_once_with(
            {
                'language': 'en',
                'email': inactive_user.email,
            },
            {
                'username': inactive_user.username,
                'fittrackee_url': 'http://0.0.0.0:5000',
                'operating_system': 'Linux',
                'browser_name': 'Firefox',
                'account_confirmation_url': (
                    'http://0.0.0.0:5000/account-confirmation'
                    f'?token={expected_token}'
                ),
            },
        )<|MERGE_RESOLUTION|>--- conflicted
+++ resolved
@@ -12,12 +12,8 @@
 from fittrackee.users.utils.token import get_user_token
 from fittrackee.workouts.models import Sport
 
-<<<<<<< HEAD
 from ..federation.users.test_auth_api import assert_actor_is_created
-from ..test_case_mixins import ApiTestCaseMixin
-=======
 from ..mixins import ApiTestCaseMixin
->>>>>>> 8eb5028f
 from ..utils import jsonify_dict
 
 USER_AGENT = (
@@ -37,21 +33,7 @@
 
         self.assert_400(response)
 
-<<<<<<< HEAD
-    def test_it_creates_actor_on_user_registration(self, app: Flask) -> None:
-        """it must create actor even if federation is disabled"""
-        assert_actor_is_created(app=app)
-
-    @pytest.mark.parametrize(
-        'input_username',
-        ['test', 'TEST'],
-    )
-    def test_it_returns_error_if_user_already_exists_with_same_username(
-        self, app: Flask, user_1: User, input_username: str
-    ) -> None:
-=======
     def test_it_returns_error_if_username_is_missing(self, app: Flask) -> None:
->>>>>>> 8eb5028f
         client = app.test_client()
 
         response = client.post(
@@ -114,19 +96,11 @@
             content_type='application/json',
         )
 
-<<<<<<< HEAD
-        assert response.content_type == 'application/json'
-        assert response.status_code == 400
-        data = json.loads(response.data.decode())
-        assert data['status'] == 'error'
-        assert data['message'] == 'username: 3 to 30 characters required\n'
-=======
         self.assert_400(
             response,
             'username: only alphanumeric characters and '
             'the underscore character "_" allowed\n',
         )
->>>>>>> 8eb5028f
 
     @pytest.mark.parametrize(
         'text_transformation',
@@ -141,12 +115,6 @@
             '/api/auth/register',
             data=json.dumps(
                 dict(
-<<<<<<< HEAD
-                    username='a' * 31,
-                    email='test@test.com',
-                    password='12345678',
-                    password_conf='12345678',
-=======
                     username=(
                         user_1.username.upper()
                         if text_transformation == 'upper'
@@ -154,50 +122,10 @@
                     ),
                     email=self.random_email(),
                     password=self.random_string(),
->>>>>>> 8eb5028f
-                )
-            ),
-            content_type='application/json',
-        )
-<<<<<<< HEAD
-
-        assert response.content_type == 'application/json'
-        assert response.status_code == 400
-        data = json.loads(response.data.decode())
-        assert data['status'] == 'error'
-        assert data['message'] == 'username: 3 to 30 characters required\n'
-
-    @pytest.mark.parametrize(
-        'input_description,input_username',
-        [
-            ('account_handle', '@sam@example.com'),
-            ('with special characters', 'sam*'),
-        ],
-    )
-    def test_it_returns_error_if_username_is_invalid(
-        self, app: Flask, input_description: str, input_username: str
-    ) -> None:
-        client = app.test_client()
-
-        response = client.post(
-            '/api/auth/register',
-            data=json.dumps(
-                dict(
-                    username=input_username,
-                    email='test@test.com',
-                    password='12345678',
-                    password_conf='12345678',
-                )
-            ),
-            content_type='application/json',
-        )
-
-        assert response.status_code == 400
-        data = json.loads(response.data.decode())
-        assert 'invalid payload', data['message']
-        assert 'error', data['status']
-=======
->>>>>>> 8eb5028f
+                )
+            ),
+            content_type='application/json',
+        )
 
         self.assert_400(response, 'sorry, that username is already taken')
 
@@ -215,15 +143,7 @@
             content_type='application/json',
         )
 
-<<<<<<< HEAD
-        data = json.loads(response.data.decode())
-        assert data['status'] == 'error'
-        assert data['message'] == 'email: valid email must be provided\n'
-        assert response.content_type == 'application/json'
-        assert response.status_code == 400
-=======
-        self.assert_400(response)
->>>>>>> 8eb5028f
+        self.assert_400(response)
 
     def test_it_returns_error_if_password_is_too_short(
         self, app: Flask
@@ -337,6 +257,10 @@
         assert new_user.email == email
         assert new_user.password is not None
         assert new_user.is_active is False
+
+    def test_it_creates_actor_on_user_registration(self, app: Flask) -> None:
+        """it must create actor even if federation is disabled"""
+        assert_actor_is_created(app=app)
 
     def test_it_calls_account_confirmation_email_if_payload_is_valid(
         self, app: Flask, account_confirmation_email_mock: Mock
@@ -407,8 +331,6 @@
         assert data['status'] == 'success'
         assert 'auth_token' not in data
 
-<<<<<<< HEAD
-=======
     def test_it_does_not_call_account_confirmation_email_if_user_already_exists(  # noqa
         self, app: Flask, user_1: User, account_confirmation_email_mock: Mock
     ) -> None:
@@ -428,7 +350,6 @@
 
         account_confirmation_email_mock.send.assert_not_called()
 
->>>>>>> 8eb5028f
 
 class TestUserLogin(ApiTestCaseMixin):
     def test_it_returns_error_if_payload_is_empty(self, app: Flask) -> None:
@@ -457,13 +378,9 @@
 
         self.assert_401(response, 'invalid credentials')
 
-<<<<<<< HEAD
-    def test_it_returns_error_if_user_does_not_exist(self, app: Flask) -> None:
-=======
     def test_it_returns_error_if_user_account_is_inactive(
         self, app: Flask, inactive_user: User
     ) -> None:
->>>>>>> 8eb5028f
         client = app.test_client()
 
         response = client.post(
@@ -523,17 +440,11 @@
         assert data['auth_token']
 
 
-<<<<<<< HEAD
-        client, auth_token = self.get_test_client_and_auth_token(
-            app, user_1.email
-        )
-=======
 class TestUserProfile(ApiTestCaseMixin):
     def test_it_returns_error_if_auth_token_is_missing(
         self, app: Flask
     ) -> None:
         client = app.test_client()
->>>>>>> 8eb5028f
 
         response = client.get('/api/auth/profile')
 
@@ -542,25 +453,6 @@
     def test_it_returns_error_if_auth_token_is_invalid(
         self, app: Flask
     ) -> None:
-<<<<<<< HEAD
-        now = datetime.utcnow()
-        client, auth_token = self.get_test_client_and_auth_token(
-            app, user_1.email
-        )
-
-        with freeze_time(now + timedelta(seconds=4)):
-            response = client.get(
-                '/api/auth/logout',
-                headers=dict(Authorization=f'Bearer {auth_token}'),
-            )
-            data = json.loads(response.data.decode())
-            assert data['status'] == 'error'
-            assert data['message'] == 'signature expired, please log in again'
-            assert response.status_code == 401
-
-    def test_it_returns_error_with_invalid_token(self, app: Flask) -> None:
-=======
->>>>>>> 8eb5028f
         client = app.test_client()
 
         response = client.get(
@@ -569,14 +461,7 @@
 
         self.assert_401(response, 'invalid token, please log in again')
 
-<<<<<<< HEAD
-class TestUserProfile(ApiTestCaseMixin):
-    def test_it_returns_user_profile_when_no_workouts_and_no_preferences(
-        self, app: Flask, user_1: User
-    ) -> None:
-=======
     def test_it_returns_user(self, app: Flask, user_1: User) -> None:
->>>>>>> 8eb5028f
         client, auth_token = self.get_test_client_and_auth_token(
             app, user_1.email
         )
@@ -591,13 +476,6 @@
         assert data['status'] == 'success'
         assert data['data'] == jsonify_dict(user_1.serialize(user_1))
 
-<<<<<<< HEAD
-    def test_it_returns_user_profile_with_updated_fields(
-        self, app: Flask, user_1_full: User
-    ) -> None:
-        client, auth_token = self.get_test_client_and_auth_token(
-            app, user_1_full.email
-=======
 
 class TestUserProfileUpdate(ApiTestCaseMixin):
     def test_it_returns_error_if_payload_is_empty(
@@ -605,7 +483,6 @@
     ) -> None:
         client, auth_token = self.get_test_client_and_auth_token(
             app, user_1.email
->>>>>>> 8eb5028f
         )
 
         response = client.post(
@@ -615,38 +492,13 @@
             headers=dict(Authorization=f'Bearer {auth_token}'),
         )
 
-<<<<<<< HEAD
-        data = json.loads(response.data.decode())
-        assert response.status_code == 200
-        assert data['status'] == 'success'
-        assert data['data'] == jsonify_dict(user_1_full.serialize(user_1_full))
-=======
-        self.assert_400(response)
->>>>>>> 8eb5028f
+        self.assert_400(response)
 
     def test_it_returns_error_if_fields_are_missing(
         self, app: Flask, user_1: User
     ) -> None:
         client, auth_token = self.get_test_client_and_auth_token(
             app, user_1.email
-<<<<<<< HEAD
-        )
-
-        response = client.get(
-            '/api/auth/profile',
-            headers=dict(Authorization=f'Bearer {auth_token}'),
-        )
-
-        assert response.status_code == 200
-        data = json.loads(response.data.decode())
-        assert data['status'] == 'success'
-        assert data['data'] == jsonify_dict(user_1.serialize(user_1))
-
-    def test_it_returns_error_if_headers_are_invalid(self, app: Flask) -> None:
-        client = app.test_client()
-        response = client.get(
-            '/api/auth/profile', headers=dict(Authorization='Bearer invalid')
-=======
         )
 
         response = client.post(
@@ -654,7 +506,6 @@
             content_type='application/json',
             data=json.dumps(dict(first_name=self.random_string())),
             headers=dict(Authorization=f'Bearer {auth_token}'),
->>>>>>> 8eb5028f
         )
 
         self.assert_400(response)
@@ -663,14 +514,11 @@
         client, auth_token = self.get_test_client_and_auth_token(
             app, user_1.email
         )
-<<<<<<< HEAD
-=======
         first_name = self.random_string()
         last_name = self.random_string()
         location = self.random_string()
         bio = self.random_string()
         birth_date = '1980-01-01'
->>>>>>> 8eb5028f
 
         response = client.post(
             '/api/auth/profile/edit',
@@ -691,15 +539,6 @@
         data = json.loads(response.data.decode())
         assert data['status'] == 'success'
         assert data['message'] == 'user profile updated'
-<<<<<<< HEAD
-        assert data['data']['birth_date']
-        assert data['data']['bio'] == 'Nothing to tell'
-        assert data['data']['first_name'] == 'John'
-        assert data['data']['location'] == 'Somewhere'
-        assert data['data']['last_name'] == 'Doe'
-
-    def test_it_updates_user_profile_without_password(
-=======
         assert data['data'] == jsonify_dict(user_1.serialize(user_1))
 
 
@@ -715,7 +554,6 @@
         password_change_email_mock.send.assert_not_called()
 
     def test_it_returns_error_if_payload_is_empty(
->>>>>>> 8eb5028f
         self, app: Flask, user_1: User
     ) -> None:
         client, auth_token = self.get_test_client_and_auth_token(
@@ -750,19 +588,7 @@
             headers=dict(Authorization=f'Bearer {auth_token}'),
         )
 
-<<<<<<< HEAD
-        assert response.status_code == 200
-        data = json.loads(response.data.decode())
-        assert data['status'] == 'success'
-        assert data['message'] == 'user profile updated'
-        assert data['data']['birth_date']
-        assert data['data']['bio'] == 'Nothing to tell'
-        assert data['data']['first_name'] == 'John'
-        assert data['data']['location'] == 'Somewhere'
-        assert data['data']['last_name'] == 'Doe'
-=======
         self.assert_400(response, error_message='current password is missing')
->>>>>>> 8eb5028f
 
     def test_it_returns_error_if_email_is_missing(
         self, app: Flask, user_1: User
@@ -914,48 +740,13 @@
             content_type='application/json',
             data=json.dumps(
                 dict(
-<<<<<<< HEAD
-                    timezone='America/New_York',
-                    weekm=True,
-                    language='fr',
-                    imperial_units=True,
-                    map_visibility='followers_only',
-                    workouts_visibility='public',
-=======
                     email=self.random_string(),
                     password='12345678',
->>>>>>> 8eb5028f
-                )
-            ),
-            headers=dict(Authorization=f'Bearer {auth_token}'),
-        )
-
-<<<<<<< HEAD
-        assert response.status_code == 200
-        data = json.loads(response.data.decode())
-        assert data['status'] == 'success'
-        assert data['message'] == 'user preferences updated'
-        assert data['data']['imperial_units']
-        assert data['data']['timezone'] == 'America/New_York'
-        assert data['data']['weekm'] is True
-        assert data['data']['language'] == 'fr'
-        assert data['data']['map_visibility'] == 'followers_only'
-        assert data['data']['workouts_visibility'] == 'public'
-
-    @pytest.mark.parametrize(
-        'input_map_visibility,input_workout_visibility',
-        [
-            (PrivacyLevel.FOLLOWERS, PrivacyLevel.PRIVATE),
-            (PrivacyLevel.PUBLIC, PrivacyLevel.FOLLOWERS),
-        ],
-    )
-    def test_it_updates_user_preferences_with_valid_map_visibility(
-        self,
-        app: Flask,
-        user_1: User,
-        input_map_visibility: PrivacyLevel,
-        input_workout_visibility: PrivacyLevel,
-=======
+                )
+            ),
+            headers=dict(Authorization=f'Bearer {auth_token}'),
+        )
+
         self.assert_400(response, 'email: valid email must be provided\n')
 
     def test_it_only_updates_email_to_confirm_if_new_email_provided(
@@ -1169,25 +960,10 @@
         email_updated_to_current_address_mock: MagicMock,
         email_updated_to_new_address_mock: MagicMock,
         password_change_email_mock: MagicMock,
->>>>>>> 8eb5028f
-    ) -> None:
-        client, auth_token = self.get_test_client_and_auth_token(
-            app, user_1.email
-        )
-<<<<<<< HEAD
-
-        response = client.post(
-            '/api/auth/profile/edit/preferences',
-            content_type='application/json',
-            data=json.dumps(
-                dict(
-                    timezone='America/New_York',
-                    weekm=True,
-                    language='fr',
-                    imperial_units=True,
-                    map_visibility=input_map_visibility.value,
-                    workouts_visibility=input_workout_visibility.value,
-=======
+    ) -> None:
+        client, auth_token = self.get_test_client_and_auth_token(
+            app, user_1.email
+        )
         new_password = self.random_string()
 
         response = client.patch(
@@ -1296,21 +1072,13 @@
                     email=new_email,
                     password='12345678',
                     new_password=self.random_string(),
->>>>>>> 8eb5028f
-                )
-            ),
-            headers=dict(Authorization=f'Bearer {auth_token}'),
-        )
-
-        assert response.status_code == 200
-        data = json.loads(response.data.decode())
-<<<<<<< HEAD
-        assert data['data']['map_visibility'] == input_workout_visibility.value
-        assert (
-            data['data']['workouts_visibility']
-            == input_workout_visibility.value
-        )
-=======
+                )
+            ),
+            headers=dict(Authorization=f'Bearer {auth_token}'),
+        )
+
+        assert response.status_code == 200
+        data = json.loads(response.data.decode())
         assert data['status'] == 'success'
         assert data['message'] == 'user account updated'
         assert user_1.email == current_email
@@ -1363,7 +1131,6 @@
         )
 
         self.assert_400(response)
->>>>>>> 8eb5028f
 
     def test_it_returns_error_if_fields_are_missing(
         self, app: Flask, user_1: User
@@ -1397,6 +1164,8 @@
                     weekm=True,
                     language='fr',
                     imperial_units=True,
+                    map_visibility='followers_only',
+                    workouts_visibility='public',
                 )
             ),
             headers=dict(Authorization=f'Bearer {auth_token}'),
@@ -1407,6 +1176,48 @@
         assert data['status'] == 'success'
         assert data['message'] == 'user preferences updated'
         assert data['data'] == jsonify_dict(user_1.serialize(user_1))
+
+    @pytest.mark.parametrize(
+        'input_map_visibility,input_workout_visibility',
+        [
+            (PrivacyLevel.FOLLOWERS, PrivacyLevel.PRIVATE),
+            (PrivacyLevel.PUBLIC, PrivacyLevel.FOLLOWERS),
+        ],
+    )
+    def test_it_updates_user_preferences_with_valid_map_visibility(
+        self,
+        app: Flask,
+        user_1: User,
+        input_map_visibility: PrivacyLevel,
+        input_workout_visibility: PrivacyLevel,
+    ) -> None:
+        client, auth_token = self.get_test_client_and_auth_token(
+            app, user_1.email
+        )
+
+        response = client.post(
+            '/api/auth/profile/edit/preferences',
+            content_type='application/json',
+            data=json.dumps(
+                dict(
+                    timezone='America/New_York',
+                    weekm=True,
+                    language='fr',
+                    imperial_units=True,
+                    map_visibility=input_map_visibility.value,
+                    workouts_visibility=input_workout_visibility.value,
+                )
+            ),
+            headers=dict(Authorization=f'Bearer {auth_token}'),
+        )
+
+        assert response.status_code == 200
+        data = json.loads(response.data.decode())
+        assert data['data']['map_visibility'] == input_workout_visibility.value
+        assert (
+            data['data']['workouts_visibility']
+            == input_workout_visibility.value
+        )
 
 
 class TestUserSportPreferencesUpdate(ApiTestCaseMixin):
@@ -1647,45 +1458,6 @@
 
 
 class TestUserPicture(ApiTestCaseMixin):
-<<<<<<< HEAD
-    def test_it_updates_user_picture(self, app: Flask, user_1: User) -> None:
-        client, auth_token = self.get_test_client_and_auth_token(
-            app, user_1.email
-        )
-
-        response = client.post(
-            '/api/auth/picture',
-            data=dict(file=(BytesIO(b'avatar'), 'avatar.png')),
-            headers=dict(
-                content_type='multipart/form-data',
-                Authorization=f'Bearer {auth_token}',
-            ),
-        )
-
-        data = json.loads(response.data.decode())
-        assert data['status'] == 'success'
-        assert data['message'] == 'user picture updated'
-        assert response.status_code == 200
-        assert 'avatar.png' in user_1.picture
-
-        response = client.post(
-            '/api/auth/picture',
-            data=dict(file=(BytesIO(b'avatar2'), 'avatar2.png')),
-            headers=dict(
-                content_type='multipart/form-data',
-                Authorization=f'Bearer {auth_token}',
-            ),
-        )
-
-        data = json.loads(response.data.decode())
-        assert data['status'] == 'success'
-        assert data['message'] == 'user picture updated'
-        assert response.status_code == 200
-        assert 'avatar.png' not in user_1.picture
-        assert 'avatar2.png' in user_1.picture
-
-=======
->>>>>>> 8eb5028f
     def test_it_returns_error_if_file_is_missing(
         self, app: Flask, user_1: User
     ) -> None:
