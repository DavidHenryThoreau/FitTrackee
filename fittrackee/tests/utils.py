import random
import string
<<<<<<< HEAD
from dataclasses import dataclass
from datetime import datetime
from json import dumps, loads
from typing import Dict, Optional, Union
=======
from json import loads
from typing import Dict, Optional
>>>>>>> 8b66ae66
from uuid import uuid4

from flask import json as flask_json
from requests import Response

from fittrackee import db
from fittrackee.users.models import FollowRequest, User
from fittrackee.workouts.utils.short_id import encode_uuid

from fittrackee.workouts.utils.short_id import encode_uuid


def random_string(
    length: Optional[int] = None,
    prefix: Optional[str] = None,
    suffix: Optional[str] = None,
) -> str:
    if length is None:
        length = 10
    random_str = ''.join(
        random.choice(string.ascii_letters + string.digits)
        for _ in range(length)
    )
    return (
        f'{"" if prefix is None else prefix}'
        f'{random_str}'
        f'{"" if suffix is None else suffix}'
    )


<<<<<<< HEAD
def random_domain_with_scheme() -> str:
    return random_string(prefix='https://', suffix='.social')


def random_domain() -> str:
    return random_string(suffix='.social')


def get_date_string(
    date_format: str,
    date: Optional[datetime] = None,
) -> str:
    date = date if date else datetime.utcnow()
    return date.strftime(date_format)
=======
def random_domain() -> str:
    return random_string(prefix='https://', suffix='.com')
>>>>>>> 8b66ae66


def random_email() -> str:
    return random_string(suffix='@example.com')


<<<<<<< HEAD
def random_int(min_value: int = 0, max_value: int = 999999) -> int:
    return random.randint(min_value, max_value)
=======
def random_int(min_val: int = 0, max_val: int = 999999) -> int:
    return random.randint(min_val, max_val)
>>>>>>> 8b66ae66


def random_short_id() -> str:
    return encode_uuid(uuid4())


<<<<<<< HEAD
def get_remote_user_object(
    username: str,
    preferred_username: str,
    domain: str,
    profile_url: Optional[str] = None,
    manually_approves_followers: bool = True,
    with_icon: bool = False,
) -> Dict:
    user_url = f'{domain}/users/{preferred_username}'
    user_object = {
        '@context': [
            'https://www.w3.org/ns/activitystreams',
            'https://w3id.org/security/v1',
        ],
        'id': user_url,
        'type': 'Person',
        'following': f'{user_url}/following',
        'followers': f'{user_url}/followers',
        'inbox': f'{user_url}/inbox',
        'outbox': f'{user_url}/outbox',
        'name': username,
        'preferredUsername': preferred_username,
        'manuallyApprovesFollowers': manually_approves_followers,
        'publicKey': {
            'id': f'{user_url}#main-key',
            'owner': user_url,
            'publicKeyPem': random_string(),
        },
        'endpoints': {'sharedInbox': f'{domain}/inbox'},
    }
    if profile_url:
        user_object['url'] = profile_url
    if with_icon:
        user_object['icon'] = {
            'type': 'Image',
            'mediaType': 'image/jpeg',
            'url': 'https://exemple.com/916cac70b7c694a4.jpg',
        }
    return user_object


@dataclass
class RandomActor:
    name: str = random_string()
    preferred_username: str = random_string()
    domain: str = random_domain_with_scheme()
    manually_approves_followers: bool = True

    @property
    def fullname(self) -> str:
        return (
            f'{self.preferred_username}@{self.domain.replace("https://", "")}'
        )

    @property
    def activitypub_id(self) -> str:
        return f'{self.domain}/users/{self.preferred_username}'

    @property
    def profile_url(self) -> str:
        return f'{self.domain}/{self.preferred_username}'

    @property
    def followers_url(self) -> str:
        return f'{self.domain}/users/{self.preferred_username}/followers'

    def get_remote_user_object(self, with_icon: bool = False) -> Dict:
        return get_remote_user_object(
            self.name,
            self.preferred_username,
            self.domain,
            self.profile_url,
            self.manually_approves_followers,
            with_icon,
        )

    def get_webfinger(self) -> Dict:
        return {
            'subject': f'acct:{self.fullname}',
            'links': [
                {
                    'rel': 'self',
                    'type': 'application/activity+json',
                    'href': self.activitypub_id,
                }
            ],
        }


def generate_response(
    content: Optional[Union[str, Dict]] = None,
    status_code: Optional[int] = None,
) -> Response:
    content = content if content else {}
    response = Response()
    response._content = (
        dumps(content).encode()
        if isinstance(content, dict)
        else content.encode()
    )
    response.status_code = status_code if status_code else 200
    return response


def random_actor_url(
    username: Optional[str] = None, domain_with_scheme: Optional[str] = None
) -> str:
    username = username if username else random_string()
    remote_domain = (
        domain_with_scheme
        if domain_with_scheme
        else random_domain_with_scheme()
    )
    return f'{remote_domain}/users/{username}'


def generate_follow_request(follower: User, followed: User) -> FollowRequest:
    follow_request = FollowRequest(
        follower_user_id=follower.id, followed_user_id=followed.id
    )
    db.session.add(follow_request)
    db.session.commit()
    return follow_request


=======
>>>>>>> 8b66ae66
def jsonify_dict(data: Dict) -> Dict:
    return loads(flask_json.dumps(data))


TEST_OAUTH_CLIENT_METADATA = {
    'client_name': random_string(),
    'client_uri': random_domain(),
    'redirect_uris': [random_domain()],
    'scope': 'profile:read workouts:read',
}<|MERGE_RESOLUTION|>--- conflicted
+++ resolved
@@ -1,14 +1,9 @@
 import random
 import string
-<<<<<<< HEAD
 from dataclasses import dataclass
 from datetime import datetime
 from json import dumps, loads
 from typing import Dict, Optional, Union
-=======
-from json import loads
-from typing import Dict, Optional
->>>>>>> 8b66ae66
 from uuid import uuid4
 
 from flask import json as flask_json
@@ -16,8 +11,6 @@
 
 from fittrackee import db
 from fittrackee.users.models import FollowRequest, User
-from fittrackee.workouts.utils.short_id import encode_uuid
-
 from fittrackee.workouts.utils.short_id import encode_uuid
 
 
@@ -39,7 +32,6 @@
     )
 
 
-<<<<<<< HEAD
 def random_domain_with_scheme() -> str:
     return random_string(prefix='https://', suffix='.social')
 
@@ -54,30 +46,20 @@
 ) -> str:
     date = date if date else datetime.utcnow()
     return date.strftime(date_format)
-=======
-def random_domain() -> str:
-    return random_string(prefix='https://', suffix='.com')
->>>>>>> 8b66ae66
 
 
 def random_email() -> str:
     return random_string(suffix='@example.com')
 
 
-<<<<<<< HEAD
 def random_int(min_value: int = 0, max_value: int = 999999) -> int:
     return random.randint(min_value, max_value)
-=======
-def random_int(min_val: int = 0, max_val: int = 999999) -> int:
-    return random.randint(min_val, max_val)
->>>>>>> 8b66ae66
 
 
 def random_short_id() -> str:
     return encode_uuid(uuid4())
 
 
-<<<<<<< HEAD
 def get_remote_user_object(
     username: str,
     preferred_username: str,
@@ -203,8 +185,6 @@
     return follow_request
 
 
-=======
->>>>>>> 8b66ae66
 def jsonify_dict(data: Dict) -> Dict:
     return loads(flask_json.dumps(data))
 
