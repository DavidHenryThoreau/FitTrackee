--- conflicted
+++ resolved
@@ -1,24 +1,27 @@
 import json
-<<<<<<< HEAD
+import time
 from datetime import datetime
-from typing import Any, Dict, List, Optional, Tuple
+from typing import Any, Dict, List, Optional, Tuple, Union
 from unittest.mock import Mock
-=======
-import time
-from typing import Dict, List, Optional, Tuple, Union
 from urllib.parse import parse_qs
->>>>>>> 8b66ae66
 
 from flask import Flask
 from flask.testing import FlaskClient
 from urllib3.util import parse_url
 from werkzeug.test import TestResponse
 
-<<<<<<< HEAD
+from fittrackee import db
 from fittrackee.federation.models import Actor
-
-from .custom_asserts import assert_errored_response
+from fittrackee.oauth2.client import create_oauth2_client
+from fittrackee.oauth2.models import OAuth2Client, OAuth2Token
+from fittrackee.users.models import User
+
+from .custom_asserts import (
+    assert_errored_response,
+    assert_oauth_errored_response,
+)
 from .utils import (
+    TEST_OAUTH_CLIENT_METADATA,
     get_date_string,
     random_email,
     random_int,
@@ -55,23 +58,6 @@
     @staticmethod
     def assert_dict_contains_subset(container: Dict, subset: Dict) -> None:
         assert subset.items() <= container.items()
-=======
-from fittrackee import db
-from fittrackee.oauth2.client import create_oauth2_client
-from fittrackee.oauth2.models import OAuth2Client, OAuth2Token
-from fittrackee.users.models import User
-
-from .custom_asserts import (
-    assert_errored_response,
-    assert_oauth_errored_response,
-)
-from .utils import (
-    TEST_OAUTH_CLIENT_METADATA,
-    random_email,
-    random_int,
-    random_string,
-)
->>>>>>> 8b66ae66
 
 
 class RandomMixin:
@@ -92,7 +78,6 @@
         return random_email()
 
     @staticmethod
-<<<<<<< HEAD
     def random_int(min_value: int = 0, max_value: int = 999999) -> int:
         return random_int(min_value, max_value)
 
@@ -106,11 +91,6 @@
         date: Optional[datetime] = None,
     ) -> str:
         return get_date_string(date_format, date)
-
-=======
-    def random_int(min_val: int = 0, max_val: int = 999999) -> int:
-        return random_int(min_val, max_val)
->>>>>>> 8b66ae66
 
 
 class OAuth2Mixin(RandomMixin):
@@ -294,16 +274,6 @@
         )
 
     @staticmethod
-<<<<<<< HEAD
-    def assert_return_not_found(
-        url: str, client: FlaskClient, auth_token: str, message: str
-    ) -> None:
-        response = client.post(
-            url,
-            content_type='application/json',
-            headers=dict(Authorization=f'Bearer {auth_token}'),
-        )
-=======
     def assert_unsupported_grant_type(response: TestResponse) -> Dict:
         return assert_oauth_errored_response(
             response, 400, error='unsupported_grant_type'
@@ -375,7 +345,15 @@
         else:
             self.assert_insufficient_scope(response)
 
->>>>>>> 8b66ae66
+    @staticmethod
+    def assert_return_not_found(
+        url: str, client: FlaskClient, auth_token: str, message: str
+    ) -> None:
+        response = client.post(
+            url,
+            content_type='application/json',
+            headers=dict(Authorization=f'Bearer {auth_token}'),
+        )
 
         assert response.status_code == 404
         data = json.loads(response.data.decode())
