--- conflicted
+++ resolved
@@ -22,11 +22,8 @@
 from fittrackee.oauth2.models import OAuth2Client, OAuth2Token
 from fittrackee.reports.models import Report
 from fittrackee.users.models import User
-<<<<<<< HEAD
+from fittrackee.utils import encode_uuid
 from fittrackee.workouts.models import Workout
-=======
-from fittrackee.utils import encode_uuid
->>>>>>> d984a7c5
 
 from .custom_asserts import (
     assert_errored_response,
@@ -37,7 +34,6 @@
     get_date_string,
     random_email,
     random_int,
-    random_short_id,
     random_string,
 )
 
@@ -95,7 +91,7 @@
 
     @staticmethod
     def random_short_id() -> str:
-        return random_short_id()
+        return encode_uuid(uuid4())
 
     @staticmethod
     def get_date_string(
@@ -106,10 +102,6 @@
         return get_date_string(
             date_format if date_format else '%a, %d %b %Y %H:%M:%S GMT', date
         )
-
-    @staticmethod
-    def random_short_id() -> str:
-        return encode_uuid(uuid4())
 
 
 class OAuth2Mixin(RandomMixin):
