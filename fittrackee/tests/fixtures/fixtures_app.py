--- conflicted
+++ resolved
@@ -20,16 +20,12 @@
     with_federation: Optional[bool] = False,
 ) -> Optional[AppConfig]:
     if with_config:
-<<<<<<< HEAD
-        config = AppConfig()
-        config.federation_enabled = with_federation
-=======
         config = AppConfig.query.one_or_none()
         if not config:
             config = AppConfig()
             db.session.add(config)
             db.session.flush()
->>>>>>> 609aa067
+        config.federation_enabled = with_federation
         config.gpx_limit_import = 10 if max_workouts is None else max_workouts
         config.max_single_file_size = (
             (1 if max_single_file_size is None else max_single_file_size)
@@ -72,11 +68,13 @@
             if app_db_config:
                 update_app_config_from_database(app, app_db_config)
             if with_domain:
-                domain = Domain(
-                    name=app.config['AP_DOMAIN'], software_name='fittrackee'
-                )
-                db.session.add(domain)
-                db.session.commit()
+                domain = Domain.query.one_or_none()
+                if not domain:
+                    domain = Domain(
+                        name=app.config['AP_DOMAIN'],
+                        software_name='fittrackee',
+                    )
+                    db.session.add(domain)
             yield app
         except Exception as e:
             print(f'Error with app configuration: {e}')
