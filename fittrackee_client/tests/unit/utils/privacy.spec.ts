import { describe, it, expect } from 'vitest'

import { TPrivacyLevels } from '@/types/user'
import {
  getCommentVisibilityLevels,
  getMapVisibilityLevels,
  getPrivacyLevelForLabel,
  getUpdatedMapVisibility,
} from '@/utils/privacy'

describe('getUpdatedMapVisibility', () => {
  const testsParams: [TPrivacyLevels, TPrivacyLevels, TPrivacyLevels][] = [
    // input map visibility, input workout visibility, excepted map visibility
    ['private', 'private', 'private'],
    ['private', 'followers_only', 'private'],
    ['private', 'followers_and_remote_only', 'private'],
    ['private', 'public', 'private'],
    ['followers_only', 'private', 'private'],
    ['followers_only', 'followers_only', 'followers_only'],
    ['followers_only', 'followers_and_remote_only', 'followers_only'],
    ['followers_only', 'public', 'followers_only'],
    ['followers_and_remote_only', 'private', 'private'],
    ['followers_and_remote_only', 'followers_only', 'followers_only'],
    [
      'followers_and_remote_only',
      'followers_and_remote_only',
      'followers_and_remote_only',
    ],
    ['followers_and_remote_only', 'public', 'followers_and_remote_only'],
    ['public', 'private', 'private'],
    ['public', 'followers_only', 'followers_only'],
    ['public', 'followers_and_remote_only', 'followers_and_remote_only'],
    ['public', 'public', 'public'],
  ]

  testsParams.map((testParams) => {
    it(`get map visibility (input value: '${testParams[0]}') when workout visibility is '${testParams[1]}'`, () => {
      expect(
        getUpdatedMapVisibility(testParams[0], testParams[1])
      ).toStrictEqual(testParams[2])
    })
  })
})

describe('getPrivacyLevelForLabel', () => {
  const testsParams: [string, boolean, string][] = [
    ['private', true, 'private'],
    ['followers_only', true, 'local_followers_only'],
    ['followers_and_remote_only', true, 'followers_and_remote_only'],
    ['private', true, 'private'],
    ['private', false, 'private'],
    ['followers_only', false, 'followers_only'],
    ['followers_and_remote_only', false, 'followers_and_remote_only'],
    ['private', false, 'private'],
  ]

  testsParams.map((testParams) => {
    it(`get privacy level label for ${testParams[0]} and federation ${
      testParams[1] ? 'enabled' : ' disabled'
    }`, () => {
      assert.equal(
        getPrivacyLevelForLabel(testParams[0], testParams[1]),
        testParams[2]
      )
    })
  })
})

describe('getMapVisibilityLevels', () => {
  const testsParams: [TPrivacyLevels, TPrivacyLevels[]][] = [
    ['private', ['private']],
    ['followers_only', ['private', 'followers_only']],
    ['followers_and_remote_only', ['private', 'followers_only']],
    ['public', ['private', 'followers_only', 'public']],
  ]

  testsParams.map((testParams) => {
    it(`get visibility levels depending on workout visibility (input value: '${testParams[0]}')`, () => {
      expect(getMapVisibilityLevels(testParams[0])).toStrictEqual(testParams[1])
    })
  })
})

describe('getCommentVisibilityLevels', () => {
  const testsParams: [boolean, TPrivacyLevels, TPrivacyLevels[]][] = [
    // should not be displayed in UI
    [false, 'private', ['private']],
    [false, 'followers_only', ['private', 'followers_only']],
    // should not be displayed in UI
    [false, 'followers_and_remote_only', ['private', 'followers_only']],
    [false, 'public', ['private', 'followers_only', 'public']],
    // should not be displayed in UI
    [true, 'private', ['private']],
    [true, 'followers_only', ['private', 'followers_only']],
    [
      true,
      'followers_and_remote_only',
      ['private', 'followers_only', 'followers_and_remote_only'],
    ],
    [
      true,
      'public',
      ['private', 'followers_only', 'followers_and_remote_only', 'public'],
    ],
  ]

  testsParams.map((testParams) => {
<<<<<<< HEAD
    it(`get visibility levels depending on workout visibility (federation enable: '${testParams[0]}',input value: '${testParams[1]}')`, () => {
      assert.deepEqual(
        getCommentVisibilityLevels(testParams[1], testParams[0]),
        testParams[2]
=======
    it(`get visibility levels depending on workout visibility',input value: '${testParams[1]}')`, () => {
      expect(getCommentVisibilityLevels(testParams[0])).toStrictEqual(
        testParams[1]
>>>>>>> 70612424
      )
    })
  })
})<|MERGE_RESOLUTION|>--- conflicted
+++ resolved
@@ -1,6 +1,6 @@
 import { describe, it, expect } from 'vitest'
 
-import { TPrivacyLevels } from '@/types/user'
+import type { TPrivacyLevels } from '@/types/user'
 import {
   getCommentVisibilityLevels,
   getMapVisibilityLevels,
@@ -58,10 +58,9 @@
     it(`get privacy level label for ${testParams[0]} and federation ${
       testParams[1] ? 'enabled' : ' disabled'
     }`, () => {
-      assert.equal(
-        getPrivacyLevelForLabel(testParams[0], testParams[1]),
-        testParams[2]
-      )
+      expect(
+        getPrivacyLevelForLabel(testParams[0], testParams[1])
+      ).toStrictEqual(testParams[2])
     })
   })
 })
@@ -105,17 +104,10 @@
   ]
 
   testsParams.map((testParams) => {
-<<<<<<< HEAD
     it(`get visibility levels depending on workout visibility (federation enable: '${testParams[0]}',input value: '${testParams[1]}')`, () => {
-      assert.deepEqual(
-        getCommentVisibilityLevels(testParams[1], testParams[0]),
-        testParams[2]
-=======
-    it(`get visibility levels depending on workout visibility',input value: '${testParams[1]}')`, () => {
-      expect(getCommentVisibilityLevels(testParams[0])).toStrictEqual(
-        testParams[1]
->>>>>>> 70612424
-      )
+      expect(
+        getCommentVisibilityLevels(testParams[1], testParams[0])
+      ).toStrictEqual(testParams[2])
     })
   })
 })