{
  "name": "fittrackee_client",
  "version": "0.7.22",
  "private": true,
  "scripts": {
    "serve": "vue-cli-service serve",
    "build": "vue-cli-service build",
    "test:unit": "vue-cli-service test:unit",
    "lint": "vue-cli-service lint",
    "lint-fix": "vue-cli-service lint --fix",
    "i18n:report": "vue-cli-service i18n:report --src \"./src/**/*.?(js|vue)\" --locales \"./src/locales/**/*.json\""
  },
  "dependencies": {
    "@tmcw/togeojson": "^5.8.1",
    "@vue-leaflet/vue-leaflet": "0.9.0",
    "@zxcvbn-ts/core": "^3.0.4",
    "@zxcvbn-ts/language-common": "^3.0.3",
    "@zxcvbn-ts/language-de": "^3.0.2",
    "@zxcvbn-ts/language-en": "^3.0.2",
    "@zxcvbn-ts/language-es-es": "^3.0.2",
    "@zxcvbn-ts/language-fr": "^3.0.2",
    "@zxcvbn-ts/language-it": "^3.0.2",
    "@zxcvbn-ts/language-pl": "^3.0.2",
    "axios": "^1.5.1",
    "chart.js": "^4.4.0",
    "chartjs-plugin-datalabels": "^2.2.0",
    "core-js": "^3.33.0",
    "date-fns": "2.29.3",
    "date-fns-tz": "^2.0.0",
    "leaflet": "^1.9.4",
    "linkify-html": "^4.1.1",
    "linkifyjs": "^4.1.1",
    "marked": "^5.0.3",
    "register-service-worker": "^1.7.1",
    "sanitize-html": "^2.11.0",
    "snarkdown": "^2.0.0",
    "vue": "3.2.47",
    "vue-chart-3": "3.1.1",
    "vue-fullscreen": "^3.1.1",
    "vue-i18n": "^9.5.0",
    "vue-router": "^4.2.5",
    "vuex": "^4.1.0"
  },
  "devDependencies": {
    "@intlify/vue-i18n-loader": "^4.2.0",
    "@types/chai": "^4.3.6",
<<<<<<< HEAD
    "@types/marked": "^5.0.0",
    "@types/mocha": "^10.0.1",
    "@types/sanitize-html": "^2.9.0",
=======
    "@types/mocha": "^10.0.2",
    "@types/sanitize-html": "^2.9.1",
>>>>>>> fecd93a7
    "@typescript-eslint/eslint-plugin": "^5.60.0",
    "@typescript-eslint/parser": "^5.60.0",
    "@vue/cli-plugin-babel": "~5.0.8",
    "@vue/cli-plugin-eslint": "~5.0.8",
    "@vue/cli-plugin-pwa": "~5.0.8",
    "@vue/cli-plugin-router": "~5.0.8",
    "@vue/cli-plugin-typescript": "~5.0.8",
    "@vue/cli-plugin-unit-mocha": "~5.0.8",
    "@vue/cli-plugin-vuex": "~5.0.8",
    "@vue/cli-service": "~5.0.8",
    "@vue/eslint-config-typescript": "^11.0.3",
    "@vue/test-utils": "^2.4.1",
    "chai": "^4.3.10",
    "eslint": "8.42.0",
    "eslint-config-prettier": "^8.10.0",
    "eslint-import-resolver-typescript": "^3.6.1",
    "eslint-plugin-import": "^2.28.1",
    "eslint-plugin-prettier": "^4.2.1",
    "eslint-plugin-vue": "^9.17.0",
    "prettier": "^2.8.8",
    "sass": "^1.68.0",
    "sass-loader": "^13.3.2",
    "typescript": "5.0.4",
    "vue-cli-plugin-i18n": "~2.3.2"
  },
  "eslintConfig": {
    "root": true,
    "env": {
      "node": true
    },
    "extends": [
      "plugin:vue/vue3-essential",
      "eslint:recommended",
      "@vue/typescript/recommended",
      "plugin:import/recommended",
      "plugin:import/typescript"
    ],
    "globals": {
      "defineProps": "readonly",
      "defineEmits": "readonly",
      "defineExpose": "readonly",
      "withDefaults": "readonly"
    },
    "settings": {
      "import/resolver": "typescript"
    },
    "parserOptions": {
      "ecmaVersion": 2020,
      "parser": "@typescript-eslint/parser"
    },
    "rules": {
      "import/order": [
        "error",
        {
          "newlines-between": "always",
          "alphabetize": {
            "order": "asc",
            "caseInsensitive": true
          }
        }
      ],
      "object-curly-spacing": [
        "error",
        "always"
      ],
      "vue/multi-word-component-names": "off"
    },
    "overrides": [
      {
        "files": [
          "**/__tests__/*.{j,t}s?(x)",
          "**/tests/unit/**/*.spec.{j,t}s?(x)"
        ],
        "env": {
          "mocha": true
        }
      }
    ]
  },
  "browserslist": [
    "> 1%",
    "last 2 versions",
    "not dead",
    "not ie 11"
  ]
}<|MERGE_RESOLUTION|>--- conflicted
+++ resolved
@@ -44,14 +44,9 @@
   "devDependencies": {
     "@intlify/vue-i18n-loader": "^4.2.0",
     "@types/chai": "^4.3.6",
-<<<<<<< HEAD
     "@types/marked": "^5.0.0",
-    "@types/mocha": "^10.0.1",
-    "@types/sanitize-html": "^2.9.0",
-=======
     "@types/mocha": "^10.0.2",
     "@types/sanitize-html": "^2.9.1",
->>>>>>> fecd93a7
     "@typescript-eslint/eslint-plugin": "^5.60.0",
     "@typescript-eslint/parser": "^5.60.0",
     "@vue/cli-plugin-babel": "~5.0.8",
