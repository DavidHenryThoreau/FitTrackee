{
<<<<<<< HEAD
    "ABOUT": "over",
    "CONFIRMATION": "Bevestiging",
    "CONTACT": "contacteer",
    "DAY": "dag | dagen",
    "DISPLAYED": "Weergegeven",
    "DOCUMENTATION": "documentatie",
    "HERE": "hier",
    "HIDDEN": "Verborgen",
    "HOME": "Startscherm",
    "NO_NOTES": "Geen notities",
    "SELECTS": {
        "ORDER": {
            "ASC": "oplopend",
            "DESC": "aflopend",
            "LABEL": "sorteer"
        },
        "ORDER_BY": {
            "LABEL": "sorteer op"
        },
        "PER_PAGE": {
            "LABEL": "per pagina"
        }
=======
  "ABOUT": "over",
  "CONFIRMATION": "Bevestiging",
  "CONTACT": "contacteer",
  "DAY": "dag | dagen",
  "DISPLAYED": "Weergegeven",
  "DOCUMENTATION": "documentatie",
  "HERE": "hier",
  "HIDDEN": "Verborgen",
  "HOME": "Startscherm",
  "SELECTS": {
    "ORDER": {
      "ASC": "oplopend",
      "DESC": "aflopend",
      "LABEL": "sorteer"
>>>>>>> e62d1591
    },
    "ORDER_BY": {
      "LABEL": "sorteer op"
    },
    "PER_PAGE": {
      "LABEL": "per pagina"
    }
  },
  "TOTAL": "Totaal"
}<|MERGE_RESOLUTION|>--- conflicted
+++ resolved
@@ -1,5 +1,4 @@
 {
-<<<<<<< HEAD
     "ABOUT": "over",
     "CONFIRMATION": "Bevestiging",
     "CONTACT": "contacteer",
@@ -22,22 +21,6 @@
         "PER_PAGE": {
             "LABEL": "per pagina"
         }
-=======
-  "ABOUT": "over",
-  "CONFIRMATION": "Bevestiging",
-  "CONTACT": "contacteer",
-  "DAY": "dag | dagen",
-  "DISPLAYED": "Weergegeven",
-  "DOCUMENTATION": "documentatie",
-  "HERE": "hier",
-  "HIDDEN": "Verborgen",
-  "HOME": "Startscherm",
-  "SELECTS": {
-    "ORDER": {
-      "ASC": "oplopend",
-      "DESC": "aflopend",
-      "LABEL": "sorteer"
->>>>>>> e62d1591
     },
     "ORDER_BY": {
       "LABEL": "sorteer op"
