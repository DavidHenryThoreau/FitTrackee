{
<<<<<<< HEAD
    "ABOUT": "about",
    "CONFIRMATION": "Conferma",
    "CONTACT": "contatto",
    "DAY": "giorno | giorni",
    "DISPLAYED": "Mostrato",
    "DOCUMENTATION": "documentazione",
    "HERE": "qui",
    "HIDDEN": "Nascosto",
    "HOME": "Home",
    "NO_NOTES": "Nessuna nota",
    "SELECTS": {
        "ORDER": {
            "ASC": "Dal più basso al più alto",
            "DESC": "Dal più alto al più basso",
            "LABEL": "ordina"
        },
        "ORDER_BY": {
            "LABEL": "ordina per"
        },
        "PER_PAGE": {
            "LABEL": "per pagina"
        }
=======
  "ABOUT": "about",
  "CONFIRMATION": "Conferma",
  "CONTACT": "contatto",
  "DAY": "giorno | giorni",
  "DISPLAYED": "Mostrato",
  "DOCUMENTATION": "documentazione",
  "HERE": "qui",
  "HIDDEN": "Nascosto",
  "HOME": "Home",
  "SELECTS": {
    "ORDER": {
      "ASC": "Dal più basso al più alto",
      "DESC": "Dal più alto al più basso",
      "LABEL": "ordina"
>>>>>>> e62d1591
    },
    "ORDER_BY": {
      "LABEL": "ordina per"
    },
    "PER_PAGE": {
      "LABEL": "per pagina"
    }
  },
  "TOTAL": "Totale"
}<|MERGE_RESOLUTION|>--- conflicted
+++ resolved
@@ -1,5 +1,4 @@
 {
-<<<<<<< HEAD
     "ABOUT": "about",
     "CONFIRMATION": "Conferma",
     "CONTACT": "contatto",
@@ -22,22 +21,6 @@
         "PER_PAGE": {
             "LABEL": "per pagina"
         }
-=======
-  "ABOUT": "about",
-  "CONFIRMATION": "Conferma",
-  "CONTACT": "contatto",
-  "DAY": "giorno | giorni",
-  "DISPLAYED": "Mostrato",
-  "DOCUMENTATION": "documentazione",
-  "HERE": "qui",
-  "HIDDEN": "Nascosto",
-  "HOME": "Home",
-  "SELECTS": {
-    "ORDER": {
-      "ASC": "Dal più basso al più alto",
-      "DESC": "Dal più alto al più basso",
-      "LABEL": "ordina"
->>>>>>> e62d1591
     },
     "ORDER_BY": {
       "LABEL": "ordina per"
