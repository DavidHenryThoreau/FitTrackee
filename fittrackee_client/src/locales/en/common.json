{
<<<<<<< HEAD
    "ABOUT": "about",
    "CONFIRMATION": "Confirmation",
    "CONTACT": "contact",
    "DAY": "day | days",
    "DISPLAYED": "Displayed",
    "DOCUMENTATION": "documentation",
    "EDITED": "edited",
    "HERE": "here",
    "HIDDEN": "Hidden",
    "HOME": "Home",
    "LAST_UPDATED_ON": "Last updated on",
    "NO_NOTES": "No notes",
    "REPORT_PLACEHOLDER": "indicate the reason for reporting",
    "REPORT_SUBMITTED": "Report submitted.",
    "SELECTS": {
        "ORDER": {
            "ASC": "ascending",
            "DESC": "descending",
            "LABEL": "sort"
        },
        "ORDER_BY": {
            "LABEL": "order by"
        },
        "PER_PAGE": {
            "LABEL": "par page"
        }
    },
    "TOTAL": "Total",
    "TYPE": "type"
=======
  "ABOUT": "about",
  "CONFIRMATION": "Confirmation",
  "CONTACT": "contact",
  "DAY": "day | days",
  "DISPLAYED": "Displayed",
  "DOCUMENTATION": "documentation",
  "HERE": "here",
  "HIDDEN": "Hidden",
  "HOME": "Home",
  "SELECTS": {
    "ORDER": {
      "ASC": "ascending",
      "DESC": "descending",
      "LABEL": "sort"
    },
    "ORDER_BY": {
      "LABEL": "order by"
    },
    "PER_PAGE": {
      "LABEL": "par page"
    }
  },
  "TOTAL": "Total"
>>>>>>> e62d1591
}<|MERGE_RESOLUTION|>--- conflicted
+++ resolved
@@ -1,5 +1,4 @@
 {
-<<<<<<< HEAD
     "ABOUT": "about",
     "CONFIRMATION": "Confirmation",
     "CONTACT": "contact",
@@ -29,29 +28,4 @@
     },
     "TOTAL": "Total",
     "TYPE": "type"
-=======
-  "ABOUT": "about",
-  "CONFIRMATION": "Confirmation",
-  "CONTACT": "contact",
-  "DAY": "day | days",
-  "DISPLAYED": "Displayed",
-  "DOCUMENTATION": "documentation",
-  "HERE": "here",
-  "HIDDEN": "Hidden",
-  "HOME": "Home",
-  "SELECTS": {
-    "ORDER": {
-      "ASC": "ascending",
-      "DESC": "descending",
-      "LABEL": "sort"
-    },
-    "ORDER_BY": {
-      "LABEL": "order by"
-    },
-    "PER_PAGE": {
-      "LABEL": "par page"
-    }
-  },
-  "TOTAL": "Total"
->>>>>>> e62d1591
 }