--- conflicted
+++ resolved
@@ -1,31 +1,13 @@
 {
-<<<<<<< HEAD
-    "COMMENT_LEVELS": {
-        "followers_and_remote_only": "Local and remote followers only",
-        "followers_only": "Followers only",
-        "local_followers_only": "Local followers only",
-        "private": "Private (only mentioned users)",
-        "public": "Public (everyone)"
-    },
-    "LEVELS": {
-        "followers_and_remote_only": "Local and remote followers only",
-        "followers_only": "Followers only",
-        "local_followers_only": "Local followers only",
-        "private": "Private (only me)",
-        "public": "Public (everyone)"
-    },
-    "MAP_VISIBILITY": "Map and analysis visibility",
-    "VISIBILITY": "visibility",
-    "WORKOUTS_VISIBILITY": "Workouts related data visibility",
-    "WORKOUT_VISIBILITY": "Workout visibility"
-=======
   "COMMENT_LEVELS": {
+    "followers_and_remote_only": "Local and remote followers only",
     "followers_only": "Followers only",
     "local_followers_only": "Local followers only",
     "private": "Private (only mentioned users)",
     "public": "Public (everyone)"
   },
   "LEVELS": {
+    "followers_and_remote_only": "Local and remote followers only",
     "followers_only": "Followers only",
     "local_followers_only": "Local followers only",
     "private": "Private (only me)",
@@ -35,5 +17,4 @@
   "VISIBILITY": "visibility",
   "WORKOUTS_VISIBILITY": "Workouts related data visibility",
   "WORKOUT_VISIBILITY": "Workout visibility"
->>>>>>> 70612424
 }