{
  "ACTION": "Action",
  "ACTIVATE_USER_ACCOUNT": "Activer le compte",
  "ACTIVE": "Actif",
  "ADMIN_RIGHTS_DELETE_USER_ACCOUNT": "Ajouter/retirer des droits d'administration, supprimer des comptes utilisateurs.",
  "ADMIN": "Admin",
  "ADMINISTRATION": "Administration",
  "APPLICATION": "Application",
  "APP_CONFIG": {
<<<<<<< HEAD
    "FEDERATION_ENABLED": "Fédération activée",
=======
    "ADMIN_CONTACT": "Email de l'administrateur pour contact ",
>>>>>>> 8eb5028f
    "MAX_USERS_LABEL": "Nombre maximum d'utilisateurs actifs ",
    "MAX_USERS_HELP": "Si égal à 0, pas limite d'inscription",
    "MAX_FILES_IN_ZIP_LABEL": "Taille max. des archives zip (en Mo) ",
    "NO_CONTACT_EMAIL": "non renseigné",
    "SINGLE_UPLOAD_MAX_SIZE_LABEL": "Taille max. des fichiers (en Mo) ",
    "TITLE": "Configuration de l'application",
    "ZIP_UPLOAD_MAX_SIZE_LABEL": "Nombre max. de fichiers dans une archive zip "
  },
  "BACK_TO_ADMIN": "Revenir à l'admin",
  "CONFIRM_USER_ACCOUNT_DELETION": "Êtes-vous sûr de vouloir supprimer le compte de l'utilisateur {0} ? Toutes les données seront définitivement.",
  "CONFIRM_USER_PASSWORD_RESET": "Êtes-vous sûr de vouloir réinitialiser le mot de passe de l'utilisateur {0} ?",
  "CURRENT_EMAIL": "Adresse email actuelle",
  "DELETE_USER": "Supprimer l'utilisateur",
  "ENABLE_DISABLE_SPORTS": "Activer/désactiver des sports.",
<<<<<<< HEAD
  "FEDERATION_DISABLED": "La fédération de l'instance est actuellement désactivée.",
  "FEDERATION_ENABLED": "La fédération de l'instance est actuellement activée.",
=======
  "NEW_EMAIL": "Nouvelle adresse email",
  "PASSWORD_RESET_SUCCESSFUL": "Le mot de passe a été réinitialisé.",
>>>>>>> 8eb5028f
  "REGISTRATION_DISABLED": "Les inscriptions sont actuellement désactivées.",
  "REGISTRATION_ENABLED": "Les inscriptions sont actuellement activées.",
  "RESET_USER_PASSWORD": "Réinit. le mot de passe",
  "SPORTS": {
    "TABLE": {
      "ACTIVE": "Actif",
      "HAS_WORKOUTS": "des séances existent",
      "IMAGE": "Image",
      "LABEL": "Label"
    },
    "TITLE": "Administration - Sports"
  },
  "UPDATE_APPLICATION_DESCRIPTION": "Configurer l'application (nombre maximum d'utilisateurs inscrits, taille maximale des fichers).",
<<<<<<< HEAD
=======
  "UPDATE_USER_EMAIL": "Changer l'email",
  "USER": "utilisateur | utilisateurs",
  "USER_EMAIL_UPDATE_SUCCESSFUL": "L'adresse email a été mise à jour.",
>>>>>>> 8eb5028f
  "USERS": {
    "TABLE": {
      "ADD_ADMIN_RIGHTS": "Ajouter les droits d'admin",
      "REMOVE_ADMIN_RIGHTS": "Retirer les droits d'admin"
    },
    "SELECTS": {
      "ORDER_BY": {
        "ADMIN": "status administrateur",
        "CREATED_AT": "date d'inscription",
        "IS_ACTIVE": "statut du compte",
        "USERNAME": "nom d'utilisateur",
        "WORKOUTS_COUNT": "nombre de séances"
      }
    }
  }
}<|MERGE_RESOLUTION|>--- conflicted
+++ resolved
@@ -7,11 +7,8 @@
   "ADMINISTRATION": "Administration",
   "APPLICATION": "Application",
   "APP_CONFIG": {
-<<<<<<< HEAD
+    "ADMIN_CONTACT": "Email de l'administrateur pour contact ",
     "FEDERATION_ENABLED": "Fédération activée",
-=======
-    "ADMIN_CONTACT": "Email de l'administrateur pour contact ",
->>>>>>> 8eb5028f
     "MAX_USERS_LABEL": "Nombre maximum d'utilisateurs actifs ",
     "MAX_USERS_HELP": "Si égal à 0, pas limite d'inscription",
     "MAX_FILES_IN_ZIP_LABEL": "Taille max. des archives zip (en Mo) ",
@@ -26,13 +23,10 @@
   "CURRENT_EMAIL": "Adresse email actuelle",
   "DELETE_USER": "Supprimer l'utilisateur",
   "ENABLE_DISABLE_SPORTS": "Activer/désactiver des sports.",
-<<<<<<< HEAD
   "FEDERATION_DISABLED": "La fédération de l'instance est actuellement désactivée.",
   "FEDERATION_ENABLED": "La fédération de l'instance est actuellement activée.",
-=======
   "NEW_EMAIL": "Nouvelle adresse email",
   "PASSWORD_RESET_SUCCESSFUL": "Le mot de passe a été réinitialisé.",
->>>>>>> 8eb5028f
   "REGISTRATION_DISABLED": "Les inscriptions sont actuellement désactivées.",
   "REGISTRATION_ENABLED": "Les inscriptions sont actuellement activées.",
   "RESET_USER_PASSWORD": "Réinit. le mot de passe",
@@ -46,12 +40,9 @@
     "TITLE": "Administration - Sports"
   },
   "UPDATE_APPLICATION_DESCRIPTION": "Configurer l'application (nombre maximum d'utilisateurs inscrits, taille maximale des fichers).",
-<<<<<<< HEAD
-=======
   "UPDATE_USER_EMAIL": "Changer l'email",
   "USER": "utilisateur | utilisateurs",
   "USER_EMAIL_UPDATE_SUCCESSFUL": "L'adresse email a été mise à jour.",
->>>>>>> 8eb5028f
   "USERS": {
     "TABLE": {
       "ADD_ADMIN_RIGHTS": "Ajouter les droits d'admin",
