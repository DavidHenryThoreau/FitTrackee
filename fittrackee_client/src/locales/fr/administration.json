--- conflicted
+++ resolved
@@ -86,10 +86,6 @@
   "EMAIL_SENDING_DISABLED": "L'envoi d'emails est désactivé.",
   "ENABLE_DISABLE_EQUIPMENT_TYPES": "Activer/désactiver des types d'équipement.",
   "ENABLE_DISABLE_SPORTS": "Activer/désactiver des sports.",
-<<<<<<< HEAD
-  "FEDERATION_DISABLED": "La fédération de l'instance est actuellement désactivée.",
-  "FEDERATION_ENABLED": "La fédération de l'instance est actuellement activée.",
-=======
   "EQUIPMENT_TYPES": {
     "TABLE": {
       "ACTIVE": "Actif",
@@ -99,7 +95,8 @@
     },
     "TITLE": "Administration - Équipements"
   },
->>>>>>> a316e512
+  "FEDERATION_DISABLED": "La fédération de l'instance est actuellement désactivée.",
+  "FEDERATION_ENABLED": "La fédération de l'instance est actuellement activée.",
   "NEW_EMAIL": "Nouvelle adresse email",
   "NO_TEXT_ENTERED": "pas de texte saisi",
   "PASSWORD_RESET_SUCCESSFUL": "Le mot de passe a été réinitialisé.",
