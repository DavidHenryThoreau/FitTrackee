{
    "ABOUT": {
        "DESCRIPTION": "Toute information supplémentaire qui peut être utile à vos utilisateurs. La syntaxe Markdown peut être utilisée.",
        "TEXT": "Information détaillée de l'instance"
    },
    "ACTION": "Action",
    "ACTIVATE_USER_ACCOUNT": "Activer le compte",
    "ACTIVE": "Actif",
    "ADMIN": "Admin",
    "ADMINISTRATION": "Administration",
    "ADMIN_RIGHTS_DELETE_USER_ACCOUNT": "Ajouter/retirer des droits d'administration, supprimer des comptes utilisateurs.",
    "APPLICATION": "Application",
    "APP_CONFIG": {
        "ADMIN_CONTACT": "Email de l'administrateur pour contact ",
        "FEDERATION_ENABLED": "Fédération activée",
        "MAX_FILES_IN_ZIP_LABEL": "Nombre max. de fichiers dans une archive zip ",
        "MAX_USERS_HELP": "Si égal à 0, pas limite d'inscription",
        "MAX_USERS_LABEL": "Nombre maximum d'utilisateurs actifs ",
        "NO_CONTACT_EMAIL": "non renseigné",
        "SINGLE_UPLOAD_MAX_SIZE_LABEL": "Taille max. des fichiers (en Mo) ",
        "TITLE": "Configuration de l'application",
        "ZIP_UPLOAD_MAX_SIZE_LABEL": "Taille max. des archives zip (en Mo) "
    },
    "BACK_TO_ADMIN": "Revenir à l'admin",
    "CONFIRM_USER_ACCOUNT_DELETION": "Êtes-vous sûr de vouloir supprimer le compte de l'utilisateur {0} ? Toutes les données seront définitivement.",
    "CONFIRM_USER_PASSWORD_RESET": "Êtes-vous sûr de vouloir réinitialiser le mot de passe de l'utilisateur {0} ?",
    "CURRENT_EMAIL": "Adresse email actuelle",
    "DELETE_USER": "Supprimer l'utilisateur",
    "EMAIL_SENDING_DISABLED": "L'envoi d'emails est désactivé.",
    "ENABLE_DISABLE_SPORTS": "Activer/désactiver des sports.",
    "FEDERATION_DISABLED": "La fédération de l'instance est actuellement désactivée.",
    "FEDERATION_ENABLED": "La fédération de l'instance est actuellement activée.",
    "NEW_EMAIL": "Nouvelle adresse email",
    "NO_TEXT_ENTERED": "pas de texte saisi",
    "PASSWORD_RESET_SUCCESSFUL": "Le mot de passe a été réinitialisé.",
    "PRIVACY_POLICY_DESCRIPTION": "Ajouter votre propre politique de confidentialité ou laisser vider pour utiliser la politique par défaut. La syntaxe Markdown peut être utilisée.",
    "REGISTRATION_DISABLED": "Les inscriptions sont actuellement désactivées.",
    "REGISTRATION_ENABLED": "Les inscriptions sont actuellement activées.",
    "RESET_USER_PASSWORD": "Réinit. le mot de passe",
    "SPORTS": {
        "TABLE": {
            "ACTIVE": "Actif",
            "HAS_WORKOUTS": "des séances existent",
            "IMAGE": "Image",
            "LABEL": "Label"
        },
        "TITLE": "Administration - Sports"
    },
<<<<<<< HEAD
    "UPDATE_APPLICATION_DESCRIPTION": "Configurer l'application (nombre maximum d'utilisateurs inscrits, taille maximale des fichiers, email de de d'administrateur).",
=======
    "UPDATE_APPLICATION_DESCRIPTION": "Configurer l'application.",
>>>>>>> fdd73d5b
    "UPDATE_USER_EMAIL": "Changer l'email",
    "USER": "utilisateur | utilisateurs",
    "USERS": {
        "SELECTS": {
            "ORDER_BY": {
                "ADMIN": "status administrateur",
                "CREATED_AT": "date d'inscription",
                "IS_ACTIVE": "statut du compte",
                "USERNAME": "nom d'utilisateur",
                "WORKOUTS_COUNT": "nombre de séances"
            }
        },
        "TABLE": {
            "ADD_ADMIN_RIGHTS": "Ajouter les droits d'admin",
            "REMOVE_ADMIN_RIGHTS": "Retirer les droits d'admin"
        }
    },
    "USER_EMAIL_UPDATE_SUCCESSFUL": "L'adresse email a été mise à jour."
}<|MERGE_RESOLUTION|>--- conflicted
+++ resolved
@@ -46,11 +46,7 @@
         },
         "TITLE": "Administration - Sports"
     },
-<<<<<<< HEAD
-    "UPDATE_APPLICATION_DESCRIPTION": "Configurer l'application (nombre maximum d'utilisateurs inscrits, taille maximale des fichiers, email de de d'administrateur).",
-=======
     "UPDATE_APPLICATION_DESCRIPTION": "Configurer l'application.",
->>>>>>> fdd73d5b
     "UPDATE_USER_EMAIL": "Changer l'email",
     "USER": "utilisateur | utilisateurs",
     "USERS": {
