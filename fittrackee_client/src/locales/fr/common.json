{
  "ABOUT": "à propos",
  "ACTION": "action",
  "ACTIVE": "actif",
  "CONFIRMATION": "Confirmation",
  "CONTACT": "contact",
  "DAY": "jour | jours",
  "DESCRIPTION": "Description",
  "DISPLAYED": "Affiché",
  "DOCUMENTATION": "documentation",
  "EDITED": "édité",
  "HERE": "ici",
  "HIDDEN": "Masqué",
  "HOME": "Accueil",
<<<<<<< HEAD
  "LAST_UPDATED_ON": "Dernière mise à jour le",
  "NO_NOTES": "Pas de notes",
  "REPORT_PLACEHOLDER": "préciser la raison du signalement",
  "REPORT_SUBMITTED": "Signalement envoyé.",
=======
  "INACTIVE": "inactif",
  "LABEL": "Nom",
  "NO_DESCRIPTION": "pas de description",
>>>>>>> d984a7c5
  "SELECTS": {
    "ORDER": {
      "ASC": "ascendant",
      "DESC": "descendant",
      "LABEL": "tri"
    },
    "ORDER_BY": {
      "LABEL": "trier par "
    },
    "PER_PAGE": {
      "LABEL": "par page"
    }
  },
  "TOTAL": "Total",
<<<<<<< HEAD
  "TYPE": "type"
=======
  "TOTAL_DURATION_WITH_PAUSES": "durée totale, pauses comprises"
>>>>>>> d984a7c5
}<|MERGE_RESOLUTION|>--- conflicted
+++ resolved
@@ -12,16 +12,13 @@
   "HERE": "ici",
   "HIDDEN": "Masqué",
   "HOME": "Accueil",
-<<<<<<< HEAD
+  "INACTIVE": "inactif",
+  "LABEL": "Nom",
   "LAST_UPDATED_ON": "Dernière mise à jour le",
+  "NO_DESCRIPTION": "pas de description",
   "NO_NOTES": "Pas de notes",
   "REPORT_PLACEHOLDER": "préciser la raison du signalement",
   "REPORT_SUBMITTED": "Signalement envoyé.",
-=======
-  "INACTIVE": "inactif",
-  "LABEL": "Nom",
-  "NO_DESCRIPTION": "pas de description",
->>>>>>> d984a7c5
   "SELECTS": {
     "ORDER": {
       "ASC": "ascendant",
@@ -36,9 +33,6 @@
     }
   },
   "TOTAL": "Total",
-<<<<<<< HEAD
+  "TOTAL_DURATION_WITH_PAUSES": "durée totale, pauses comprises",
   "TYPE": "type"
-=======
-  "TOTAL_DURATION_WITH_PAUSES": "durée totale, pauses comprises"
->>>>>>> d984a7c5
 }