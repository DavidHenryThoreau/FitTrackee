--- conflicted
+++ resolved
@@ -1,5 +1,4 @@
 {
-<<<<<<< HEAD
     "ABOUT": "à propos",
     "CONFIRMATION": "Confirmation",
     "CONTACT": "contact",
@@ -29,29 +28,4 @@
     },
     "TOTAL": "Total",
     "TYPE": "type"
-=======
-  "ABOUT": "à propos",
-  "CONFIRMATION": "Confirmation",
-  "CONTACT": "contact",
-  "DAY": "jour | jours",
-  "DISPLAYED": "Affiché",
-  "DOCUMENTATION": "documentation",
-  "HERE": "ici",
-  "HIDDEN": "Masqué",
-  "HOME": "Accueil",
-  "SELECTS": {
-    "ORDER": {
-      "ASC": "ascendant",
-      "DESC": "descendant",
-      "LABEL": "tri"
-    },
-    "ORDER_BY": {
-      "LABEL": "trier par "
-    },
-    "PER_PAGE": {
-      "LABEL": "par page"
-    }
-  },
-  "TOTAL": "Total"
->>>>>>> e62d1591
 }