import AboutTranslations from './about.json'
import AdministrationTranslations from './administration.json'
import ApiTranslations from './api.json'
import ButtonsTranslations from './buttons.json'
import CommonTranslations from './common.json'
import DashboardTranslations from './dashboard.json'
import ErrorTranslations from './error.json'
<<<<<<< HEAD
import PrivacyLevelsTranslations from './privacy.json'
=======
import OAuth2Translations from './oauth2.json'
>>>>>>> 8b66ae66
import SportsTranslations from './sports.json'
import StatisticsTranslations from './statistics.json'
import UserTranslations from './user.json'
import WorkoutsTranslations from './workouts.json'

export default {
  about: AboutTranslations,
  admin: AdministrationTranslations,
  api: ApiTranslations,
  buttons: ButtonsTranslations,
  common: CommonTranslations,
  dashboard: DashboardTranslations,
  error: ErrorTranslations,
<<<<<<< HEAD
  privacy: PrivacyLevelsTranslations,
=======
  oauth2: OAuth2Translations,
>>>>>>> 8b66ae66
  sports: SportsTranslations,
  statistics: StatisticsTranslations,
  user: UserTranslations,
  workouts: WorkoutsTranslations,
}<|MERGE_RESOLUTION|>--- conflicted
+++ resolved
@@ -5,11 +5,8 @@
 import CommonTranslations from './common.json'
 import DashboardTranslations from './dashboard.json'
 import ErrorTranslations from './error.json'
-<<<<<<< HEAD
+import OAuth2Translations from './oauth2.json'
 import PrivacyLevelsTranslations from './privacy.json'
-=======
-import OAuth2Translations from './oauth2.json'
->>>>>>> 8b66ae66
 import SportsTranslations from './sports.json'
 import StatisticsTranslations from './statistics.json'
 import UserTranslations from './user.json'
@@ -23,11 +20,8 @@
   common: CommonTranslations,
   dashboard: DashboardTranslations,
   error: ErrorTranslations,
-<<<<<<< HEAD
+  oauth2: OAuth2Translations,
   privacy: PrivacyLevelsTranslations,
-=======
-  oauth2: OAuth2Translations,
->>>>>>> 8b66ae66
   sports: SportsTranslations,
   statistics: StatisticsTranslations,
   user: UserTranslations,
