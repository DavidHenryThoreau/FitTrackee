--- conflicted
+++ resolved
@@ -218,6 +218,7 @@
   {
     path: '/users/:username',
     name: 'User',
+    props: { fromAdmin: false },
     component: () =>
       import(/* webpackChunkName: 'users' */ '@/views/user/UserView.vue'),
     children: [
@@ -343,32 +344,23 @@
   '/account-confirmation/email-sent',
 ]
 
-const pathsWithoutChecks = ['/email-update', '/about']
+const pathsWithoutChecks = ['/email-update', '/about', '/users']
 
 router.beforeEach((to, from, next) => {
   store
     .dispatch(AUTH_USER_STORE.ACTIONS.CHECK_AUTH_USER)
     .then(() => {
-<<<<<<< HEAD
-      if (to.path.startsWith('/users')) {
-        return next()
-      }
-
-=======
       if (pathsWithoutChecks.includes(to.path)) {
         return next()
       }
->>>>>>> 8eb5028f
+
       if (
         store.getters[AUTH_USER_STORE.GETTERS.IS_AUTHENTICATED] &&
         pathsWithoutAuthentication.includes(to.path)
       ) {
         return next('/')
       }
-<<<<<<< HEAD
-
-=======
->>>>>>> 8eb5028f
+
       if (
         !store.getters[AUTH_USER_STORE.GETTERS.IS_AUTHENTICATED] &&
         !pathsWithoutAuthentication.includes(to.path)
