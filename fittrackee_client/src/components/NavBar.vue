<template>
  <header id="nav">
    <Modal
      v-if="displayModal"
      :title="$t('common.CONFIRMATION')"
      :message="$t('user.LOGOUT_CONFIRMATION')"
      @confirmAction="logout"
      @cancelAction="updateDisplayModal(false)"
      @keydown.esc="updateDisplayModal(false)"
    />
    <div class="nav-container">
      <div class="nav-app-name">
        <div class="nav-item app-name">FitTrackee</div>
      </div>
      <div class="nav-icon-open" :class="{ 'menu-open': isMenuOpen }">
        <button class="menu-button transparent" @click="openMenu()">
          <i class="fa fa-bars hamburger-icon"></i>
        </button>
      </div>
      <div class="nav-items" :class="{ 'menu-open': isMenuOpen }">
        <div class="nav-items-close">
          <div class="app-name">FitTrackee</div>
          <button class="menu-button transparent" @click="closeMenu()">
            <i
              class="fa fa-close close-icon nav-item"
              :class="{ 'menu-closed': !isMenuOpen }"
            />
          </button>
        </div>
        <div class="nav-items-app-menu" @click="closeMenu()">
          <div class="nav-items-group" v-if="isAuthenticated">
            <router-link class="nav-item" to="/">
              {{ $t('dashboard.DASHBOARD') }}
            </router-link>
            <router-link class="nav-item" to="/workouts">
              {{ capitalize($t('workouts.WORKOUT', 2)) }}
            </router-link>
            <router-link class="nav-item" to="/statistics">
              {{ $t('statistics.STATISTICS') }}
            </router-link>
            <router-link class="nav-item" to="/users">
              {{ capitalize($t('user.USER', 0)) }}
            </router-link>
            <router-link class="nav-item" to="/workouts/add">
              {{ $t('workouts.ADD_WORKOUT') }}
            </router-link>
            <router-link
              class="nav-item"
              v-if="isAuthenticated && authUser.admin"
              to="/admin"
            >
              {{ $t('admin.ADMIN') }}
            </router-link>
            <div class="nav-item nav-separator" />
          </div>
        </div>
        <div class="nav-items-user-menu">
          <div class="nav-items-group" v-if="isAuthenticated">
            <router-link
              class="nav-item nav-profile-img"
              to="/profile"
              @click="closeMenu"
              :title="authUser.username"
            >
              <UserPicture :user="authUser" />
              <span class="user-name">{{ authUser.username }}</span>
            </router-link>
            <router-link
              class="nav-item nav-profile-img notifications"
              to="/notifications?status=unread"
              @click="closeMenu"
            >
              <i
                class="notifications-icons"
                :class="`fa fa-bell${
                  hasUnreadNotifications ? '-ringing' : ''
                }-o`"
                aria-hidden="true"
              />
              <span class="notifications-label">
                {{ capitalize($t('notifications.NOTIFICATIONS', 0)) }}
              </span>
            </router-link>
            <button
              class="logout-button transparent"
              @click="updateDisplayModal(true)"
              :aria-label="$t('user.LOGOUT')"
            >
              <i class="fa fa-sign-out logout-fa" aria-hidden="true" />
              <span class="logout-text">{{ $t('user.LOGOUT') }}</span>
            </button>
          </div>
          <div class="nav-items-group" v-else>
            <router-link class="nav-item" to="/login" @click="closeMenu">
              {{ $t('user.LOGIN') }}
            </router-link>
            <router-link class="nav-item" to="/register" @click="closeMenu">
              {{ $t('user.REGISTER') }}
            </router-link>
          </div>
          <Dropdown
            v-if="availableLanguages && language"
            class="nav-item"
            :options="availableLanguages"
            :selected="language"
            @selected="updateLanguage"
            :buttonLabel="$t('user.LANGUAGE')"
          >
            <i class="fa fa-language"></i>
          </Dropdown>
        </div>
      </div>
    </div>
  </header>
</template>

<script setup lang="ts">
<<<<<<< HEAD
  import { ComputedRef, Ref, capitalize, computed, ref } from 'vue'

  import UserPicture from '@/components/User/UserPicture.vue'
  import {
    AUTH_USER_STORE,
    NOTIFICATIONS_STORE,
    ROOT_STORE,
  } from '@/store/constants'
  import { IDropdownOption } from '@/types/forms'
  import { IAuthUserProfile } from '@/types/user'
=======
  import { computed, ref, capitalize } from 'vue'
  import type { ComputedRef, Ref } from 'vue'

  import UserPicture from '@/components/User/UserPicture.vue'
  import { AUTH_USER_STORE, ROOT_STORE } from '@/store/constants'
  import type { IDropdownOption } from '@/types/forms'
  import type { TLanguage } from '@/types/locales'
  import type { IAuthUserProfile } from '@/types/user'
>>>>>>> e62d1591
  import { useStore } from '@/use/useStore'
  import { availableLanguages } from '@/utils/locales'

  const emit = defineEmits(['menuInteraction'])

  const store = useStore()

  const authUser: ComputedRef<IAuthUserProfile> = computed(
    () => store.getters[AUTH_USER_STORE.GETTERS.AUTH_USER_PROFILE]
  )
  const isAuthenticated: ComputedRef<boolean> = computed(
    () => store.getters[AUTH_USER_STORE.GETTERS.IS_AUTHENTICATED]
  )
  const language: ComputedRef<string> = computed(
    () => store.getters[ROOT_STORE.GETTERS.LANGUAGE]
  )
  const isMenuOpen: Ref<boolean> = ref(false)
  const displayModal: Ref<boolean> = ref(false)
  const hasUnreadNotifications: ComputedRef<string> = computed(
    () => store.getters[NOTIFICATIONS_STORE.GETTERS.UNREAD_STATUS]
  )

  function openMenu() {
    isMenuOpen.value = true
    emit('menuInteraction', true)
  }
  function closeMenu() {
    isMenuOpen.value = false
    emit('menuInteraction', false)
  }
  function updateLanguage(option: IDropdownOption) {
    store.dispatch(
      ROOT_STORE.ACTIONS.UPDATE_APPLICATION_LANGUAGE,
      option.value as TLanguage
    )
  }
  function logout() {
    store.dispatch(AUTH_USER_STORE.ACTIONS.LOGOUT)
    displayModal.value = false
  }
  function updateDisplayModal(display: boolean) {
    displayModal.value = display
  }
</script>

<style scoped lang="scss">
  @import '~@/scss/fonts.scss';
  @import '~@/scss/colors.scss';
  @import '~@/scss/vars.scss';

  #nav {
    background: var(--nav-bar-background-color);
    display: flex;
    padding: 15px 10px;

    .nav-container {
      display: flex;

      margin-left: auto;
      margin-right: auto;
      padding: 0 15px 15px 15px;
      max-width: $container-width;
      width: 100%;

      border-bottom: solid 1px var(--nav-border-color);
    }

    a {
      &.router-link-exact-active {
        color: var(--nav-bar-link-active);
        font-weight: bold;
      }
    }

    .app-name {
      font-size: 1.2em;
      font-weight: bold;
      margin-right: 10px;
      line-height: 1.6em;
    }

    .fa {
      font-size: 1.2em;
    }

    .notifications-icons {
      font-size: 1em;
      padding-top: 7px;
    }

    .nav-icon-open {
      display: none;
    }

    .hamburger-icon,
    .close-icon {
      display: none;
    }
    .menu-button {
      padding: 0;
    }

    .nav-items {
      display: flex;
      flex: 1;
      justify-content: space-between;
      line-height: 2em;
      width: 100%;

      .nav-items-close {
        display: none;
      }

      .nav-items-app-menu,
      .nav-items-user-menu {
        display: flex;
        margin: 0;
        padding: 0;
      }

      .nav-items-group {
        display: flex;
        align-items: flex-start;
      }
      .nav-item {
        padding: 0 10px;
        height: 28px;
        &.dropdown-wrapper {
          padding: 0;
          margin-left: 2px;
          ::v-deep(.dropdown-list) {
            z-index: 1000;
            margin-left: -150px !important;
            width: 180px !important;
          }
        }

        &.notifications {
          .notifications-label {
            display: none;
          }
        }
      }

      .nav-link {
        color: var(--app-a-color);
        cursor: pointer;
      }

      .nav-profile-img {
        display: flex;
        gap: $default-padding;
        align-items: flex-start;
        margin-bottom: -$default-padding;
        ::v-deep(.user-picture) {
          min-width: auto;
          img {
            height: 32px;
            width: 32px;
            object-fit: cover;
          }
          .no-picture {
            font-size: 1.7em;
            padding: 0;
          }
        }
        .user-name {
          max-width: 180px;
          white-space: nowrap;
          overflow: hidden;
          text-overflow: ellipsis;
        }
      }

      .nav-separator {
        display: none;
      }
      .logout-button {
        padding: $default-padding * 0.5 $default-padding * 0.75;
        margin-left: 2px;
        .logout-fa {
          display: block;
        }
        .logout-text {
          display: none;
        }
      }
    }

    @media screen and (max-width: $medium-limit) {
      .hamburger-icon {
        display: block;
      }
      .nav-icon-open {
        display: block;
        text-align: right;
        width: 100%;
      }
      .nav-icon-open.menu-open {
        display: none;
      }
      .notifications-icons {
        padding: 6px 0 0 4px;
      }
      .close-icon {
        display: block;
      }
      .close-icon.menu-closed {
        display: none;
      }

      .nav-items {
        display: none;
      }
      .nav-items.menu-open {
        display: flex;
        flex-direction: column;
        justify-content: flex-start;
        z-index: 1001;

        position: absolute;
        top: 0;
        right: 0;
        bottom: 0;
        left: 0;

        background: var(--nav-bar-background-color);

        .nav-items-close,
        .nav-items-app-menu,
        .nav-items-user-menu {
          display: flex;
          flex-direction: column;
        }

        .nav-items-close {
          align-items: center;
          display: flex;
          flex-direction: row;
          justify-content: space-between;

          .app-name {
            padding: 15px 25px;
          }
        }

        .nav-items-group {
          display: flex;
          flex-direction: column;

          .logout-button {
            padding: $default-padding $default-padding $default-padding
              $default-padding * 2.4;
            color: var(--app-a-color);
            text-align: left;
            .logout-fa {
              display: none;
            }
            .logout-text {
              display: block;
            }
          }
        }

        .nav-item {
          padding: 7px 25px;
          &.dropdown-wrapper {
            padding-left: $default-padding * 2;
            ::v-deep(.dropdown-list) {
              margin-left: initial !important;
              width: auto !important;
              height: 200px;
              overflow-y: scroll;
            }
          }
          &.notifications {
            padding-top: $default-padding;
            .notifications-label {
              display: block;
            }
          }
        }

        .nav-separator {
          display: flex;
          border-top: solid 1px var(--nav-border-color);
          margin: 0 $default-margin * 2;
          padding: 0 0 $default-padding;
          width: 88%;
        }
      }
    }
    .fa-language {
      cursor: pointer;
    }
  }
</style><|MERGE_RESOLUTION|>--- conflicted
+++ resolved
@@ -115,8 +115,8 @@
 </template>
 
 <script setup lang="ts">
-<<<<<<< HEAD
-  import { ComputedRef, Ref, capitalize, computed, ref } from 'vue'
+  import { computed, ref, capitalize } from 'vue'
+  import type { ComputedRef, Ref } from 'vue'
 
   import UserPicture from '@/components/User/UserPicture.vue'
   import {
@@ -124,18 +124,9 @@
     NOTIFICATIONS_STORE,
     ROOT_STORE,
   } from '@/store/constants'
-  import { IDropdownOption } from '@/types/forms'
-  import { IAuthUserProfile } from '@/types/user'
-=======
-  import { computed, ref, capitalize } from 'vue'
-  import type { ComputedRef, Ref } from 'vue'
-
-  import UserPicture from '@/components/User/UserPicture.vue'
-  import { AUTH_USER_STORE, ROOT_STORE } from '@/store/constants'
   import type { IDropdownOption } from '@/types/forms'
   import type { TLanguage } from '@/types/locales'
   import type { IAuthUserProfile } from '@/types/user'
->>>>>>> e62d1591
   import { useStore } from '@/use/useStore'
   import { availableLanguages } from '@/utils/locales'
 
