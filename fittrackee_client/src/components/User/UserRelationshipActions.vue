--- conflicted
+++ resolved
@@ -22,13 +22,8 @@
       </button>
     </div>
     <div v-else>
-<<<<<<< HEAD
       <button @click="updateRelationship(getUserName(user), true)">
-        {{ $t('user.RELATIONSHIPS.CANCEL_FOLLOW_REQUEST') }}
-=======
-      <button @click="updateRelationship(user.username, true)">
         {{ $t('buttons.CANCEL_FOLLOW_REQUEST') }}
->>>>>>> 670bc9c1
       </button>
     </div>
     <div
