--- conflicted
+++ resolved
@@ -1,9 +1,5 @@
 <template>
-<<<<<<< HEAD
   <div class="user-actions" v-if="!isAuthUser(user, authUser)">
-    <div v-if="user.is_followed_by !== 'pending'">
-=======
-  <div class="user-actions" v-if="!(user.username === authUser.username)">
     <div v-if="user.blocked" class="blocked-user">
       <div class="blocked">
         {{ $t('user.RELATIONSHIPS.BLOCKED') }}
@@ -13,7 +9,6 @@
       </button>
     </div>
     <div v-else-if="user.is_followed_by !== 'pending'" class="actions-buttons">
->>>>>>> cf49994b
       <button
         @click="
           updateRelationship(getUserName(user), user.is_followed_by === 'true')
@@ -33,13 +28,8 @@
       </button>
     </div>
     <div v-else>
-<<<<<<< HEAD
       <button @click="updateRelationship(getUserName(user), true)">
-        {{ capitalize($t('user.RELATIONSHIPS.CANCEL_FOLLOW_REQUEST')) }}
-=======
-      <button @click="updateRelationship(user.username, true)">
         {{ $t('user.RELATIONSHIPS.CANCEL_FOLLOW_REQUEST') }}
->>>>>>> cf49994b
       </button>
     </div>
     <div
