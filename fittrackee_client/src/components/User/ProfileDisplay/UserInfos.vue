<template>
  <div id="user-infos" class="description-list">
    <Modal
      v-if="displayModal"
      :title="$t('common.CONFIRMATION')"
      :message="
        displayModal === 'delete'
          ? 'admin.CONFIRM_USER_ACCOUNT_DELETION'
          : 'admin.CONFIRM_USER_PASSWORD_RESET'
      "
      :strongMessage="user.username"
      @confirmAction="
        displayModal === 'delete'
          ? deleteUserAccount(user.username)
          : resetUserPassword(user.username)
      "
      @cancelAction="updateDisplayModal('')"
      @keydown.esc="updateDisplayModal('')"
    />
    <div class="info-box success-message" v-if="isSuccess">
      {{
        $t(
          `admin.${
            currentAction === 'password-reset'
              ? 'PASSWORD_RESET'
              : 'USER_EMAIL_UPDATE'
          }_SUCCESSFUL`
        )
      }}
    </div>
    <AlertMessage
      message="user.THIS_USER_ACCOUNT_IS_INACTIVE"
      v-if="!user.is_remote && !user.is_active"
    />
    <ErrorMessage :message="errorMessages" v-if="errorMessages" />
    <div class="email-form form-box" v-if="displayUserEmailForm">
      <form
        :class="{ errors: formErrors }"
        @submit.prevent="updateUserEmail(user.username)"
      >
        <label class="form-items" for="email">
          {{ $t('admin.CURRENT_EMAIL') }}
          <input id="email" type="email" v-model="user.email" disabled />
        </label>
        <label class="form-items" for="email">
          {{ $t('admin.NEW_EMAIL') }}*
          <input id="new-email" type="email" required v-model="newUserEmail" />
        </label>
        <div class="form-buttons">
          <button class="confirm" type="submit">
            {{ $t('buttons.SUBMIT') }}
          </button>
          <button class="cancel" @click.prevent="hideEmailForm">
            {{ $t('buttons.CANCEL') }}
          </button>
        </div>
      </form>
    </div>
    <div v-else>
      <dl>
        <dt>{{ $t('user.PROFILE.REGISTRATION_DATE') }}:</dt>
        <dd>
          <time>{{ registrationDate }}</time>
        </dd>
        <dt v-if="user.first_name">{{ $t('user.PROFILE.FIRST_NAME') }}:</dt>
        <dd v-if="user.first_name">{{ user.first_name }}</dd>
        <dt v-if="user.last_name">{{ $t('user.PROFILE.LAST_NAME') }}:</dt>
        <dd v-if="user.last_name">{{ user.last_name }}</dd>
        <dt v-if="birthDate">{{ $t('user.PROFILE.BIRTH_DATE') }}:</dt>
        <dd v-if="birthDate">
          <time>{{ birthDate }}</time>
        </dd>
        <dt v-if="user.location">{{ $t('user.PROFILE.LOCATION') }}:</dt>
        <dd v-if="user.location">{{ user.location }}</dd>
        <dt v-if="user.bio">{{ $t('user.PROFILE.BIO') }}:</dt>
        <dd v-if="user.bio" class="user-bio">
          {{ user.bio }}
        </dd>
      </dl>
      <div class="profile-buttons" v-if="fromAdmin">
        <button
          class="danger"
          v-if="authUser.username !== user.username"
          @click.prevent="updateDisplayModal('delete')"
        >
          {{ $t('admin.DELETE_USER') }}
        </button>
        <button
          v-if="!user.is_active"
          @click.prevent="confirmUserAccount(user.username)"
        >
          {{ $t('admin.ACTIVATE_USER_ACCOUNT') }}
        </button>
        <button
          v-if="authUser.username !== user.username"
          @click.prevent="displayEmailForm"
        >
          {{ $t('admin.UPDATE_USER_EMAIL') }}
        </button>
        <button
          v-if="
            authUser.username !== user.username &&
            appConfig.is_email_sending_enabled
          "
          @click.prevent="updateDisplayModal('reset')"
        >
          {{ $t('admin.RESET_USER_PASSWORD') }}
        </button>
        <UserRelationshipActions
          v-if="authUser?.username"
          :authUser="authUser"
          :user="user"
          from="userInfos"
        />
        <button @click="$router.go(-1)">{{ $t('buttons.BACK') }}</button>
      </div>
      <div class="profile-buttons" v-else>
        <button
<<<<<<< HEAD
          v-if="$route.path === '/profile' || isAuthUser(user, authUser)"
=======
          v-if="
            $route.path === '/profile' || user.username === authUser.username
          "
>>>>>>> 57bf9e93
          @click="$router.push('/profile/edit')"
        >
          {{ $t('user.PROFILE.EDIT') }}
        </button>
        <button @click="$router.go(-1)">{{ $t('buttons.BACK') }}</button>
      </div>
    </div>
    <ErrorMessage :message="errorMessages" v-if="errorMessages" />
  </div>
</template>

<script setup lang="ts">
  import { format } from 'date-fns'
  import {
    ComputedRef,
    Ref,
    computed,
    ref,
    toRefs,
    withDefaults,
    watch,
    onUnmounted,
  } from 'vue'

  import UserRelationshipActions from '@/components/User/UserRelationshipActions.vue'
  import { ROOT_STORE, USERS_STORE } from '@/store/constants'
  import { IDisplayOptions, TAppConfig } from '@/types/application'
  import { IAuthUserProfile, IUserProfile } from '@/types/user'
  import { useStore } from '@/use/useStore'
  import { formatDate, getDateFormat } from '@/utils/dates'
  import { localeFromLanguage } from '@/utils/locales'
  import { isAuthUser } from '@/utils/user'

  interface Props {
    user: IUserProfile
    authUser?: IAuthUserProfile
    fromAdmin?: false
  }
  const props = withDefaults(defineProps<Props>(), {
    fromAdmin: false,
  })

  const store = useStore()

  const { authUser, user, fromAdmin } = toRefs(props)
  const language: ComputedRef<string> = computed(
    () => store.getters[ROOT_STORE.GETTERS.LANGUAGE]
  )
  const displayOptions: ComputedRef<IDisplayOptions> = computed(
    () => store.getters[ROOT_STORE.GETTERS.DISPLAY_OPTIONS]
  )
  const registrationDate = computed(() =>
    props.user.created_at
      ? formatDate(
          props.user.created_at,
          displayOptions.value.timezone,
          displayOptions.value.dateFormat
        )
      : ''
  )
  const birthDate = computed(() =>
    props.user.birth_date
      ? format(
          new Date(props.user.birth_date),
          `${getDateFormat(displayOptions.value.dateFormat, language.value)}`,
          { locale: localeFromLanguage[language.value] }
        )
      : ''
  )
  const isSuccess = computed(
    () => store.getters[USERS_STORE.GETTERS.USERS_IS_SUCCESS]
  )
  const errorMessages: ComputedRef<string | string[] | null> = computed(
    () => store.getters[ROOT_STORE.GETTERS.ERROR_MESSAGES]
  )
  const appConfig: ComputedRef<TAppConfig> = computed(
    () => store.getters[ROOT_STORE.GETTERS.APP_CONFIG]
  )
  const displayModal: Ref<string> = ref('')
  const formErrors = ref(false)
  const displayUserEmailForm: Ref<boolean> = ref(false)
  const newUserEmail: Ref<string> = ref('')
  const currentAction: Ref<string> = ref('')

  function updateDisplayModal(value: string) {
    displayModal.value = value
    if (value !== '') {
      store.commit(USERS_STORE.MUTATIONS.UPDATE_IS_SUCCESS, false)
    }
  }
  function deleteUserAccount(username: string) {
    store.dispatch(USERS_STORE.ACTIONS.DELETE_USER_ACCOUNT, { username })
  }
  function resetUserPassword(username: string) {
    currentAction.value = 'password-reset'
    store.dispatch(USERS_STORE.ACTIONS.UPDATE_USER, {
      username,
      resetPassword: true,
    })
  }
  function confirmUserAccount(username: string) {
    store.dispatch(USERS_STORE.ACTIONS.UPDATE_USER, {
      username,
      activate: true,
    })
  }
  function displayEmailForm() {
    resetErrorsAndSuccess()
    newUserEmail.value = user.value.email_to_confirm
      ? user.value.email_to_confirm
      : ''
    displayUserEmailForm.value = true
    currentAction.value = 'email-update'
  }
  function hideEmailForm() {
    newUserEmail.value = ''
    displayUserEmailForm.value = false
  }
  function updateUserEmail(username: string) {
    store.dispatch(USERS_STORE.ACTIONS.UPDATE_USER, {
      username,
      new_email: newUserEmail.value,
    })
  }
  function resetErrorsAndSuccess() {
    store.commit(ROOT_STORE.MUTATIONS.EMPTY_ERROR_MESSAGES)
    store.commit(USERS_STORE.MUTATIONS.UPDATE_IS_SUCCESS, false)
    currentAction.value = ''
  }

  onUnmounted(() => resetErrorsAndSuccess())

  watch(
    () => isSuccess.value,
    (newIsSuccess) => {
      if (newIsSuccess) {
        updateDisplayModal('')
        hideEmailForm()
      }
    }
  )
</script>

<style lang="scss" scoped>
  @import '~@/scss/vars.scss';

  #user-infos {
    .user-bio {
      white-space: pre-wrap;
    }

    .alert-message {
      margin: 0;
    }

    .profile-buttons {
      display: flex;
      flex-wrap: wrap;
    }

    .email-form {
      display: flex;
      form {
        width: 100%;
      }
      .form-buttons {
        display: flex;
        gap: $default-padding;
        margin-top: $default-margin;
      }
    }

    .remote-user-account {
      margin: $default-margin * 2 0;
      a {
        text-decoration: underline;
      }
    }
  }
</style><|MERGE_RESOLUTION|>--- conflicted
+++ resolved
@@ -116,13 +116,7 @@
       </div>
       <div class="profile-buttons" v-else>
         <button
-<<<<<<< HEAD
           v-if="$route.path === '/profile' || isAuthUser(user, authUser)"
-=======
-          v-if="
-            $route.path === '/profile' || user.username === authUser.username
-          "
->>>>>>> 57bf9e93
           @click="$router.push('/profile/edit')"
         >
           {{ $t('user.PROFILE.EDIT') }}
