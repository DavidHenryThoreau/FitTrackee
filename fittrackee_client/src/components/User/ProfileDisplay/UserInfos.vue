<template>
  <div id="user-infos" class="description-list">
    <Modal
      v-if="displayModal"
      :title="$t('common.CONFIRMATION')"
      :message="
        displayModal === 'delete'
          ? 'admin.CONFIRM_USER_ACCOUNT_DELETION'
          : 'admin.CONFIRM_USER_PASSWORD_RESET'
      "
      :strongMessage="user.username"
      @confirmAction="
        displayModal === 'delete'
          ? deleteUserAccount(user.username)
          : resetUserPassword(user.username)
      "
      @cancelAction="updateDisplayModal('')"
    />
    <div class="info-box success-message" v-if="isSuccess">
      {{
        $t(
          `admin.${
            currentAction === 'password-reset'
              ? 'PASSWORD_RESET'
              : 'USER_EMAIL_UPDATE'
          }_SUCCESSFUL`
        )
      }}
    </div>
    <AlertMessage
      message="user.THIS_USER_ACCOUNT_IS_INACTIVE"
      v-if="!user.is_remote && !user.is_active"
    />
    <ErrorMessage :message="errorMessages" v-if="errorMessages" />
    <div class="email-form form-box" v-if="displayUserEmailForm">
      <form
        :class="{ errors: formErrors }"
        @submit.prevent="updateUserEmail(user.username)"
      >
        <label class="form-items" for="email">
          {{ $t('admin.CURRENT_EMAIL') }}
          <input id="email" type="email" v-model="user.email" disabled />
        </label>
        <label class="form-items" for="email">
          {{ $t('admin.NEW_EMAIL') }}*
          <input id="new-email" type="email" required v-model="newUserEmail" />
        </label>
        <div class="form-buttons">
          <button class="confirm" type="submit">
            {{ $t('buttons.SUBMIT') }}
          </button>
          <button class="cancel" @click.prevent="hideEmailForm">
            {{ $t('buttons.CANCEL') }}
          </button>
        </div>
      </form>
    </div>
    <div v-else>
      <dl>
        <dt>{{ $t('user.PROFILE.REGISTRATION_DATE') }}:</dt>
        <dd>{{ registrationDate }}</dd>
        <dt>{{ $t('user.PROFILE.FIRST_NAME') }}:</dt>
        <dd>{{ user.first_name }}</dd>
        <dt>{{ $t('user.PROFILE.LAST_NAME') }}:</dt>
        <dd>{{ user.last_name }}</dd>
        <dt>{{ $t('user.PROFILE.BIRTH_DATE') }}:</dt>
        <dd>{{ birthDate }}</dd>
        <dt>{{ $t('user.PROFILE.LOCATION') }}:</dt>
        <dd>{{ user.location }}</dd>
        <dt>{{ $t('user.PROFILE.BIO') }}:</dt>
        <dd class="user-bio">
          {{ user.bio }}
        </dd>
      </dl>
      <div class="profile-buttons" v-if="fromAdmin">
        <button
          class="danger"
          v-if="authUser.username !== user.username"
          @click.prevent="updateDisplayModal('delete')"
        >
          {{ $t('admin.DELETE_USER') }}
        </button>
        <button
          v-if="!user.is_active"
          @click.prevent="confirmUserAccount(user.username)"
        >
          {{ $t('admin.ACTIVATE_USER_ACCOUNT') }}
        </button>
        <button
          v-if="authUser.username !== user.username"
          @click.prevent="displayEmailForm"
        >
          {{ $t('admin.UPDATE_USER_EMAIL') }}
        </button>
        <button
          v-if="
            authUser.username !== user.username &&
            appConfig.is_email_sending_enabled
          "
          @click.prevent="updateDisplayModal('reset')"
        >
          {{ $t('admin.RESET_USER_PASSWORD') }}
        </button>
        <UserRelationshipActions
          v-if="authUser?.username"
          :authUser="authUser"
          :user="user"
          from="userInfos"
        />
        <button @click="$router.go(-1)">{{ $t('buttons.BACK') }}</button>
      </div>
      <div class="profile-buttons" v-else>
        <button
          v-if="$route.path === '/profile' || isAuthUser(user, authUser)"
          @click="$router.push('/profile/edit')"
        >
          {{ $t('user.PROFILE.EDIT') }}
        </button>
        <button @click="$router.push('/')">{{ $t('common.HOME') }}</button>
      </div>
    </div>

    <ErrorMessage :message="errorMessages" v-if="errorMessages" />
  </div>
</template>

<script setup lang="ts">
  import { format } from 'date-fns'
  import {
    ComputedRef,
    Ref,
    computed,
    ref,
    toRefs,
    withDefaults,
    watch,
    onUnmounted,
  } from 'vue'

  import UserRelationshipActions from '@/components/User/UserRelationshipActions.vue'
  import { ROOT_STORE, USERS_STORE } from '@/store/constants'
  import { TAppConfig } from '@/types/application'
  import { IAuthUserProfile, IUserProfile } from '@/types/user'
  import { useStore } from '@/use/useStore'
<<<<<<< HEAD
  import { isAuthUser } from '@/utils/user'
=======
  import { formatDate, getDateFormat } from '@/utils/dates'
  import { localeFromLanguage } from '@/utils/locales'
>>>>>>> 69604be5

  interface Props {
    user: IUserProfile
    authUser?: IAuthUserProfile
    fromAdmin?: false
  }
  const props = withDefaults(defineProps<Props>(), {
    fromAdmin: false,
  })

  const store = useStore()

<<<<<<< HEAD
  const { authUser, user, fromAdmin } = toRefs(props)
=======
  const { user, fromAdmin } = toRefs(props)
  const language: ComputedRef<string> = computed(
    () => store.getters[ROOT_STORE.GETTERS.LANGUAGE]
  )
  const authUser: ComputedRef<IAuthUserProfile> = computed(
    () => store.getters[AUTH_USER_STORE.GETTERS.AUTH_USER_PROFILE]
  )
>>>>>>> 69604be5
  const registrationDate = computed(() =>
    props.user.created_at
      ? formatDate(
          props.user.created_at,
          authUser.value.timezone,
          authUser.value.date_format
        )
      : ''
  )
  const birthDate = computed(() =>
    props.user.birth_date
      ? format(
          new Date(props.user.birth_date),
          `${getDateFormat(authUser.value.date_format, language.value)}`,
          { locale: localeFromLanguage[language.value] }
        )
      : ''
  )
  const isSuccess = computed(
    () => store.getters[USERS_STORE.GETTERS.USERS_IS_SUCCESS]
  )
  const errorMessages: ComputedRef<string | string[] | null> = computed(
    () => store.getters[ROOT_STORE.GETTERS.ERROR_MESSAGES]
  )
  const appConfig: ComputedRef<TAppConfig> = computed(
    () => store.getters[ROOT_STORE.GETTERS.APP_CONFIG]
  )
  const displayModal: Ref<string> = ref('')
  const formErrors = ref(false)
  const displayUserEmailForm: Ref<boolean> = ref(false)
  const newUserEmail: Ref<string> = ref('')
  const currentAction: Ref<string> = ref('')

  function updateDisplayModal(value: string) {
    displayModal.value = value
    if (value !== '') {
      store.commit(USERS_STORE.MUTATIONS.UPDATE_IS_SUCCESS, false)
    }
  }
  function deleteUserAccount(username: string) {
    store.dispatch(USERS_STORE.ACTIONS.DELETE_USER_ACCOUNT, { username })
  }
  function resetUserPassword(username: string) {
    currentAction.value = 'password-reset'
    store.dispatch(USERS_STORE.ACTIONS.UPDATE_USER, {
      username,
      resetPassword: true,
    })
  }
  function confirmUserAccount(username: string) {
    store.dispatch(USERS_STORE.ACTIONS.UPDATE_USER, {
      username,
      activate: true,
    })
  }
  function displayEmailForm() {
    resetErrorsAndSuccess()
    newUserEmail.value = user.value.email_to_confirm
      ? user.value.email_to_confirm
      : ''
    displayUserEmailForm.value = true
    currentAction.value = 'email-update'
  }
  function hideEmailForm() {
    newUserEmail.value = ''
    displayUserEmailForm.value = false
  }
  function updateUserEmail(username: string) {
    store.dispatch(USERS_STORE.ACTIONS.UPDATE_USER, {
      username,
      new_email: newUserEmail.value,
    })
  }
  function resetErrorsAndSuccess() {
    store.commit(ROOT_STORE.MUTATIONS.EMPTY_ERROR_MESSAGES)
    store.commit(USERS_STORE.MUTATIONS.UPDATE_IS_SUCCESS, false)
    currentAction.value = ''
  }

  onUnmounted(() => resetErrorsAndSuccess())

  watch(
    () => isSuccess.value,
    (newIsSuccess) => {
      if (newIsSuccess) {
        updateDisplayModal('')
        hideEmailForm()
      }
    }
  )
</script>

<style lang="scss" scoped>
  @import '~@/scss/vars.scss';

  #user-infos {
    .user-bio {
      white-space: pre-wrap;
    }

    .alert-message {
      margin: 0;
    }

    .profile-buttons {
      display: flex;
      flex-wrap: wrap;
    }

    .email-form {
      display: flex;
      form {
        width: 100%;
      }
      .form-buttons {
        display: flex;
        gap: $default-padding;
        margin-top: $default-margin;
      }
    }

    .remote-user-account {
      margin: $default-margin * 2 0;
      a {
        text-decoration: underline;
      }
    }
  }
</style><|MERGE_RESOLUTION|>--- conflicted
+++ resolved
@@ -142,12 +142,9 @@
   import { TAppConfig } from '@/types/application'
   import { IAuthUserProfile, IUserProfile } from '@/types/user'
   import { useStore } from '@/use/useStore'
-<<<<<<< HEAD
-  import { isAuthUser } from '@/utils/user'
-=======
   import { formatDate, getDateFormat } from '@/utils/dates'
   import { localeFromLanguage } from '@/utils/locales'
->>>>>>> 69604be5
+  import { isAuthUser } from '@/utils/user'
 
   interface Props {
     user: IUserProfile
@@ -160,23 +157,16 @@
 
   const store = useStore()
 
-<<<<<<< HEAD
   const { authUser, user, fromAdmin } = toRefs(props)
-=======
-  const { user, fromAdmin } = toRefs(props)
   const language: ComputedRef<string> = computed(
     () => store.getters[ROOT_STORE.GETTERS.LANGUAGE]
   )
-  const authUser: ComputedRef<IAuthUserProfile> = computed(
-    () => store.getters[AUTH_USER_STORE.GETTERS.AUTH_USER_PROFILE]
-  )
->>>>>>> 69604be5
   const registrationDate = computed(() =>
     props.user.created_at
       ? formatDate(
           props.user.created_at,
-          authUser.value.timezone,
-          authUser.value.date_format
+          authUser?.value ? authUser.value.timezone : 'Europe/Paris',
+          authUser?.value ? authUser.value.date_format : 'MM/dd/yyyy'
         )
       : ''
   )
@@ -184,7 +174,10 @@
     props.user.birth_date
       ? format(
           new Date(props.user.birth_date),
-          `${getDateFormat(authUser.value.date_format, language.value)}`,
+          `${getDateFormat(
+            authUser?.value ? authUser.value.date_format : 'MM/dd/yyyy',
+            language.value
+          )}`,
           { locale: localeFromLanguage[language.value] }
         )
       : ''
