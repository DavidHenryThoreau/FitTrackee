<template>
  <div id="user-infos" class="description-list">
    <Modal
      v-if="displayModal"
      :title="$t('common.CONFIRMATION')"
      :message="
        displayModal === 'delete'
          ? 'admin.CONFIRM_USER_ACCOUNT_DELETION'
          : 'admin.CONFIRM_USER_PASSWORD_RESET'
      "
      :strongMessage="user.username"
      @confirmAction="
        displayModal === 'delete'
          ? deleteUserAccount(user.username)
          : resetUserPassword(user.username)
      "
      @cancelAction="updateDisplayModal('')"
      @keydown.esc="updateDisplayModal('')"
    />
    <div class="info-box success-message" v-if="isSuccess">
      {{
        $t(
          `admin.${
            currentAction === 'password-reset'
              ? 'PASSWORD_RESET'
              : 'USER_EMAIL_UPDATE'
          }_SUCCESSFUL`
        )
      }}
    </div>
    <AlertMessage
      message="user.THIS_USER_ACCOUNT_IS_INACTIVE"
      v-if="!user.is_remote && !user.is_active"
    />
    <ErrorMessage :message="errorMessages" v-if="errorMessages" />
    <div class="email-form form-box" v-if="displayUserEmailForm">
      <form
        :class="{ errors: formErrors }"
        @submit.prevent="updateUserEmail(user.username)"
      >
        <label class="form-items" for="email">
          {{ $t('admin.CURRENT_EMAIL') }}
          <input id="email" type="email" v-model="user.email" disabled />
        </label>
        <label class="form-items" for="email">
          {{ $t('admin.NEW_EMAIL') }}*
          <input id="new-email" type="email" required v-model="newUserEmail" />
        </label>
        <div class="form-buttons">
          <button class="confirm" type="submit">
            {{ $t('buttons.SUBMIT') }}
          </button>
          <button class="cancel" @click.prevent="hideEmailForm">
            {{ $t('buttons.CANCEL') }}
          </button>
        </div>
      </form>
    </div>
    <div v-else>
      <dl>
        <dt>{{ $t('user.PROFILE.REGISTRATION_DATE') }}:</dt>
        <dd>
          <time>{{ registrationDate }}</time>
        </dd>
        <dt v-if="user.first_name">{{ $t('user.PROFILE.FIRST_NAME') }}:</dt>
        <dd v-if="user.first_name">{{ user.first_name }}</dd>
        <dt v-if="user.last_name">{{ $t('user.PROFILE.LAST_NAME') }}:</dt>
        <dd v-if="user.last_name">{{ user.last_name }}</dd>
        <dt v-if="birthDate">{{ $t('user.PROFILE.BIRTH_DATE') }}:</dt>
        <dd v-if="birthDate">
          <time>{{ birthDate }}</time>
        </dd>
        <dt v-if="user.location">{{ $t('user.PROFILE.LOCATION') }}:</dt>
        <dd v-if="user.location">{{ user.location }}</dd>
        <dt v-if="user.bio">{{ $t('user.PROFILE.BIO') }}:</dt>
        <dd v-if="user.bio" class="user-bio">
          {{ user.bio }}
        </dd>
      </dl>
<<<<<<< HEAD
      <div class="profile-buttons" v-if="fromAdmin">
        <button
          class="danger"
          v-if="authUser.username !== user.username"
          @click.prevent="updateDisplayModal('delete')"
        >
          {{ $t('admin.DELETE_USER') }}
        </button>
        <button
          v-if="!user.is_active"
          @click.prevent="confirmUserAccount(user.username)"
        >
          {{ $t('admin.ACTIVATE_USER_ACCOUNT') }}
        </button>
        <button
          v-if="authUser.username !== user.username"
          @click.prevent="displayEmailForm"
        >
          {{ $t('admin.UPDATE_USER_EMAIL') }}
        </button>
        <button
          v-if="
            authUser.username !== user.username &&
            appConfig.is_email_sending_enabled
          "
          @click.prevent="updateDisplayModal('reset')"
        >
          {{ $t('admin.RESET_USER_PASSWORD') }}
        </button>
        <UserRelationshipActions
          v-if="authUser?.username"
          :authUser="authUser"
          :user="user"
          from="userInfos"
        />
        <button @click="$router.go(-1)">{{ $t('buttons.BACK') }}</button>
      </div>
      <div class="profile-buttons" v-else>
        <button
          v-if="$route.path === '/profile' || isAuthUser(user, authUser)"
          @click="$router.push('/profile/edit')"
        >
          {{ $t('user.PROFILE.EDIT') }}
        </button>
        <button @click="$router.go(-1)">{{ $t('buttons.BACK') }}</button>
=======
      <div
        class="report-submitted"
        v-if="reportStatus === `user-${user.username}-created`"
      >
        <div class="info-box">
          <span>
            <i class="fa fa-info-circle" aria-hidden="true" />
            {{ $t('common.REPORT_SUBMITTED') }}
          </span>
        </div>
>>>>>>> 70612424
      </div>
      <ReportForm
        v-if="currentUserReporting"
        :object-id="user.username"
        object-type="user"
      />
      <template v-else>
        <div class="profile-buttons" v-if="fromAdmin">
          <button
            class="danger"
            v-if="authUser?.username !== user.username"
            @click.prevent="updateDisplayModal('delete')"
          >
            {{ $t('admin.DELETE_USER') }}
          </button>
          <button
            v-if="!user.is_active"
            @click.prevent="confirmUserAccount(user.username)"
          >
            {{ $t('admin.ACTIVATE_USER_ACCOUNT') }}
          </button>
          <button
            v-if="authUser?.username !== user.username"
            @click.prevent="displayEmailForm"
          >
            {{ $t('admin.UPDATE_USER_EMAIL') }}
          </button>
          <button
            v-if="
              authUser?.username !== user.username &&
              appConfig.is_email_sending_enabled
            "
            @click.prevent="updateDisplayModal('reset')"
          >
            {{ $t('admin.RESET_USER_PASSWORD') }}
          </button>
          <UserRelationshipActions
            v-if="authUser?.username"
            :authUser="authUser"
            :user="user"
            from="userInfos"
          />
          <button @click="$router.go(-1)">{{ $t('buttons.BACK') }}</button>
        </div>
        <div class="profile-buttons" v-else>
          <button
            v-if="
              $route.path === '/profile' || user.username === authUser?.username
            "
            @click="$router.push('/profile/edit')"
          >
            {{ $t('user.PROFILE.EDIT') }}
          </button>
          <UserRelationshipActions
            v-if="authUser?.username"
            :authUser="authUser"
            :user="user"
            from="userInfos"
          />
          <button
            v-if="
              $route.name === 'User' &&
              user.username !== authUser?.username &&
              user.suspended_at === null
            "
            @click="displayReportForm"
          >
            {{ $t('user.REPORT') }}
          </button>
          <button @click="$router.go(-1)">{{ $t('buttons.BACK') }}</button>
        </div>
      </template>
    </div>
    <ErrorMessage :message="errorMessages" v-if="errorMessages" />
  </div>
</template>

<script setup lang="ts">
  import { format } from 'date-fns'
  import { computed, ref, toRefs, watch, onUnmounted } from 'vue'
  import type { ComputedRef, Ref } from 'vue'

  import ReportForm from '@/components/Common/ReportForm.vue'
  import UserRelationshipActions from '@/components/User/UserRelationshipActions.vue'
  import { REPORTS_STORE, ROOT_STORE, USERS_STORE } from '@/store/constants'
  import type { IDisplayOptions, TAppConfig } from '@/types/application'
  import type { TLanguage } from '@/types/locales'
  import type { IAuthUserProfile, IUserProfile } from '@/types/user'
  import { useStore } from '@/use/useStore'
  import { formatDate, getDateFormat } from '@/utils/dates'
  import { localeFromLanguage } from '@/utils/locales'
  import { isAuthUser } from '@/utils/user'

  interface Props {
    user: IUserProfile
    authUser?: IAuthUserProfile
    fromAdmin?: boolean
  }
  const props = withDefaults(defineProps<Props>(), {
    fromAdmin: false,
  })

  const store = useStore()

  const { authUser, user, fromAdmin } = toRefs(props)
  const language: ComputedRef<TLanguage> = computed(
    () => store.getters[ROOT_STORE.GETTERS.LANGUAGE]
  )
  const displayOptions: ComputedRef<IDisplayOptions> = computed(
    () => store.getters[ROOT_STORE.GETTERS.DISPLAY_OPTIONS]
  )
  const currentUserReporting: ComputedRef<boolean> = computed(
    () => store.getters[USERS_STORE.GETTERS.USER_CURRENT_REPORTING]
  )
  const reportStatus: ComputedRef<string | null> = computed(
    () => store.getters[REPORTS_STORE.GETTERS.REPORT_STATUS]
  )
  const registrationDate = computed(() =>
    user.value.created_at
      ? formatDate(
          user.value.created_at,
          displayOptions.value.timezone,
          displayOptions.value.dateFormat
        )
      : ''
  )
  const birthDate = computed(() =>
    user.value.birth_date
      ? format(
          new Date(user.value.birth_date),
          `${getDateFormat(displayOptions.value.dateFormat, language.value)}`,
          { locale: localeFromLanguage[language.value] }
        )
      : ''
  )
  const isSuccess = computed(
    () => store.getters[USERS_STORE.GETTERS.USERS_IS_SUCCESS]
  )
  const errorMessages: ComputedRef<string | string[] | null> = computed(
    () => store.getters[ROOT_STORE.GETTERS.ERROR_MESSAGES]
  )
  const appConfig: ComputedRef<TAppConfig> = computed(
    () => store.getters[ROOT_STORE.GETTERS.APP_CONFIG]
  )
  const displayModal: Ref<string> = ref('')
  const formErrors = ref(false)
  const displayUserEmailForm: Ref<boolean> = ref(false)
  const newUserEmail: Ref<string> = ref('')
  const currentAction: Ref<string> = ref('')

  function updateDisplayModal(value: string) {
    displayModal.value = value
    if (value !== '') {
      store.commit(USERS_STORE.MUTATIONS.UPDATE_IS_SUCCESS, false)
    }
  }
  function deleteUserAccount(username: string) {
    store.dispatch(USERS_STORE.ACTIONS.DELETE_USER_ACCOUNT, { username })
  }
  function resetUserPassword(username: string) {
    currentAction.value = 'password-reset'
    store.dispatch(USERS_STORE.ACTIONS.UPDATE_USER, {
      username,
      resetPassword: true,
    })
  }
  function confirmUserAccount(username: string) {
    store.dispatch(USERS_STORE.ACTIONS.UPDATE_USER, {
      username,
      activate: true,
    })
  }
  function displayEmailForm() {
    resetErrorsAndSuccess()
    newUserEmail.value = user.value.email_to_confirm
      ? user.value.email_to_confirm
      : ''
    displayUserEmailForm.value = true
    currentAction.value = 'email-update'
  }
  function hideEmailForm() {
    newUserEmail.value = ''
    displayUserEmailForm.value = false
  }
  function updateUserEmail(username: string) {
    store.dispatch(USERS_STORE.ACTIONS.UPDATE_USER, {
      username,
      new_email: newUserEmail.value,
    })
  }
  function resetErrorsAndSuccess() {
    store.commit(ROOT_STORE.MUTATIONS.EMPTY_ERROR_MESSAGES)
    store.commit(USERS_STORE.MUTATIONS.UPDATE_IS_SUCCESS, false)
    store.commit(USERS_STORE.MUTATIONS.UPDATE_USER_CURRENT_REPORTING, false)
    store.commit(REPORTS_STORE.MUTATIONS.SET_REPORT_STATUS, null)
    currentAction.value = ''
  }
  function displayReportForm() {
    store.commit(USERS_STORE.MUTATIONS.UPDATE_USER_CURRENT_REPORTING, true)
  }

  onUnmounted(() => resetErrorsAndSuccess())

  watch(
    () => isSuccess.value,
    (newIsSuccess) => {
      if (newIsSuccess) {
        updateDisplayModal('')
        hideEmailForm()
      }
    }
  )
</script>

<style lang="scss" scoped>
  @import '~@/scss/vars.scss';

  #user-infos {
    .user-bio {
      white-space: pre-wrap;
    }

    .alert-message {
      margin: 0;
    }

    .profile-buttons {
      display: flex;
      flex-wrap: wrap;
      ::v-deep(.actions-buttons) {
        gap: $default-padding;
      }
    }

    .email-form {
      display: flex;
      form {
        width: 100%;
      }
      .form-buttons {
        display: flex;
        gap: $default-padding;
        margin-top: $default-margin;
      }
    }
<<<<<<< HEAD

    .remote-user-account {
      margin: $default-margin * 2 0;
      a {
        text-decoration: underline;
      }
    }
=======
    .report-submitted {
      display: flex;
      .info-box {
        margin-bottom: $default-margin;
      }
    }
    .suspended {
      margin-top: $default-margin;
    }
>>>>>>> 70612424
  }
</style><|MERGE_RESOLUTION|>--- conflicted
+++ resolved
@@ -77,53 +77,6 @@
           {{ user.bio }}
         </dd>
       </dl>
-<<<<<<< HEAD
-      <div class="profile-buttons" v-if="fromAdmin">
-        <button
-          class="danger"
-          v-if="authUser.username !== user.username"
-          @click.prevent="updateDisplayModal('delete')"
-        >
-          {{ $t('admin.DELETE_USER') }}
-        </button>
-        <button
-          v-if="!user.is_active"
-          @click.prevent="confirmUserAccount(user.username)"
-        >
-          {{ $t('admin.ACTIVATE_USER_ACCOUNT') }}
-        </button>
-        <button
-          v-if="authUser.username !== user.username"
-          @click.prevent="displayEmailForm"
-        >
-          {{ $t('admin.UPDATE_USER_EMAIL') }}
-        </button>
-        <button
-          v-if="
-            authUser.username !== user.username &&
-            appConfig.is_email_sending_enabled
-          "
-          @click.prevent="updateDisplayModal('reset')"
-        >
-          {{ $t('admin.RESET_USER_PASSWORD') }}
-        </button>
-        <UserRelationshipActions
-          v-if="authUser?.username"
-          :authUser="authUser"
-          :user="user"
-          from="userInfos"
-        />
-        <button @click="$router.go(-1)">{{ $t('buttons.BACK') }}</button>
-      </div>
-      <div class="profile-buttons" v-else>
-        <button
-          v-if="$route.path === '/profile' || isAuthUser(user, authUser)"
-          @click="$router.push('/profile/edit')"
-        >
-          {{ $t('user.PROFILE.EDIT') }}
-        </button>
-        <button @click="$router.go(-1)">{{ $t('buttons.BACK') }}</button>
-=======
       <div
         class="report-submitted"
         v-if="reportStatus === `user-${user.username}-created`"
@@ -134,7 +87,6 @@
             {{ $t('common.REPORT_SUBMITTED') }}
           </span>
         </div>
->>>>>>> 70612424
       </div>
       <ReportForm
         v-if="currentUserReporting"
@@ -145,7 +97,7 @@
         <div class="profile-buttons" v-if="fromAdmin">
           <button
             class="danger"
-            v-if="authUser?.username !== user.username"
+            v-if="!isAuthUser(user, authUser)"
             @click.prevent="updateDisplayModal('delete')"
           >
             {{ $t('admin.DELETE_USER') }}
@@ -164,8 +116,7 @@
           </button>
           <button
             v-if="
-              authUser?.username !== user.username &&
-              appConfig.is_email_sending_enabled
+              !isAuthUser(user, authUser) && appConfig.is_email_sending_enabled
             "
             @click.prevent="updateDisplayModal('reset')"
           >
@@ -181,9 +132,7 @@
         </div>
         <div class="profile-buttons" v-else>
           <button
-            v-if="
-              $route.path === '/profile' || user.username === authUser?.username
-            "
+            v-if="$route.path === '/profile' || isAuthUser(user, authUser)"
             @click="$router.push('/profile/edit')"
           >
             {{ $t('user.PROFILE.EDIT') }}
@@ -197,7 +146,7 @@
           <button
             v-if="
               $route.name === 'User' &&
-              user.username !== authUser?.username &&
+              !isAuthUser(user, authUser) &&
               user.suspended_at === null
             "
             @click="displayReportForm"
@@ -380,7 +329,15 @@
         margin-top: $default-margin;
       }
     }
-<<<<<<< HEAD
+    .report-submitted {
+      display: flex;
+      .info-box {
+        margin-bottom: $default-margin;
+      }
+    }
+    .suspended {
+      margin-top: $default-margin;
+    }
 
     .remote-user-account {
       margin: $default-margin * 2 0;
@@ -388,16 +345,5 @@
         text-decoration: underline;
       }
     }
-=======
-    .report-submitted {
-      display: flex;
-      .info-box {
-        margin-bottom: $default-margin;
-      }
-    }
-    .suspended {
-      margin-top: $default-margin;
-    }
->>>>>>> 70612424
   }
 </style>