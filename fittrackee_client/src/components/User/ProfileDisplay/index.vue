<template>
  <div id="user-profile">
    <UserHeader :user="user" />
    <div class="box">
      <UserProfileTabs
        v-if="tabs.includes(tab)"
        :tabs="tabs"
        :selectedTab="tab"
        :edition="false"
      />
      <router-view :user="user"></router-view>
    </div>
  </div>
</template>

<script setup lang="ts">
  import { toRefs } from 'vue'

  import UserHeader from '@/components/User/ProfileDisplay/UserHeader.vue'
  import UserProfileTabs from '@/components/User/UserProfileTabs.vue'
  import { IUserProfile } from '@/types/user'

  interface Props {
    user: IUserProfile
    tab: string
  }
  const props = defineProps<Props>()

  const { user, tab } = toRefs(props)
<<<<<<< HEAD
  const tabs = ['PROFILE', 'PREFERENCES', 'SPORTS', 'FOLLOW-REQUESTS']
=======
  const tabs = ['PROFILE', 'PREFERENCES', 'SPORTS', 'APPS']
>>>>>>> 8b66ae66
</script>

<style lang="scss" scoped>
  @import '~@/scss/vars.scss';

  #user-profile {
    margin: auto;
    width: 700px;
    @media screen and (max-width: $medium-limit) {
      width: 100%;
      margin: 0 auto 50px auto;
    }
  }
</style><|MERGE_RESOLUTION|>--- conflicted
+++ resolved
@@ -27,11 +27,7 @@
   const props = defineProps<Props>()
 
   const { user, tab } = toRefs(props)
-<<<<<<< HEAD
-  const tabs = ['PROFILE', 'PREFERENCES', 'SPORTS', 'FOLLOW-REQUESTS']
-=======
-  const tabs = ['PROFILE', 'PREFERENCES', 'SPORTS', 'APPS']
->>>>>>> 8b66ae66
+  const tabs = ['PROFILE', 'PREFERENCES', 'SPORTS', 'FOLLOW-REQUESTS', 'APPS']
 </script>
 
 <style lang="scss" scoped>
