<template>
  <div id="user-preferences" class="description-list">
<<<<<<< HEAD
    <p class="preferences-section">{{ $t('user.PROFILE.INTERFACE') }}</p>
=======
    <div class="preferences-section">{{ $t('user.PROFILE.INTERFACE') }}</div>
>>>>>>> 68d8045e
    <dl>
      <dt>{{ $t('user.PROFILE.LANGUAGE') }}:</dt>
      <dd>{{ userLanguage }}</dd>
      <dt>{{ $t('user.PROFILE.THEME_MODE.LABEL') }}:</dt>
      <dd>{{ $t(`user.PROFILE.THEME_MODE.VALUES.${darkMode}`) }}</dd>
      <dt>{{ $t('user.PROFILE.TIMEZONE') }}:</dt>
      <dd>{{ timezone }}</dd>
      <dt>{{ $t('user.PROFILE.DATE_FORMAT') }}:</dt>
      <dd>{{ getDateFormat(date_format, appLanguage) }}</dd>
      <dt>{{ $t('user.PROFILE.FIRST_DAY_OF_WEEK') }}:</dt>
      <dd>{{ $t(`user.PROFILE.${fistDayOfWeek}`) }}</dd>
    </dl>
<<<<<<< HEAD
    <p class="preferences-section">{{ $t('user.PROFILE.TABS.ACCOUNT') }}</p>
    <dl>
      <dt>{{ $t('user.PROFILE.FOLLOW_REQUESTS_APPROVAL.LABEL') }}:</dt>
      <dd>
        {{
          $t(
            `user.PROFILE.FOLLOW_REQUESTS_APPROVAL.${
              user.manually_approves_followers ? 'MANUALLY' : 'AUTOMATICALLY'
            }`
          )
        }}
      </dd>
      <dt>{{ $t('user.PROFILE.PROFILE_IN_USERS_DIRECTORY.LABEL') }}:</dt>
      <dd>
        {{
          $t(
            `user.PROFILE.PROFILE_IN_USERS_DIRECTORY.${
              user.hide_profile_in_users_directory ? 'HIDDEN' : 'DISPLAYED'
            }`
          )
        }}
      </dd>
    </dl>
    <p class="preferences-section">{{ $t('workouts.WORKOUT') }}</p>
=======
    <div class="preferences-section">{{ $t('workouts.WORKOUT', 0) }}</div>
>>>>>>> 68d8045e
    <dl>
      <dt>{{ $t('user.PROFILE.UNITS.LABEL') }}:</dt>
      <dd>
        {{
          $t(
            `user.PROFILE.UNITS.${user.imperial_units ? 'IMPERIAL' : 'METRIC'}`
          )
        }}
      </dd>
      <dt>{{ $t('user.PROFILE.ASCENT_DATA') }}:</dt>
      <dd>{{ $t(`common.${display_ascent}`) }}</dd>
      <dt>{{ $t('user.PROFILE.ELEVATION_CHART_START.LABEL') }}:</dt>
      <dd>
        {{
          $t(
            `user.PROFILE.ELEVATION_CHART_START.${
              user.start_elevation_at_zero ? 'ZERO' : 'MIN_ALT'
            }`
          )
        }}
      </dd>
      <dt>{{ $t('user.PROFILE.USE_RAW_GPX_SPEED.LABEL') }}:</dt>
      <dd>
        {{
          $t(
            `user.PROFILE.USE_RAW_GPX_SPEED.${
              user.use_raw_gpx_speed ? 'RAW_SPEED' : 'FILTERED_SPEED'
            }`
          )
        }}
      </dd>
      <div class="info-box raw-speed-help">
        <span>
          <i class="fa fa-info-circle" aria-hidden="true" />
          {{ $t('user.PROFILE.USE_RAW_GPX_SPEED.HELP') }}
        </span>
      </div>
    </dl>
    <dl>
      <dt>{{ $t('privacy.WORKOUTS_VISIBILITY') }}:</dt>
      <dd>
        {{ $t(`privacy.LEVELS.${user.workouts_visibility}`) }}
      </dd>
      <dt>{{ $t('privacy.MAP_VISIBILITY') }}:</dt>
      <dd>
        {{ $t(`privacy.LEVELS.${user.map_visibility}`) }}
      </dd>
    </dl>
    <div class="profile-buttons">
      <button @click="$router.push('/profile/edit/preferences')">
        {{ $t('user.PROFILE.EDIT_PREFERENCES') }}
      </button>
      <button @click="$router.push('/')">{{ $t('common.HOME') }}</button>
    </div>
  </div>
</template>

<script setup lang="ts">
  import { computed, toRefs } from 'vue'
  import type { ComputedRef } from 'vue'

  import { ROOT_STORE } from '@/store/constants'
  import type { TLanguage } from '@/types/locales'
  import type { IAuthUserProfile } from '@/types/user'
  import { useStore } from '@/use/useStore'
  import { getDateFormat } from '@/utils/dates'
  import { languageLabels } from '@/utils/locales'
  interface Props {
    user: IAuthUserProfile
  }
  const props = defineProps<Props>()

  const { user } = toRefs(props)
  const store = useStore()

  const appLanguage: ComputedRef<TLanguage> = computed(
    () => store.getters[ROOT_STORE.GETTERS.LANGUAGE]
  )
  const userLanguage = computed(() =>
    user.value.language
      ? languageLabels[user.value.language]
      : languageLabels['en']
  )
  const fistDayOfWeek = computed(() => (props.user.weekm ? 'MONDAY' : 'SUNDAY'))
  const timezone = computed(() =>
    props.user.timezone ? props.user.timezone : 'Europe/Paris'
  )
  const date_format = computed(() =>
    props.user.date_format ? props.user.date_format : 'MM/dd/yyyy'
  )
  const display_ascent = computed(() =>
    props.user.display_ascent ? 'DISPLAYED' : 'HIDDEN'
  )
<<<<<<< HEAD
=======
  const darkMode = computed(() =>
    props.user.use_dark_mode === true
      ? 'DARK'
      : props.user.use_dark_mode === false
        ? 'LIGHT'
        : 'DEFAULT'
  )
>>>>>>> 68d8045e
</script>

<style lang="scss" scoped>
  @import '~@/scss/vars.scss';
  #user-preferences {
    .preferences-section {
      font-weight: bold;
      text-transform: uppercase;
      border-bottom: 1px solid var(--card-border-color);
    }
    .raw-speed-help {
      margin-top: -$default-margin * 0.5;
    }
  }
</style><|MERGE_RESOLUTION|>--- conflicted
+++ resolved
@@ -1,10 +1,6 @@
 <template>
   <div id="user-preferences" class="description-list">
-<<<<<<< HEAD
-    <p class="preferences-section">{{ $t('user.PROFILE.INTERFACE') }}</p>
-=======
     <div class="preferences-section">{{ $t('user.PROFILE.INTERFACE') }}</div>
->>>>>>> 68d8045e
     <dl>
       <dt>{{ $t('user.PROFILE.LANGUAGE') }}:</dt>
       <dd>{{ userLanguage }}</dd>
@@ -17,8 +13,7 @@
       <dt>{{ $t('user.PROFILE.FIRST_DAY_OF_WEEK') }}:</dt>
       <dd>{{ $t(`user.PROFILE.${fistDayOfWeek}`) }}</dd>
     </dl>
-<<<<<<< HEAD
-    <p class="preferences-section">{{ $t('user.PROFILE.TABS.ACCOUNT') }}</p>
+    <div class="preferences-section">{{ $t('user.PROFILE.TABS.ACCOUNT') }}</div>
     <dl>
       <dt>{{ $t('user.PROFILE.FOLLOW_REQUESTS_APPROVAL.LABEL') }}:</dt>
       <dd>
@@ -41,10 +36,7 @@
         }}
       </dd>
     </dl>
-    <p class="preferences-section">{{ $t('workouts.WORKOUT') }}</p>
-=======
     <div class="preferences-section">{{ $t('workouts.WORKOUT', 0) }}</div>
->>>>>>> 68d8045e
     <dl>
       <dt>{{ $t('user.PROFILE.UNITS.LABEL') }}:</dt>
       <dd>
@@ -138,8 +130,6 @@
   const display_ascent = computed(() =>
     props.user.display_ascent ? 'DISPLAYED' : 'HIDDEN'
   )
-<<<<<<< HEAD
-=======
   const darkMode = computed(() =>
     props.user.use_dark_mode === true
       ? 'DARK'
@@ -147,7 +137,6 @@
         ? 'LIGHT'
         : 'DEFAULT'
   )
->>>>>>> 68d8045e
 </script>
 
 <style lang="scss" scoped>
