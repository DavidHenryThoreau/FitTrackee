--- conflicted
+++ resolved
@@ -15,12 +15,8 @@
 <script setup lang="ts">
   import { toRefs } from 'vue'
 
-<<<<<<< HEAD
-  import { IUserProfile } from "@/types/user"
+  import type { IUserProfile } from '@/types/user'
   import { getUserName } from '@/utils/user'
-=======
-  import type { IUserProfile } from '@/types/user'
->>>>>>> 70612424
 
   interface Props {
     user: IUserProfile
