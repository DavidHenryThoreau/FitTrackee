--- conflicted
+++ resolved
@@ -66,11 +66,8 @@
   import type { ComputedRef } from 'vue'
 
   import { AUTH_USER_STORE, ROOT_STORE } from '@/store/constants'
-<<<<<<< HEAD
+  import type { IEquipmentError } from '@/types/equipments'
   import type { ICustomTextareaData } from '@/types/forms'
-=======
-  import type { IEquipmentError } from '@/types/equipments'
->>>>>>> d984a7c5
   import type {
     IUserProfile,
     IUserPayload,
