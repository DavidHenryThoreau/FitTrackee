<template>
  <div id="user-preferences-edition">
    <div class="profile-form form-box">
      <ErrorMessage :message="errorMessages" v-if="errorMessages" />
      <form @submit.prevent="updateProfile">
        <div class="preferences-section">
          {{ $t('user.PROFILE.INTERFACE') }}
        </div>
        <label class="form-items">
          {{ $t('user.PROFILE.LANGUAGE') }}
          <select id="language" v-model="userForm.language" :disabled="loading">
            <option
              v-for="lang in availableLanguages"
              :value="lang.value"
              :key="lang.value"
            >
              {{ lang.label }}
            </option>
          </select>
        </label>
        <label class="form-items">
          {{ $t('user.PROFILE.THEME_MODE.LABEL') }}
          <select
            id="use_dark_mode"
            v-model="userForm.use_dark_mode"
            :disabled="loading"
          >
            <option
              v-for="mode in useDarkMode"
              :value="mode.value"
              :key="mode.label"
            >
              {{ $t(`user.PROFILE.THEME_MODE.VALUES.${mode.label}`) }}
            </option>
          </select>
        </label>
        <label class="form-items">
          {{ $t('user.PROFILE.TIMEZONE') }}
          <TimezoneDropdown
            :input="userForm.timezone"
            :disabled="loading"
            @updateTimezone="(e) => updateValue('timezone', e)"
          />
        </label>
        <label class="form-items">
          {{ $t('user.PROFILE.DATE_FORMAT') }}
          <select
            id="date_format"
            v-model="userForm.date_format"
            :disabled="loading"
          >
            <option
              v-for="dateFormat in dateFormatOptions"
              :value="dateFormat.value"
              :key="dateFormat.value"
            >
              {{ dateFormat.label }}
            </option>
          </select>
        </label>
        <div class="form-items form-checkboxes">
          <span class="checkboxes-label">
            {{ $t('user.PROFILE.FIRST_DAY_OF_WEEK') }}
          </span>
          <div class="checkboxes">
            <label v-for="start in weekStart" :key="start.label">
              <input
                type="radio"
                :id="start.label"
                :name="start.label"
                :checked="start.value === userForm.weekm"
                :disabled="loading"
                @input="updateValue('weekm', start.value)"
              />
              <span class="checkbox-label">
                {{ $t(`user.PROFILE.${start.label}`) }}
              </span>
            </label>
          </div>
        </div>
        <div class="preferences-section">
          {{ $t('user.PROFILE.TABS.ACCOUNT') }}
        </div>
        <div class="form-items form-checkboxes">
          <span class="checkboxes-label">
            {{ $t('user.PROFILE.FOLLOW_REQUESTS_APPROVAL.LABEL') }}
          </span>
          <div class="checkboxes">
            <label
              v-for="status in manuallyApprovesFollowersValues"
              :key="status.label"
            >
              <input
                type="radio"
                :id="status.label"
                :name="status.label"
                :checked="status.value === userForm.manually_approves_followers"
                :disabled="loading"
                @input="
                  updateValue('manually_approves_followers', status.value)
                "
              />
              <span class="checkbox-label">
                {{
                  $t(`user.PROFILE.FOLLOW_REQUESTS_APPROVAL.${status.label}`)
                }}
              </span>
            </label>
          </div>
        </div>
        <div class="form-items form-checkboxes">
          <span class="checkboxes-label">
            {{ $t('user.PROFILE.PROFILE_IN_USERS_DIRECTORY.LABEL') }}
          </span>
          <div class="checkboxes">
            <label
              v-for="status in profileInUsersDirectory"
              :key="status.label"
            >
              <input
                type="radio"
                :id="`hide_profile_${status.label}`"
                :name="`hide_profile_${status.label}`"
                :checked="
                  status.value === userForm.hide_profile_in_users_directory
                "
                :disabled="loading"
                @input="
                  updateValue('hide_profile_in_users_directory', status.value)
                "
              />
              <span class="checkbox-label">
                {{
                  $t(`user.PROFILE.PROFILE_IN_USERS_DIRECTORY.${status.label}`)
                }}
              </span>
            </label>
          </div>
        </div>
        <div class="preferences-section">{{ $t('workouts.WORKOUT', 0) }}</div>
        <div class="form-items form-checkboxes">
          <span class="checkboxes-label">
            {{ $t('user.PROFILE.UNITS.LABEL') }}
          </span>
          <div class="checkboxes">
            <label v-for="unit in imperialUnits" :key="unit.label">
              <input
                type="radio"
                :id="unit.label"
                :name="unit.label"
                :checked="unit.value === userForm.imperial_units"
                :disabled="loading"
                @input="updateValue('imperial_units', unit.value)"
              />
              <span class="checkbox-label">
                {{ $t(`user.PROFILE.UNITS.${unit.label}`) }}
              </span>
            </label>
          </div>
        </div>
        <div class="form-items form-checkboxes">
          <span class="checkboxes-label">
            {{ $t('user.PROFILE.ASCENT_DATA') }}
          </span>
          <div class="checkboxes">
            <label v-for="status in ascentData" :key="status.label">
              <input
                type="radio"
                :id="status.label"
                :name="status.label"
                :checked="status.value === userForm.display_ascent"
                :disabled="loading"
                @input="updateValue('display_ascent', status.value)"
              />
              <span class="checkbox-label">
                {{ $t(`common.${status.label}`) }}
              </span>
            </label>
          </div>
        </div>
        <div class="form-items form-checkboxes">
          <span class="checkboxes-label">
            {{ $t('user.PROFILE.ELEVATION_CHART_START.LABEL') }}
          </span>
          <div class="checkboxes">
            <label
              v-for="status in startElevationAtZeroData"
              :key="status.label"
            >
              <input
                type="radio"
                :id="status.label"
                :name="status.label"
                :checked="status.value === userForm.start_elevation_at_zero"
                :disabled="loading"
                @input="updateValue('start_elevation_at_zero', status.value)"
              />
              <span class="checkbox-label">
                {{ $t(`user.PROFILE.ELEVATION_CHART_START.${status.label}`) }}
              </span>
            </label>
          </div>
        </div>
        <div class="form-items form-checkboxes">
          <span class="checkboxes-label">
            {{ $t('user.PROFILE.USE_RAW_GPX_SPEED.LABEL') }}
          </span>
          <div class="checkboxes">
            <label v-for="status in useRawGpxSpeed" :key="status.label">
              <input
                type="radio"
                :id="status.label"
                :name="status.label"
                :checked="status.value === userForm.use_raw_gpx_speed"
                :disabled="loading"
                @input="updateValue('use_raw_gpx_speed', status.value)"
              />
              <span class="checkbox-label">
                {{ $t(`user.PROFILE.USE_RAW_GPX_SPEED.${status.label}`) }}
              </span>
            </label>
          </div>
          <div class="info-box raw-speed-help">
            <span>
              <i class="fa fa-info-circle" aria-hidden="true" />
              {{ $t('user.PROFILE.USE_RAW_GPX_SPEED.HELP') }}
            </span>
          </div>
        </div>
        <label class="form-items">
          {{ $t('privacy.WORKOUTS_VISIBILITY') }}
          <select
            id="workouts_visibility"
            v-model="userForm.workouts_visibility"
            :disabled="loading"
            @change="updateMapVisibility"
          >
            <option v-for="level in privacyLevels" :value="level" :key="level">
              {{
                $t(
                  `privacy.LEVELS.${getPrivacyLevelForLabel(
                    level,
                    appConfig.federation_enabled
                  )}`
                )
              }}
            </option>
          </select>
        </label>
        <label class="form-items">
          {{ $t('privacy.MAP_VISIBILITY') }}
          <select
            id="map_visibility"
            v-model="userForm.map_visibility"
            :disabled="loading"
          >
            <option
              v-for="level in mapPrivacyLevels"
              :value="level"
              :key="level"
            >
              {{
                $t(
                  `privacy.LEVELS.${getPrivacyLevelForLabel(
                    level,
                    appConfig.federation_enabled
                  )}`
                )
              }}
            </option>
          </select>
        </label>
        <div class="form-buttons">
          <button class="confirm" type="submit">
            {{ $t('buttons.SUBMIT') }}
          </button>
          <button
            class="cancel"
            @click.prevent="$router.push('/profile/preferences')"
          >
            {{ $t('buttons.CANCEL') }}
          </button>
        </div>
      </form>
    </div>
  </div>
</template>

<script setup lang="ts">
  import { computed, reactive, onMounted, onUnmounted } from 'vue'
  import type { ComputedRef } from 'vue'

  import TimezoneDropdown from '@/components/User/ProfileEdition/TimezoneDropdown.vue'
  import { AUTH_USER_STORE, ROOT_STORE } from '@/store/constants'
<<<<<<< HEAD
  import { TAppConfig } from '@/types/application'
  import { IUserPreferencesPayload, IAuthUserProfile } from '@/types/user'
=======
  import type { IUserPreferencesPayload, IAuthUserProfile } from '@/types/user'
>>>>>>> 70612424
  import { useStore } from '@/use/useStore'
  import { availableDateFormatOptions } from '@/utils/dates'
  import { availableLanguages } from '@/utils/locales'
  import {
    getPrivacyLevels,
    getPrivacyLevelForLabel,
    getMapVisibilityLevels,
    getUpdatedMapVisibility,
  } from '@/utils/privacy'

  interface Props {
    user: IAuthUserProfile
  }
  const props = defineProps<Props>()

  const store = useStore()

  const userForm: IUserPreferencesPayload = reactive({
    date_format: 'dd/MM/yyyy',
    display_ascent: true,
    hide_profile_in_users_directory: true,
    imperial_units: false,
    language: 'en',
    manually_approves_followers: true,
    map_visibility: 'private',
    start_elevation_at_zero: false,
    timezone: 'Europe/Paris',
    use_dark_mode: false,
    use_raw_gpx_speed: false,
    weekm: false,
    workouts_visibility: 'private',
  })
  const weekStart = [
    {
      label: 'SUNDAY',
      value: false,
    },
    {
      label: 'MONDAY',
      value: true,
    },
  ]
  const imperialUnits = [
    {
      label: 'METRIC',
      value: false,
    },
    {
      label: 'IMPERIAL',
      value: true,
    },
  ]
  const ascentData = [
    {
      label: 'DISPLAYED',
      value: true,
    },
    {
      label: 'HIDDEN',
      value: false,
    },
  ]
  const startElevationAtZeroData = [
    {
      label: 'ZERO',
      value: true,
    },
    {
      label: 'MIN_ALT',
      value: false,
    },
  ]
  const useRawGpxSpeed = [
    {
      label: 'FILTERED_SPEED',
      value: false,
    },
    {
      label: 'RAW_SPEED',
      value: true,
    },
  ]
  const useDarkMode = [
    {
      label: 'DARK',
      value: true,
    },
    {
      label: 'DEFAULT',
      value: null,
    },
    {
      label: 'LIGHT',
      value: false,
    },
  ]
  const manuallyApprovesFollowersValues = [
    {
      label: 'MANUALLY',
      value: true,
    },
    {
      label: 'AUTOMATICALLY',
      value: false,
    },
  ]
  const profileInUsersDirectory = [
    {
      label: 'HIDDEN',
      value: true,
    },
    {
      label: 'DISPLAYED',
      value: false,
    },
  ]
  const appConfig: ComputedRef<TAppConfig> = computed(
    () => store.getters[ROOT_STORE.GETTERS.APP_CONFIG]
  )
  const loading = computed(
    () => store.getters[AUTH_USER_STORE.GETTERS.USER_LOADING]
  )
  const errorMessages: ComputedRef<string | string[] | null> = computed(
    () => store.getters[ROOT_STORE.GETTERS.ERROR_MESSAGES]
  )
  const dateFormatOptions = computed(() =>
    availableDateFormatOptions(
      new Date().toUTCString(),
      props.user.timezone,
      userForm.language
    )
  )
  const privacyLevels = computed(() =>
    getPrivacyLevels(appConfig.value.federation_enabled)
  )
  const mapPrivacyLevels = computed(() =>
    getMapVisibilityLevels(userForm.workouts_visibility)
  )

  onMounted(() => {
    if (props.user) {
      updateUserForm(props.user)
    }
  })

  function updateUserForm(user: IAuthUserProfile) {
    userForm.display_ascent = user.display_ascent
    userForm.start_elevation_at_zero = user.start_elevation_at_zero
      ? user.start_elevation_at_zero
      : false
    userForm.use_raw_gpx_speed = user.use_raw_gpx_speed
      ? user.use_raw_gpx_speed
      : false
    userForm.imperial_units = user.imperial_units ? user.imperial_units : false
    userForm.language = user.language ? user.language : 'en'
    userForm.manually_approves_followers =
      'manually_approves_followers' in user
        ? user.manually_approves_followers
        : true
    userForm.map_visibility = user.map_visibility
      ? user.map_visibility
      : 'private'
    userForm.timezone = user.timezone ? user.timezone : 'Europe/Paris'
    userForm.date_format = user.date_format ? user.date_format : 'dd/MM/yyyy'
    userForm.weekm = user.weekm ? user.weekm : false
    userForm.use_dark_mode = user.use_dark_mode
    userForm.workouts_visibility = user.workouts_visibility
      ? user.workouts_visibility
      : 'private'
    userForm.hide_profile_in_users_directory =
      user.hide_profile_in_users_directory
  }
  function updateProfile() {
    store.dispatch(AUTH_USER_STORE.ACTIONS.UPDATE_USER_PREFERENCES, userForm)
  }
  function updateValue(key: string, value: string | boolean) {
    // eslint-disable-next-line @typescript-eslint/ban-ts-comment
    // @ts-ignore
    userForm[key] = value
  }
  function updateMapVisibility() {
    userForm.map_visibility = getUpdatedMapVisibility(
      userForm.map_visibility,
      userForm.workouts_visibility
    )
  }

  onUnmounted(() => {
    store.commit(ROOT_STORE.MUTATIONS.EMPTY_ERROR_MESSAGES)
  })
</script>

<style lang="scss" scoped>
  @import '~@/scss/vars.scss';
  #user-preferences-edition {
    .form-items {
      padding-top: $default-padding * 0.5;
    }

    .form-checkboxes {
      .checkboxes-label {
        font-weight: bold;
      }
      .checkboxes {
        display: flex;
        gap: $default-padding;
        flex-wrap: wrap;
        .checkbox-label {
          padding-left: $default-padding * 0.5;
        }
        label {
          font-weight: normal;
        }
      }
    }

    .preferences-section {
      font-weight: bold;
      text-transform: uppercase;
      border-bottom: 1px solid var(--card-border-color);
      margin-bottom: $default-padding * 0.5;
    }

    #language,
    #date_format,
    #use_dark_mode,
    #map_visibility,
    #workouts_visibility {
      padding: $default-padding * 0.5;
    }
  }
</style><|MERGE_RESOLUTION|>--- conflicted
+++ resolved
@@ -292,12 +292,8 @@
 
   import TimezoneDropdown from '@/components/User/ProfileEdition/TimezoneDropdown.vue'
   import { AUTH_USER_STORE, ROOT_STORE } from '@/store/constants'
-<<<<<<< HEAD
-  import { TAppConfig } from '@/types/application'
-  import { IUserPreferencesPayload, IAuthUserProfile } from '@/types/user'
-=======
+  import type { TAppConfig } from '@/types/application'
   import type { IUserPreferencesPayload, IAuthUserProfile } from '@/types/user'
->>>>>>> 70612424
   import { useStore } from '@/use/useStore'
   import { availableDateFormatOptions } from '@/utils/dates'
   import { availableLanguages } from '@/utils/locales'
