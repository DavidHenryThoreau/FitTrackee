--- conflicted
+++ resolved
@@ -130,14 +130,10 @@
             <option v-for="level in privacyLevels" :value="level" :key="level">
               {{
                 $t(
-<<<<<<< HEAD
                   `privacy.LEVELS.${getPrivacyLevelForLabel(
                     level,
                     appConfig.federation_enabled
                   )}`
-=======
-                  `privacy.LEVELS.${level}`
->>>>>>> da885bd2
                 )
               }}
             </option>
@@ -157,14 +153,10 @@
             >
               {{
                 $t(
-<<<<<<< HEAD
                   `privacy.LEVELS.${getPrivacyLevelForLabel(
                     level,
                     appConfig.federation_enabled
                   )}`
-=======
-                  `privacy.LEVELS.${level}`
->>>>>>> da885bd2
                 )
               }}
             </option>
@@ -198,10 +190,7 @@
   import { availableLanguages } from '@/utils/locales'
   import {
     getPrivacyLevels,
-<<<<<<< HEAD
     getPrivacyLevelForLabel,
-=======
->>>>>>> da885bd2
     getMapVisibilityLevels,
     getUpdatedMapVisibility,
   } from '@/utils/privacy'
@@ -219,17 +208,10 @@
     imperial_units: false,
     language: '',
     map_visibility: 'private',
-<<<<<<< HEAD
-=======
     start_elevation_at_zero: false,
->>>>>>> da885bd2
     timezone: 'Europe/Paris',
     weekm: false,
-<<<<<<< HEAD
     workouts_visibility: 'private',
-=======
-    workouts_visibility: 'private'
->>>>>>> da885bd2
   })
   const weekStart = [
     {
@@ -288,11 +270,7 @@
     )
   )
   const privacyLevels = computed(() =>
-<<<<<<< HEAD
     getPrivacyLevels(appConfig.value.federation_enabled)
-=======
-    getPrivacyLevels()
->>>>>>> da885bd2
   )
   const mapPrivacyLevels = computed(() =>
     getMapVisibilityLevels(userForm.workouts_visibility)
