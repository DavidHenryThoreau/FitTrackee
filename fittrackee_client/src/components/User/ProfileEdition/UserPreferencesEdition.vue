<template>
  <div id="user-preferences-edition">
    <div class="profile-form form-box">
      <ErrorMessage :message="errorMessages" v-if="errorMessages" />
      <form @submit.prevent="updateProfile">
<<<<<<< HEAD
        <p class="preferences-section">{{ $t('user.PROFILE.INTERFACE') }}</p>
=======
        <div class="preferences-section">
          {{ $t('user.PROFILE.INTERFACE') }}
        </div>
>>>>>>> 68d8045e
        <label class="form-items">
          {{ $t('user.PROFILE.LANGUAGE') }}
          <select id="language" v-model="userForm.language" :disabled="loading">
            <option
              v-for="lang in availableLanguages"
              :value="lang.value"
              :key="lang.value"
            >
              {{ lang.label }}
            </option>
          </select>
        </label>
        <label class="form-items">
          {{ $t('user.PROFILE.THEME_MODE.LABEL') }}
          <select
            id="use_dark_mode"
            v-model="userForm.use_dark_mode"
            :disabled="loading"
          >
            <option
              v-for="mode in useDarkMode"
              :value="mode.value"
              :key="mode.label"
            >
              {{ $t(`user.PROFILE.THEME_MODE.VALUES.${mode.label}`) }}
            </option>
          </select>
        </label>
        <label class="form-items">
          {{ $t('user.PROFILE.TIMEZONE') }}
          <TimezoneDropdown
            :input="userForm.timezone"
            :disabled="loading"
            @updateTimezone="(e) => updateValue('timezone', e)"
          />
        </label>
        <label class="form-items">
          {{ $t('user.PROFILE.DATE_FORMAT') }}
          <select
            id="date_format"
            v-model="userForm.date_format"
            :disabled="loading"
          >
            <option
              v-for="dateFormat in dateFormatOptions"
              :value="dateFormat.value"
              :key="dateFormat.value"
            >
              {{ dateFormat.label }}
            </option>
          </select>
        </label>
        <div class="form-items form-checkboxes">
          <span class="checkboxes-label">
            {{ $t('user.PROFILE.FIRST_DAY_OF_WEEK') }}
          </span>
          <div class="checkboxes">
            <label v-for="start in weekStart" :key="start.label">
              <input
                type="radio"
                :id="start.label"
                :name="start.label"
                :checked="start.value === userForm.weekm"
                :disabled="loading"
                @input="updateValue('weekm', start.value)"
              />
              <span class="checkbox-label">
                {{ $t(`user.PROFILE.${start.label}`) }}
              </span>
            </label>
          </div>
        </div>
<<<<<<< HEAD
        <p class="preferences-section">{{ $t('user.PROFILE.TABS.ACCOUNT') }}</p>
        <div class="form-items form-checkboxes">
          <span class="checkboxes-label">
            {{ $t('user.PROFILE.FOLLOW_REQUESTS_APPROVAL.LABEL') }}
          </span>
          <div class="checkboxes">
            <label
              v-for="status in manuallyApprovesFollowersValues"
              :key="status.label"
            >
              <input
                type="radio"
                :id="status.label"
                :name="status.label"
                :checked="status.value === userForm.manually_approves_followers"
                :disabled="loading"
                @input="
                  updateValue('manually_approves_followers', status.value)
                "
              />
              <span class="checkbox-label">
                {{
                  $t(`user.PROFILE.FOLLOW_REQUESTS_APPROVAL.${status.label}`)
                }}
              </span>
            </label>
          </div>
        </div>
        <div class="form-items form-checkboxes">
          <span class="checkboxes-label">
            {{ $t('user.PROFILE.PROFILE_IN_USERS_DIRECTORY.LABEL') }}
          </span>
          <div class="checkboxes">
            <label
              v-for="status in profileInUsersDirectory"
              :key="status.label"
            >
              <input
                type="radio"
                :id="`hide_profile_${status.label}`"
                :name="`hide_profile_${status.label}`"
                :checked="
                  status.value === userForm.hide_profile_in_users_directory
                "
                :disabled="loading"
                @input="
                  updateValue('hide_profile_in_users_directory', status.value)
                "
              />
              <span class="checkbox-label">
                {{
                  $t(`user.PROFILE.PROFILE_IN_USERS_DIRECTORY.${status.label}`)
                }}
              </span>
            </label>
          </div>
        </div>
        <p class="preferences-section">{{ $t('workouts.WORKOUT') }}</p>
=======
        <div class="preferences-section">{{ $t('workouts.WORKOUT', 0) }}</div>
>>>>>>> 68d8045e
        <div class="form-items form-checkboxes">
          <span class="checkboxes-label">
            {{ $t('user.PROFILE.UNITS.LABEL') }}
          </span>
          <div class="checkboxes">
            <label v-for="unit in imperialUnits" :key="unit.label">
              <input
                type="radio"
                :id="unit.label"
                :name="unit.label"
                :checked="unit.value === userForm.imperial_units"
                :disabled="loading"
                @input="updateValue('imperial_units', unit.value)"
              />
              <span class="checkbox-label">
                {{ $t(`user.PROFILE.UNITS.${unit.label}`) }}
              </span>
            </label>
          </div>
        </div>
        <div class="form-items form-checkboxes">
          <span class="checkboxes-label">
            {{ $t('user.PROFILE.ASCENT_DATA') }}
          </span>
          <div class="checkboxes">
            <label v-for="status in ascentData" :key="status.label">
              <input
                type="radio"
                :id="status.label"
                :name="status.label"
                :checked="status.value === userForm.display_ascent"
                :disabled="loading"
                @input="updateValue('display_ascent', status.value)"
              />
              <span class="checkbox-label">
                {{ $t(`common.${status.label}`) }}
              </span>
            </label>
          </div>
        </div>
        <div class="form-items form-checkboxes">
          <span class="checkboxes-label">
            {{ $t('user.PROFILE.ELEVATION_CHART_START.LABEL') }}
          </span>
          <div class="checkboxes">
            <label
              v-for="status in startElevationAtZeroData"
              :key="status.label"
            >
              <input
                type="radio"
                :id="status.label"
                :name="status.label"
                :checked="status.value === userForm.start_elevation_at_zero"
                :disabled="loading"
                @input="updateValue('start_elevation_at_zero', status.value)"
              />
              <span class="checkbox-label">
                {{ $t(`user.PROFILE.ELEVATION_CHART_START.${status.label}`) }}
              </span>
            </label>
          </div>
        </div>
        <div class="form-items form-checkboxes">
          <span class="checkboxes-label">
            {{ $t('user.PROFILE.USE_RAW_GPX_SPEED.LABEL') }}
          </span>
          <div class="checkboxes">
            <label v-for="status in useRawGpxSpeed" :key="status.label">
              <input
                type="radio"
                :id="status.label"
                :name="status.label"
                :checked="status.value === userForm.use_raw_gpx_speed"
                :disabled="loading"
                @input="updateValue('use_raw_gpx_speed', status.value)"
              />
              <span class="checkbox-label">
                {{ $t(`user.PROFILE.USE_RAW_GPX_SPEED.${status.label}`) }}
              </span>
            </label>
          </div>
          <div class="info-box raw-speed-help">
            <span>
              <i class="fa fa-info-circle" aria-hidden="true" />
              {{ $t('user.PROFILE.USE_RAW_GPX_SPEED.HELP') }}
            </span>
          </div>
        </div>
        <label class="form-items">
          {{ $t('privacy.WORKOUTS_VISIBILITY') }}
          <select
            id="workouts_visibility"
            v-model="userForm.workouts_visibility"
            :disabled="loading"
            @change="updateMapVisibility"
          >
            <option v-for="level in privacyLevels" :value="level" :key="level">
              {{ $t(`privacy.LEVELS.${level}`) }}
            </option>
          </select>
        </label>
        <label class="form-items">
          {{ $t('privacy.MAP_VISIBILITY') }}
          <select
            id="map_visibility"
            v-model="userForm.map_visibility"
            :disabled="loading"
          >
            <option
              v-for="level in mapPrivacyLevels"
              :value="level"
              :key="level"
            >
              {{ $t(`privacy.LEVELS.${level}`) }}
            </option>
          </select>
        </label>
        <div class="form-buttons">
          <button class="confirm" type="submit">
            {{ $t('buttons.SUBMIT') }}
          </button>
          <button
            class="cancel"
            @click.prevent="$router.push('/profile/preferences')"
          >
            {{ $t('buttons.CANCEL') }}
          </button>
        </div>
      </form>
    </div>
  </div>
</template>

<script setup lang="ts">
  import { computed, reactive, onMounted, onUnmounted } from 'vue'
  import type { ComputedRef } from 'vue'

  import TimezoneDropdown from '@/components/User/ProfileEdition/TimezoneDropdown.vue'
  import { AUTH_USER_STORE, ROOT_STORE } from '@/store/constants'
  import type { IUserPreferencesPayload, IAuthUserProfile } from '@/types/user'
  import { useStore } from '@/use/useStore'
  import { availableDateFormatOptions } from '@/utils/dates'
  import { availableLanguages } from '@/utils/locales'
  import {
    getPrivacyLevels,
    getMapVisibilityLevels,
    getUpdatedMapVisibility,
  } from '@/utils/privacy'

  interface Props {
    user: IAuthUserProfile
  }
  const props = defineProps<Props>()

  const store = useStore()

  const userForm: IUserPreferencesPayload = reactive({
    date_format: 'dd/MM/yyyy',
    display_ascent: true,
    hide_profile_in_users_directory: true,
    imperial_units: false,
    language: 'en',
    manually_approves_followers: true,
    map_visibility: 'private',
    start_elevation_at_zero: false,
    timezone: 'Europe/Paris',
    use_raw_gpx_speed: false,
<<<<<<< HEAD
    weekm: false,
    workouts_visibility: 'private',
=======
    use_dark_mode: false,
>>>>>>> 68d8045e
  })
  const weekStart = [
    {
      label: 'SUNDAY',
      value: false,
    },
    {
      label: 'MONDAY',
      value: true,
    },
  ]
  const imperialUnits = [
    {
      label: 'METRIC',
      value: false,
    },
    {
      label: 'IMPERIAL',
      value: true,
    },
  ]
  const ascentData = [
    {
      label: 'DISPLAYED',
      value: true,
    },
    {
      label: 'HIDDEN',
      value: false,
    },
  ]
  const startElevationAtZeroData = [
    {
      label: 'ZERO',
      value: true,
    },
    {
      label: 'MIN_ALT',
      value: false,
    },
  ]
  const useRawGpxSpeed = [
    {
      label: 'FILTERED_SPEED',
      value: false,
    },
    {
      label: 'RAW_SPEED',
      value: true,
    },
  ]
<<<<<<< HEAD
  const manuallyApprovesFollowersValues = [
    {
      label: 'MANUALLY',
      value: true,
    },
    {
      label: 'AUTOMATICALLY',
      value: false,
    },
  ]
  const profileInUsersDirectory = [
    {
      label: 'HIDDEN',
      value: true,
    },
    {
      label: 'DISPLAYED',
=======
  const useDarkMode = [
    {
      label: 'DARK',
      value: true,
    },
    {
      label: 'DEFAULT',
      value: null,
    },
    {
      label: 'LIGHT',
>>>>>>> 68d8045e
      value: false,
    },
  ]
  const loading = computed(
    () => store.getters[AUTH_USER_STORE.GETTERS.USER_LOADING]
  )
  const errorMessages: ComputedRef<string | string[] | null> = computed(
    () => store.getters[ROOT_STORE.GETTERS.ERROR_MESSAGES]
  )
  const dateFormatOptions = computed(() =>
    availableDateFormatOptions(
      new Date().toUTCString(),
      props.user.timezone,
      userForm.language
    )
  )
  const privacyLevels = computed(() => getPrivacyLevels())
  const mapPrivacyLevels = computed(() =>
    getMapVisibilityLevels(userForm.workouts_visibility)
  )

  onMounted(() => {
    if (props.user) {
      updateUserForm(props.user)
    }
  })

  function updateUserForm(user: IAuthUserProfile) {
    userForm.display_ascent = user.display_ascent
    userForm.start_elevation_at_zero = user.start_elevation_at_zero
      ? user.start_elevation_at_zero
      : false
    userForm.use_raw_gpx_speed = user.use_raw_gpx_speed
      ? user.use_raw_gpx_speed
      : false
    userForm.imperial_units = user.imperial_units ? user.imperial_units : false
    userForm.language = user.language ? user.language : 'en'
    userForm.manually_approves_followers =
      'manually_approves_followers' in user
        ? user.manually_approves_followers
        : true
    userForm.map_visibility = user.map_visibility
      ? user.map_visibility
      : 'private'
    userForm.timezone = user.timezone ? user.timezone : 'Europe/Paris'
    userForm.date_format = user.date_format ? user.date_format : 'dd/MM/yyyy'
    userForm.weekm = user.weekm ? user.weekm : false
<<<<<<< HEAD
    userForm.workouts_visibility = user.workouts_visibility
      ? user.workouts_visibility
      : 'private'
    userForm.hide_profile_in_users_directory =
      user.hide_profile_in_users_directory
=======
    userForm.use_dark_mode = user.use_dark_mode
>>>>>>> 68d8045e
  }
  function updateProfile() {
    store.dispatch(AUTH_USER_STORE.ACTIONS.UPDATE_USER_PREFERENCES, userForm)
  }
  function updateValue(key: string, value: string | boolean) {
    // eslint-disable-next-line @typescript-eslint/ban-ts-comment
    // @ts-ignore
    userForm[key] = value
  }
  function updateMapVisibility() {
    userForm.map_visibility = getUpdatedMapVisibility(
      userForm.map_visibility,
      userForm.workouts_visibility
    )
  }

  onUnmounted(() => {
    store.commit(ROOT_STORE.MUTATIONS.EMPTY_ERROR_MESSAGES)
  })
</script>

<style lang="scss" scoped>
  @import '~@/scss/vars.scss';
  #user-preferences-edition {
    .form-items {
      padding-top: $default-padding * 0.5;
    }

    .form-checkboxes {
      .checkboxes-label {
        font-weight: bold;
      }
      .checkboxes {
        display: flex;
        gap: $default-padding;
        flex-wrap: wrap;
        .checkbox-label {
          padding-left: $default-padding * 0.5;
        }
        label {
          font-weight: normal;
        }
      }
    }

    .preferences-section {
      font-weight: bold;
      text-transform: uppercase;
      border-bottom: 1px solid var(--card-border-color);
      margin-bottom: $default-padding * 0.5;
    }

    #language,
    #date_format,
<<<<<<< HEAD
    #map_visibility,
    #workouts_visibility {
=======
    #use_dark_mode {
>>>>>>> 68d8045e
      padding: $default-padding * 0.5;
    }
  }
</style><|MERGE_RESOLUTION|>--- conflicted
+++ resolved
@@ -3,13 +3,9 @@
     <div class="profile-form form-box">
       <ErrorMessage :message="errorMessages" v-if="errorMessages" />
       <form @submit.prevent="updateProfile">
-<<<<<<< HEAD
-        <p class="preferences-section">{{ $t('user.PROFILE.INTERFACE') }}</p>
-=======
         <div class="preferences-section">
           {{ $t('user.PROFILE.INTERFACE') }}
         </div>
->>>>>>> 68d8045e
         <label class="form-items">
           {{ $t('user.PROFILE.LANGUAGE') }}
           <select id="language" v-model="userForm.language" :disabled="loading">
@@ -82,8 +78,9 @@
             </label>
           </div>
         </div>
-<<<<<<< HEAD
-        <p class="preferences-section">{{ $t('user.PROFILE.TABS.ACCOUNT') }}</p>
+        <div class="preferences-section">
+          {{ $t('user.PROFILE.TABS.ACCOUNT') }}
+        </div>
         <div class="form-items form-checkboxes">
           <span class="checkboxes-label">
             {{ $t('user.PROFILE.FOLLOW_REQUESTS_APPROVAL.LABEL') }}
@@ -140,10 +137,7 @@
             </label>
           </div>
         </div>
-        <p class="preferences-section">{{ $t('workouts.WORKOUT') }}</p>
-=======
         <div class="preferences-section">{{ $t('workouts.WORKOUT', 0) }}</div>
->>>>>>> 68d8045e
         <div class="form-items form-checkboxes">
           <span class="checkboxes-label">
             {{ $t('user.PROFILE.UNITS.LABEL') }}
@@ -311,13 +305,10 @@
     map_visibility: 'private',
     start_elevation_at_zero: false,
     timezone: 'Europe/Paris',
+    use_dark_mode: false,
     use_raw_gpx_speed: false,
-<<<<<<< HEAD
     weekm: false,
     workouts_visibility: 'private',
-=======
-    use_dark_mode: false,
->>>>>>> 68d8045e
   })
   const weekStart = [
     {
@@ -369,25 +360,6 @@
       value: true,
     },
   ]
-<<<<<<< HEAD
-  const manuallyApprovesFollowersValues = [
-    {
-      label: 'MANUALLY',
-      value: true,
-    },
-    {
-      label: 'AUTOMATICALLY',
-      value: false,
-    },
-  ]
-  const profileInUsersDirectory = [
-    {
-      label: 'HIDDEN',
-      value: true,
-    },
-    {
-      label: 'DISPLAYED',
-=======
   const useDarkMode = [
     {
       label: 'DARK',
@@ -399,7 +371,26 @@
     },
     {
       label: 'LIGHT',
->>>>>>> 68d8045e
+      value: false,
+    },
+  ]
+  const manuallyApprovesFollowersValues = [
+    {
+      label: 'MANUALLY',
+      value: true,
+    },
+    {
+      label: 'AUTOMATICALLY',
+      value: false,
+    },
+  ]
+  const profileInUsersDirectory = [
+    {
+      label: 'HIDDEN',
+      value: true,
+    },
+    {
+      label: 'DISPLAYED',
       value: false,
     },
   ]
@@ -447,15 +438,12 @@
     userForm.timezone = user.timezone ? user.timezone : 'Europe/Paris'
     userForm.date_format = user.date_format ? user.date_format : 'dd/MM/yyyy'
     userForm.weekm = user.weekm ? user.weekm : false
-<<<<<<< HEAD
+    userForm.use_dark_mode = user.use_dark_mode
     userForm.workouts_visibility = user.workouts_visibility
       ? user.workouts_visibility
       : 'private'
     userForm.hide_profile_in_users_directory =
       user.hide_profile_in_users_directory
-=======
-    userForm.use_dark_mode = user.use_dark_mode
->>>>>>> 68d8045e
   }
   function updateProfile() {
     store.dispatch(AUTH_USER_STORE.ACTIONS.UPDATE_USER_PREFERENCES, userForm)
@@ -510,12 +498,9 @@
 
     #language,
     #date_format,
-<<<<<<< HEAD
+    #use_dark_mode,
     #map_visibility,
     #workouts_visibility {
-=======
-    #use_dark_mode {
->>>>>>> 68d8045e
       padding: $default-padding * 0.5;
     }
   }
