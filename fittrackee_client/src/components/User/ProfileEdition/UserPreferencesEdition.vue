--- conflicted
+++ resolved
@@ -292,11 +292,8 @@
 
   import TimezoneDropdown from '@/components/User/ProfileEdition/TimezoneDropdown.vue'
   import { AUTH_USER_STORE, ROOT_STORE } from '@/store/constants'
-<<<<<<< HEAD
   import type { TAppConfig } from '@/types/application'
-=======
   import type { IEquipmentError } from '@/types/equipments'
->>>>>>> a316e512
   import type { IUserPreferencesPayload, IAuthUserProfile } from '@/types/user'
   import { useStore } from '@/use/useStore'
   import { availableDateFormatOptions } from '@/utils/dates'
