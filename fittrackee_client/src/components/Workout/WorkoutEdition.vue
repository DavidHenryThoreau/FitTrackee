--- conflicted
+++ resolved
@@ -275,8 +275,9 @@
                 </select>
               </div>
               <div class="form-item">
-<<<<<<< HEAD
-                <label> {{ $t('privacy.WORKOUT_VISIBILITY') }}: </label>
+                <label for="workout_visibility">
+                  {{ $t('privacy.WORKOUT_VISIBILITY') }}:
+                </label>
                 <select
                   id="workout_visibility"
                   v-model="workoutForm.workoutVisibility"
@@ -293,7 +294,9 @@
                 </select>
               </div>
               <div class="form-item" v-if="withGpx">
-                <label> {{ $t('privacy.MAP_VISIBILITY') }}: </label>
+                <label for="map_visibility">
+                  {{ $t('privacy.MAP_VISIBILITY') }}:
+                </label>
                 <select
                   id="map_visibility"
                   v-model="workoutForm.mapVisibility"
@@ -309,10 +312,7 @@
                 </select>
               </div>
               <div class="form-item">
-                <label> {{ $t('workouts.NOTES') }}: </label>
-=======
                 <label for="notes"> {{ $t('workouts.NOTES') }}: </label>
->>>>>>> e606f8e1
                 <CustomTextArea
                   name="notes"
                   :input="workoutForm.notes"
