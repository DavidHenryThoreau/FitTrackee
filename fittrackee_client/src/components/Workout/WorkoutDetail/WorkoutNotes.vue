--- conflicted
+++ resolved
@@ -16,11 +16,7 @@
 </template>
 
 <script setup lang="ts">
-<<<<<<< HEAD
-  import { capitalize, toRefs, withDefaults } from 'vue'
-=======
-  import { toRefs } from 'vue'
->>>>>>> e62d1591
+  import { capitalize, toRefs } from 'vue'
 
   import { linkifyAndClean } from '@/utils/inputs'
 
