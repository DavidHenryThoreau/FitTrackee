<template>
  <div id="admin" class="view">
    <div class="container" v-if="!userLoading">
      <router-view v-if="isAuthUserAmin" />
      <NotFound v-else />
      <div id="bottom" />
    </div>
  </div>
</template>

<script setup lang="ts">
  import { computed, onBeforeMount } from 'vue'
  import type { ComputedRef } from 'vue'

  import NotFound from '@/components/Common/NotFound.vue'
  import { AUTH_USER_STORE, ROOT_STORE } from '@/store/constants'
<<<<<<< HEAD
=======
  import type { TAppConfig, IAppStatistics } from '@/types/application'
>>>>>>> e62d1591
  import { useStore } from '@/use/useStore'

  const store = useStore()

  const isAuthUserAmin: ComputedRef<boolean> = computed(
    () => store.getters[AUTH_USER_STORE.GETTERS.IS_ADMIN]
  )
  const userLoading: ComputedRef<boolean> = computed(
    () => store.getters[AUTH_USER_STORE.GETTERS.USER_LOADING]
  )

  onBeforeMount(() => store.dispatch(ROOT_STORE.ACTIONS.GET_APPLICATION_STATS))
</script>

<style lang="scss" scoped>
  @import '~@/scss/vars.scss';

  #admin {
    .admin-card {
      width: 100%;

      ::v-deep(.card) {
        .admin-form {
          display: flex;
          flex-direction: column;

          label {
            display: flex;
            align-items: center;
            justify-content: space-between;
            margin: $default-margin 0;
            flex-wrap: wrap;

            input {
              width: 50%;
              font-size: 0.9em;
              margin-right: $default-margin * 5;
              @media screen and (max-width: $medium-limit) {
                margin-right: 0;
              }
              @media screen and (max-width: $small-limit) {
                width: 100%;
              }

              &:disabled {
                -webkit-appearance: none;
                -moz-appearance: textfield;
                background-color: white;
                border-color: white;
                color: var(--app-color);
              }
            }
          }
          .form-buttons {
            display: flex;
            gap: $default-padding;
            margin-bottom: $default-margin;
          }
        }
      }
    }
  }
</style><|MERGE_RESOLUTION|>--- conflicted
+++ resolved
@@ -14,10 +14,6 @@
 
   import NotFound from '@/components/Common/NotFound.vue'
   import { AUTH_USER_STORE, ROOT_STORE } from '@/store/constants'
-<<<<<<< HEAD
-=======
-  import type { TAppConfig, IAppStatistics } from '@/types/application'
->>>>>>> e62d1591
   import { useStore } from '@/use/useStore'
 
   const store = useStore()
