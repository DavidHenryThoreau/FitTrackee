<template>
  <div id="user" class="view" v-if="user.username">
    <UserHeader :authUser="authUser" :user="user" />
    <div class="box">
      <router-view
        v-if="$route.path.includes('follow')"
        :authUser="authUser"
        :user="user"
      />
      <UserInfos
        v-else
        :authUser="authUser"
        :user="user"
        :from-admin="fromAdmin"
      />
    </div>
  </div>
</template>

<script setup lang="ts">
<<<<<<< HEAD
  import {
    ComputedRef,
    computed,
    onBeforeMount,
    onBeforeUnmount,
    toRefs,
    watch,
  } from 'vue'
  import { LocationQuery, useRoute } from 'vue-router'

  import UserHeader from '@/components/User/ProfileDisplay/UserHeader.vue'
  import UserInfos from '@/components/User/ProfileDisplay/UserInfos.vue'
  import { AUTH_USER_STORE, USERS_STORE } from '@/store/constants'
  import { IAuthUserProfile, IUserProfile } from '@/types/user'
=======
  import { computed, onBeforeMount, onBeforeUnmount, toRefs } from 'vue'
  import type { ComputedRef } from 'vue'
  import { useRoute } from 'vue-router'

  import UserHeader from '@/components/User/ProfileDisplay/UserHeader.vue'
  import UserInfos from '@/components/User/ProfileDisplay/UserInfos.vue'
  import { USERS_STORE } from '@/store/constants'
  import type { IUserProfile } from '@/types/user'
>>>>>>> e62d1591
  import { useStore } from '@/use/useStore'

  interface Props {
    fromAdmin: boolean
  }
  const props = defineProps<Props>()
  const { fromAdmin } = toRefs(props)

  const route = useRoute()
  const store = useStore()

  const authUser: ComputedRef<IAuthUserProfile> = computed(
    () => store.getters[AUTH_USER_STORE.GETTERS.AUTH_USER_PROFILE]
  )
  const user: ComputedRef<IUserProfile> = computed(
    () => store.getters[USERS_STORE.GETTERS.USER]
  )

  onBeforeMount(() => {
    getUser(route.params)
  })

  function getUser(params: LocationQuery) {
    if (params.username && typeof params.username === 'string') {
      store.dispatch(USERS_STORE.ACTIONS.GET_USER, params.username)
      store.dispatch(USERS_STORE.ACTIONS.EMPTY_RELATIONSHIPS)
    }
  }

  onBeforeUnmount(() => {
    store.dispatch(USERS_STORE.ACTIONS.EMPTY_USER)
    store.dispatch(USERS_STORE.ACTIONS.EMPTY_RELATIONSHIPS)
  })

  watch(
    () => route.params,
    (newParam: LocationQuery) => {
      getUser(newParam)
    }
  )
</script>

<style lang="scss" scoped>
  @import '~@/scss/vars.scss';

  #user {
    margin: auto;
    width: 700px;
    @media screen and (max-width: $medium-limit) {
      width: 100%;
      margin: 0 auto 50px auto;
    }
  }
</style><|MERGE_RESOLUTION|>--- conflicted
+++ resolved
@@ -18,31 +18,15 @@
 </template>
 
 <script setup lang="ts">
-<<<<<<< HEAD
-  import {
-    ComputedRef,
-    computed,
-    onBeforeMount,
-    onBeforeUnmount,
-    toRefs,
-    watch,
-  } from 'vue'
-  import { LocationQuery, useRoute } from 'vue-router'
+  import { computed, onBeforeMount, onBeforeUnmount, toRefs, watch } from 'vue'
+  import type { ComputedRef } from 'vue'
+  import type { LocationQuery } from 'vue-router'
+  import { useRoute } from 'vue-router'
 
   import UserHeader from '@/components/User/ProfileDisplay/UserHeader.vue'
   import UserInfos from '@/components/User/ProfileDisplay/UserInfos.vue'
   import { AUTH_USER_STORE, USERS_STORE } from '@/store/constants'
-  import { IAuthUserProfile, IUserProfile } from '@/types/user'
-=======
-  import { computed, onBeforeMount, onBeforeUnmount, toRefs } from 'vue'
-  import type { ComputedRef } from 'vue'
-  import { useRoute } from 'vue-router'
-
-  import UserHeader from '@/components/User/ProfileDisplay/UserHeader.vue'
-  import UserInfos from '@/components/User/ProfileDisplay/UserInfos.vue'
-  import { USERS_STORE } from '@/store/constants'
-  import type { IUserProfile } from '@/types/user'
->>>>>>> e62d1591
+  import type { IAuthUserProfile, IUserProfile } from '@/types/user'
   import { useStore } from '@/use/useStore'
 
   interface Props {
