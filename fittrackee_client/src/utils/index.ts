--- conflicted
+++ resolved
@@ -2,27 +2,16 @@
 import type { ActionContext } from 'vuex'
 
 import { AUTH_USER_STORE, ROOT_STORE } from '@/store/constants'
-<<<<<<< HEAD
-import { IAuthUserState } from '@/store/modules/authUser/types'
-import { INotificationsState } from '@/store/modules/notifications/types'
-import { IOAuth2State } from '@/store/modules/oauth2/types'
-import { IReportsState } from '@/store/modules/reports/types'
-import { IRootState } from '@/store/modules/root/types'
-import { ISportsState } from '@/store/modules/sports/types'
-import { IStatisticsState } from '@/store/modules/statistics/types'
-import { IUsersState } from '@/store/modules/users/types'
-import { IWorkoutsState } from '@/store/modules/workouts/types'
-import { IApiErrorMessage } from '@/types/api'
-=======
 import type { IAuthUserState } from '@/store/modules/authUser/types'
+import type { INotificationsState } from '@/store/modules/notifications/types'
 import type { IOAuth2State } from '@/store/modules/oauth2/types'
+import type { IReportsState } from '@/store/modules/reports/types'
 import type { IRootState } from '@/store/modules/root/types'
 import type { ISportsState } from '@/store/modules/sports/types'
 import type { IStatisticsState } from '@/store/modules/statistics/types'
 import type { IUsersState } from '@/store/modules/users/types'
 import type { IWorkoutsState } from '@/store/modules/workouts/types'
 import type { IApiErrorMessage } from '@/types/api'
->>>>>>> e62d1591
 
 export const getApiUrl = (): string => {
   return import.meta.env.PROD
