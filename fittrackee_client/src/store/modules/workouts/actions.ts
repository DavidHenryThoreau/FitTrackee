--- conflicted
+++ resolved
@@ -9,12 +9,8 @@
   IWorkoutsActions,
   IWorkoutsState,
 } from '@/store/modules/workouts/types'
-<<<<<<< HEAD
-import {
+import type {
   ICommentForm,
-=======
-import type {
->>>>>>> e62d1591
   IWorkout,
   IWorkoutForm,
   IWorkoutPayload,
