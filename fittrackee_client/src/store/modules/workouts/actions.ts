--- conflicted
+++ resolved
@@ -245,12 +245,9 @@
     form.append(
       'data',
       `{"sport_id": ${payload.sport_id}, "notes": "${notes}",` +
-<<<<<<< HEAD
+        ` "equipment_ids": [${payload.equipment_ids.map((e) => `"${e}"`).join(',')}],` +
         ` "workout_visibility": "${payload.workout_visibility}",` +
         ` "map_visibility": "${payload.map_visibility}"}`
-=======
-        ` "equipment_ids": [${payload.equipment_ids.map((e) => `"${e}"`).join(',')}]}`
->>>>>>> d984a7c5
     )
     authApi
       .post('workouts', form, {
