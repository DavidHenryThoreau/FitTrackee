import { IAuthUserState } from '@/store/modules/authUser/types'
import { IAuthUserProfile } from '@/types/user'

export const authUserState: IAuthUserState = {
  authToken: null,
  authUserProfile: <IAuthUserProfile>{},
  isSuccess: false,
  isRegistrationSuccess: false,
  loading: false,
<<<<<<< HEAD
  followRequests: [],
=======
  exportRequest: null,
>>>>>>> fdd73d5b
}<|MERGE_RESOLUTION|>--- conflicted
+++ resolved
@@ -7,9 +7,6 @@
   isSuccess: false,
   isRegistrationSuccess: false,
   loading: false,
-<<<<<<< HEAD
+  exportRequest: null,
   followRequests: [],
-=======
-  exportRequest: null,
->>>>>>> fdd73d5b
 }