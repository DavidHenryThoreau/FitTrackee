import { MutationTree } from 'vuex'

import { AUTH_USER_STORE } from '@/store/constants'
import {
  IAuthUserState,
  TAuthUserMutations,
} from '@/store/modules/authUser/types'
<<<<<<< HEAD
import { IAuthUserProfile, IUserProfile } from '@/types/user'
=======
import { IAuthUserProfile } from '@/types/user'
>>>>>>> 8eb5028f

export const mutations: MutationTree<IAuthUserState> & TAuthUserMutations = {
  [AUTH_USER_STORE.MUTATIONS.CLEAR_AUTH_USER_TOKEN](state: IAuthUserState) {
    state.authToken = null
    state.authUserProfile = <IAuthUserProfile>{}
  },
  [AUTH_USER_STORE.MUTATIONS.UPDATE_AUTH_TOKEN](
    state: IAuthUserState,
    authToken: string
  ) {
    state.authToken = authToken
  },
  [AUTH_USER_STORE.MUTATIONS.UPDATE_AUTH_USER_PROFILE](
    state: IAuthUserState,
    authUserProfile: IAuthUserProfile
  ) {
    state.authUserProfile = authUserProfile
  },
<<<<<<< HEAD
  [AUTH_USER_STORE.MUTATIONS.UPDATE_FOLLOW_REQUESTS](
    state: IAuthUserState,
    followRequests: IUserProfile[]
  ) {
    state.followRequests = followRequests
=======
  [AUTH_USER_STORE.MUTATIONS.UPDATE_IS_REGISTRATION_SUCCESS](
    state: IAuthUserState,
    isRegistrationSuccess: boolean
  ) {
    state.isRegistrationSuccess = isRegistrationSuccess
  },
  [AUTH_USER_STORE.MUTATIONS.UPDATE_IS_SUCCESS](
    state: IAuthUserState,
    isSuccess: boolean
  ) {
    state.isSuccess = isSuccess
>>>>>>> 8eb5028f
  },
  [AUTH_USER_STORE.MUTATIONS.UPDATE_USER_LOADING](
    state: IAuthUserState,
    loading: boolean
  ) {
    state.loading = loading
  },
}<|MERGE_RESOLUTION|>--- conflicted
+++ resolved
@@ -5,11 +5,7 @@
   IAuthUserState,
   TAuthUserMutations,
 } from '@/store/modules/authUser/types'
-<<<<<<< HEAD
 import { IAuthUserProfile, IUserProfile } from '@/types/user'
-=======
-import { IAuthUserProfile } from '@/types/user'
->>>>>>> 8eb5028f
 
 export const mutations: MutationTree<IAuthUserState> & TAuthUserMutations = {
   [AUTH_USER_STORE.MUTATIONS.CLEAR_AUTH_USER_TOKEN](state: IAuthUserState) {
@@ -28,13 +24,6 @@
   ) {
     state.authUserProfile = authUserProfile
   },
-<<<<<<< HEAD
-  [AUTH_USER_STORE.MUTATIONS.UPDATE_FOLLOW_REQUESTS](
-    state: IAuthUserState,
-    followRequests: IUserProfile[]
-  ) {
-    state.followRequests = followRequests
-=======
   [AUTH_USER_STORE.MUTATIONS.UPDATE_IS_REGISTRATION_SUCCESS](
     state: IAuthUserState,
     isRegistrationSuccess: boolean
@@ -46,7 +35,12 @@
     isSuccess: boolean
   ) {
     state.isSuccess = isSuccess
->>>>>>> 8eb5028f
+  },
+  [AUTH_USER_STORE.MUTATIONS.UPDATE_FOLLOW_REQUESTS](
+    state: IAuthUserState,
+    followRequests: IUserProfile[]
+  ) {
+    state.followRequests = followRequests
   },
   [AUTH_USER_STORE.MUTATIONS.UPDATE_USER_LOADING](
     state: IAuthUserState,
