--- conflicted
+++ resolved
@@ -6,15 +6,9 @@
 } from 'vuex'
 
 import { USERS_STORE } from '@/store/constants'
-<<<<<<< HEAD
-import { IRootState } from '@/store/modules/root/types'
-import { IPagination } from '@/types/api'
-import {
-=======
 import type { IRootState } from '@/store/modules/root/types'
 import type { IPagination, TPaginationPayload } from '@/types/api'
 import type {
->>>>>>> e62d1591
   IAdminUserPayload,
   IUserDeletionPayload,
   IUserProfile,
