import type { MutationTree } from 'vuex'

import { ROOT_STORE } from '@/store/constants'
<<<<<<< HEAD
import { IRootState, TRootMutations } from '@/store/modules/root/types'
import { TAppConfig, IAppStatistics } from '@/types/application'
import { IAuthUserProfile } from '@/types/user'
=======
import type { IRootState, TRootMutations } from '@/store/modules/root/types'
import type { TAppConfig, IAppStatistics } from '@/types/application'
import type { TLanguage } from '@/types/locales'
>>>>>>> e62d1591
import { localeFromLanguage } from '@/utils/locales'

export const mutations: MutationTree<IRootState> & TRootMutations = {
  [ROOT_STORE.MUTATIONS.EMPTY_ERROR_MESSAGES](state: IRootState) {
    state.errorMessages = null
  },
  [ROOT_STORE.MUTATIONS.SET_ERROR_MESSAGES](
    state: IRootState,
    errorMessages: string | string[]
  ) {
    state.errorMessages = errorMessages
  },
  [ROOT_STORE.MUTATIONS.UPDATE_APPLICATION_CONFIG](
    state: IRootState,
    config: TAppConfig
  ) {
    state.application.config = config
  },
  [ROOT_STORE.MUTATIONS.UPDATE_APPLICATION_LOADING](
    state: IRootState,
    loading: boolean
  ) {
    state.appLoading = loading
  },
  [ROOT_STORE.MUTATIONS.UPDATE_APPLICATION_PRIVACY_POLICY](
    state: IRootState,
    appConfig: TAppConfig
  ) {
    state.application.config.privacy_policy = appConfig.privacy_policy
    state.application.config.privacy_policy_date = appConfig.privacy_policy_date
  },
  [ROOT_STORE.MUTATIONS.UPDATE_APPLICATION_STATS](
    state: IRootState,
    statistics: IAppStatistics
  ) {
    state.application.statistics = statistics
  },
  [ROOT_STORE.MUTATIONS.UPDATE_LANG](state: IRootState, language: TLanguage) {
    state.language = language
    state.locale = localeFromLanguage[language]
  },
  [ROOT_STORE.MUTATIONS.UPDATE_DISPLAY_OPTIONS](
    state: IRootState,
    authUser: IAuthUserProfile
  ) {
    state.application.displayOptions = {
      ...state.application.displayOptions,
      dateFormat: authUser.date_format,
      displayAscent: authUser.display_ascent,
      timezone: authUser.timezone,
      useImperialUnits: authUser.imperial_units,
    }
  },
}<|MERGE_RESOLUTION|>--- conflicted
+++ resolved
@@ -1,15 +1,10 @@
 import type { MutationTree } from 'vuex'
 
 import { ROOT_STORE } from '@/store/constants'
-<<<<<<< HEAD
-import { IRootState, TRootMutations } from '@/store/modules/root/types'
-import { TAppConfig, IAppStatistics } from '@/types/application'
-import { IAuthUserProfile } from '@/types/user'
-=======
 import type { IRootState, TRootMutations } from '@/store/modules/root/types'
 import type { TAppConfig, IAppStatistics } from '@/types/application'
 import type { TLanguage } from '@/types/locales'
->>>>>>> e62d1591
+import type { IAuthUserProfile } from '@/types/user'
 import { localeFromLanguage } from '@/utils/locales'
 
 export const mutations: MutationTree<IRootState> & TRootMutations = {
