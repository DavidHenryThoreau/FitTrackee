--- conflicted
+++ resolved
@@ -4,17 +4,15 @@
   AuthUserMutations,
 } from '@/store/modules/authUser/enums'
 import {
-<<<<<<< HEAD
+  EquipmentsActions,
+  EquipmentsGetters,
+  EquipmentsMutation,
+} from '@/store/modules/equipments/enums'
+import {
   NotificationsActions,
   NotificationsGetters,
   NotificationsMutations,
 } from '@/store/modules/notifications/enums'
-=======
-  EquipmentsActions,
-  EquipmentsGetters,
-  EquipmentsMutation,
-} from '@/store/modules/equipments/enums'
->>>>>>> d984a7c5
 import {
   OAuth2Actions,
   OAuth2Getters,
