--- conflicted
+++ resolved
@@ -36,12 +36,8 @@
 }
 
 export type TAppConfigForm = {
-<<<<<<< HEAD
   [key: string]: number | string | boolean
-=======
-  [key: string]: number | string
   about: string
->>>>>>> fdd73d5b
   admin_contact: string
   federation_enabled: boolean
   gpx_limit_import: number
