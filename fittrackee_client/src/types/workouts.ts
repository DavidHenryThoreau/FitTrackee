--- conflicted
+++ resolved
@@ -92,20 +92,13 @@
   ascent: number | null
   aveSpeed: number | null
   descent: number | null
-<<<<<<< HEAD
-  distance: number
-  duration: string
+  distance: number | null
+  duration: string | null
   liked: boolean
   likes_count: number
   maxAlt: number | null
-  maxSpeed: number
+  maxSpeed: number | null
   mapVisibility: TPrivacyLevels | null | undefined
-=======
-  distance: number | null
-  duration: string | null
-  maxAlt: number | null
-  maxSpeed: number | null
->>>>>>> 82fe1215
   minAlt: number | null
   moving: string | null
   nextUrl: string | null
