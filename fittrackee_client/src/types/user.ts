--- conflicted
+++ resolved
@@ -4,17 +4,12 @@
 import type { TLanguage } from '@/types/locales'
 import type { IRecord } from '@/types/workouts'
 
-<<<<<<< HEAD
 export type TPrivacyLevels =
   | 'private'
   | 'followers_only'
   | 'followers_and_remote_only'
   | 'public'
-export type TRelationshipAction = 'follow' | 'unfollow'
-=======
-export type TPrivacyLevels = 'private' | 'followers_only' | 'public'
 export type TRelationshipAction = 'follow' | 'unfollow' | 'block' | 'unblock'
->>>>>>> 70612424
 export type TRelationships = 'followers' | 'following'
 export type TFollowRequestAction = 'accept' | 'reject'
 
