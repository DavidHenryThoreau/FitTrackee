--- conflicted
+++ resolved
@@ -57,11 +57,8 @@
   total_distance: number
   total_duration: string
   weekm: boolean
-<<<<<<< HEAD
+  use_dark_mode: boolean | null
   workouts_visibility: TPrivacyLevels
-=======
-  use_dark_mode: boolean | null
->>>>>>> 68d8045e
 }
 
 export interface IUserPayload {
@@ -113,11 +110,8 @@
   timezone: string
   use_raw_gpx_speed: boolean
   weekm: boolean
-<<<<<<< HEAD
+  use_dark_mode: boolean | null
   workouts_visibility: TPrivacyLevels
-=======
-  use_dark_mode: boolean | null
->>>>>>> 68d8045e
 }
 
 export interface IUserSportPreferencesPayload {
