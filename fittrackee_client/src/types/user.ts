--- conflicted
+++ resolved
@@ -142,7 +142,13 @@
   redirectUrl?: string | null | LocationQueryValue[]
 }
 
-<<<<<<< HEAD
+export interface IExportRequest {
+  created_at: string
+  status: string
+  file_name: string
+  file_size: number
+}
+
 export type TUsersPayload = TPaginationPayload & {
   q?: string
   username?: string
@@ -161,11 +167,4 @@
 export interface IFollowRequestsActionPayload {
   username: string
   action: TFollowRequestAction
-=======
-export interface IExportRequest {
-  created_at: string
-  status: string
-  file_name: string
-  file_size: number
->>>>>>> fdd73d5b
 }