--- conflicted
+++ resolved
@@ -4,11 +4,7 @@
 <html xmlns="http://www.w3.org/1999/xhtml">
   <head>
     <meta charset="utf-8" />
-<<<<<<< HEAD
     <title>Index &#8212; FitTrackee 0.3.0-beta
-=======
-    <title>Index &#8212; FitTrackee 0.2.3-beta
->>>>>>> ccd8e554
  documentation</title>
     <link rel="stylesheet" href="_static/bootstrap-sphinx.css" type="text/css" />
     <link rel="stylesheet" href="_static/pygments.css" type="text/css" />
@@ -42,11 +38,7 @@
         </button>
         <a class="navbar-brand" href="index.html">
           FitTrackee</a>
-<<<<<<< HEAD
         <span class="navbar-text navbar-version pull-left"><b>0.3.0</b></span>
-=======
-        <span class="navbar-text navbar-version pull-left"><b>0.2.3</b></span>
->>>>>>> ccd8e554
       </div>
 
         <div class="collapse navbar-collapse nav-collapse">
@@ -135,11 +127,7 @@
     </p>
     <p>
         &copy; Copyright 2018 - 2019, SamR1.<br/>
-<<<<<<< HEAD
-      Created using <a href="http://sphinx-doc.org/">Sphinx</a> 2.2.1.<br/>
-=======
       Created using <a href="http://sphinx-doc.org/">Sphinx</a> 2.3.1.<br/>
->>>>>>> ccd8e554
     </p>
   </div>
 </footer>
