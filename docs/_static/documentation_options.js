var DOCUMENTATION_OPTIONS = {
    URL_ROOT: document.getElementById("documentation_options").getAttribute('data-url_root'),
<<<<<<< HEAD
    VERSION: '0.3.0-beta',
=======
    VERSION: '0.2.3-beta',
>>>>>>> ccd8e554
    LANGUAGE: 'None',
    COLLAPSE_INDEX: false,
    BUILDER: 'html',
    FILE_SUFFIX: '.html',
    HAS_SOURCE: true,
    SOURCELINK_SUFFIX: '.txt',
    NAVIGATION_WITH_KEYS: false
};<|MERGE_RESOLUTION|>--- conflicted
+++ resolved
@@ -1,10 +1,6 @@
 var DOCUMENTATION_OPTIONS = {
     URL_ROOT: document.getElementById("documentation_options").getAttribute('data-url_root'),
-<<<<<<< HEAD
     VERSION: '0.3.0-beta',
-=======
-    VERSION: '0.2.3-beta',
->>>>>>> ccd8e554
     LANGUAGE: 'None',
     COLLAPSE_INDEX: false,
     BUILDER: 'html',
