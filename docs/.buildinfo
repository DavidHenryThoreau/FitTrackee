# Sphinx build info version 1
# This file hashes the configuration used when building these files. When it is not found, a full rebuild will be done.
<<<<<<< HEAD
config: 30c5e5361bea086cc59c229f2ef9de12
=======
config: e4cbf332e74dbde7ce09fba56082bd68
>>>>>>> ccd8e554
tags: 645f666f9bcd5a90fca523b33c5a78b7<|MERGE_RESOLUTION|>--- conflicted
+++ resolved
@@ -1,8 +1,4 @@
 # Sphinx build info version 1
 # This file hashes the configuration used when building these files. When it is not found, a full rebuild will be done.
-<<<<<<< HEAD
-config: 30c5e5361bea086cc59c229f2ef9de12
-=======
-config: e4cbf332e74dbde7ce09fba56082bd68
->>>>>>> ccd8e554
+config: 1d5e3d179f11af85040b3641826fc93b
 tags: 645f666f9bcd5a90fca523b33c5a78b7