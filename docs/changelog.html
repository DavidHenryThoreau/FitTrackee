<!DOCTYPE html>

<html xmlns="http://www.w3.org/1999/xhtml">
  <head>
    <meta charset="utf-8" />
<<<<<<< HEAD
    <title>Change log &#8212; FitTrackee 0.3.0-beta
=======
    <title>Change log &#8212; FitTrackee 0.2.2-beta
>>>>>>> 1b47fc32
 documentation</title>
    <link rel="stylesheet" href="_static/bootstrap-sphinx.css" type="text/css" />
    <link rel="stylesheet" href="_static/pygments.css" type="text/css" />
    <link rel="stylesheet" type="text/css" href="_static/custom.css" />
    <script type="text/javascript" id="documentation_options" data-url_root="./" src="_static/documentation_options.js"></script>
    <script type="text/javascript" src="_static/jquery.js"></script>
    <script type="text/javascript" src="_static/underscore.js"></script>
    <script type="text/javascript" src="_static/doctools.js"></script>
    <script type="text/javascript" src="_static/language_data.js"></script>
    <link rel="index" title="Index" href="genindex.html" />
    <link rel="search" title="Search" href="search.html" />
    <link rel="prev" title="User" href="troubleshooting/user.html" />
<meta charset='utf-8'>
<meta http-equiv='X-UA-Compatible' content='IE=edge,chrome=1'>
<meta name='viewport' content='width=device-width, initial-scale=1.0, maximum-scale=1'>
<meta name="apple-mobile-web-app-capable" content="yes">
<script type="text/javascript" src="_static/js/jquery-1.11.0.min.js "></script>
<script type="text/javascript" src="_static/js/jquery-fix.js "></script>
<script type="text/javascript" src="_static/bootstrap-3.3.7/js/bootstrap.min.js "></script>
<script type="text/javascript" src="_static/bootstrap-sphinx.js "></script>

  </head><body>

  <div id="navbar" class="navbar navbar-default navbar-fixed-top">
    <div class="container">
      <div class="navbar-header">
        <!-- .btn-navbar is used as the toggle for collapsed navbar content -->
        <button type="button" class="navbar-toggle" data-toggle="collapse" data-target=".nav-collapse">
          <span class="icon-bar"></span>
          <span class="icon-bar"></span>
          <span class="icon-bar"></span>
        </button>
        <a class="navbar-brand" href="index.html">
          FitTrackee</a>
<<<<<<< HEAD
        <span class="navbar-text navbar-version pull-left"><b>0.3.0</b></span>
=======
        <span class="navbar-text navbar-version pull-left"><b>0.2.2</b></span>
>>>>>>> 1b47fc32
      </div>

        <div class="collapse navbar-collapse nav-collapse">
          <ul class="nav navbar-nav">
            
                <li><a href="https://github.com/SamR1/FitTrackee">GitHub</a></li>
            
            
              <li class="dropdown globaltoc-container">
  <a role="button"
     id="dLabelGlobalToc"
     data-toggle="dropdown"
     data-target="#"
     href="index.html">Docs <b class="caret"></b></a>
  <ul class="dropdown-menu globaltoc"
      role="menu"
      aria-labelledby="dLabelGlobalToc"><ul class="current">
<li class="toctree-l1"><a class="reference internal" href="installation.html">Installation</a></li>
<li class="toctree-l1"><a class="reference internal" href="features.html">Features</a></li>
<li class="toctree-l1"><a class="reference internal" href="api/index.html">API documentation</a></li>
<li class="toctree-l1"><a class="reference internal" href="troubleshooting/index.html">Troubleshooting</a></li>
<li class="toctree-l1 current"><a class="current reference internal" href="#">Change log</a></li>
</ul>
</ul>
</li>
              
                <li class="dropdown">
  <a role="button"
     id="dLabelLocalToc"
     data-toggle="dropdown"
     data-target="#"
     href="#">Page <b class="caret"></b></a>
  <ul class="dropdown-menu localtoc"
      role="menu"
      aria-labelledby="dLabelLocalToc"><ul>
<li><a class="reference internal" href="#">Change log</a><ul>
<li><a class="reference internal" href="#version-0-2-2-fix-and-improvements-2019-09-xx">Version 0.2.2 - Fix and improvements (2019/09/xx)</a><ul>
<li><a class="reference internal" href="#issues-closed">Issues Closed</a><ul>
<li><a class="reference internal" href="#bugs-fixed">Bugs Fixed</a></li>
</ul>
</li>
</ul>
</li>
<li><a class="reference internal" href="#version-0-2-1-fix-and-improvements-2019-09-01">Version 0.2.1 - Fix and improvements (2019/09/01)</a><ul>
<li><a class="reference internal" href="#id1">Issues Closed</a><ul>
<li><a class="reference internal" href="#new-features">New Features</a></li>
<li><a class="reference internal" href="#id2">Bugs Fixed</a></li>
</ul>
</li>
<li><a class="reference internal" href="#misc">Misc</a></li>
</ul>
</li>
<li><a class="reference internal" href="#version-0-2-0-statistics-2019-07-07">Version 0.2.0 - Statistics (2019/07/07)</a><ul>
<li><a class="reference internal" href="#id3">Issues Closed</a><ul>
<li><a class="reference internal" href="#id4">New Features</a></li>
</ul>
</li>
<li><a class="reference internal" href="#id5">Misc</a></li>
</ul>
</li>
<li><a class="reference internal" href="#version-0-1-1-fix-and-improvements-2019-02-07">Version 0.1.1 - Fix and improvements (2019/02/07)</a><ul>
<li><a class="reference internal" href="#id6">Issues Closed</a><ul>
<li><a class="reference internal" href="#id7">New Features</a></li>
<li><a class="reference internal" href="#id8">Bugs Fixed</a></li>
</ul>
</li>
</ul>
</li>
<li><a class="reference internal" href="#version-0-1-0-first-release-2018-07-04">Version 0.1.0 - First release 🎉 (2018-07-04)</a><ul>
<li><a class="reference internal" href="#id9">Issues Closed</a><ul>
<li><a class="reference internal" href="#id10">New Features</a></li>
</ul>
</li>
</ul>
</li>
</ul>
</li>
</ul>
</ul>
</li>
              
            
            
              
                
  <li>
    <a href="troubleshooting/user.html" title="Previous Chapter: User"><span class="glyphicon glyphicon-chevron-left visible-sm"></span><span class="hidden-sm hidden-tablet">&laquo; User</span>
    </a>
  </li>
              
            
            
            
            
              <li class="hidden-sm">
<div id="sourcelink">
  <a href="_sources/changelog.md.txt"
     rel="nofollow">Source</a>
</div></li>
            
          </ul>

          
            
<form class="navbar-form navbar-right" action="search.html" method="get">
 <div class="form-group">
  <input type="text" name="q" class="form-control" placeholder="Search" />
 </div>
  <input type="hidden" name="check_keywords" value="yes" />
  <input type="hidden" name="area" value="default" />
</form>
          
        </div>
    </div>
  </div>

<div class="container">
  <div class="row">
    <div class="body col-md-12 content" role="main">
      
  <div class="section" id="change-log">
<h1>Change log<a class="headerlink" href="#change-log" title="Permalink to this headline">¶</a></h1>
<div class="section" id="version-0-2-2-fix-and-improvements-2019-09-xx">
<h2>Version 0.2.2 - Fix and improvements (2019/09/xx)<a class="headerlink" href="#version-0-2-2-fix-and-improvements-2019-09-xx" title="Permalink to this headline">¶</a></h2>
<div class="section" id="issues-closed">
<h3>Issues Closed<a class="headerlink" href="#issues-closed" title="Permalink to this headline">¶</a></h3>
<div class="section" id="bugs-fixed">
<h4>Bugs Fixed<a class="headerlink" href="#bugs-fixed" title="Permalink to this headline">¶</a></h4>
<ul class="simple">
<li><p><a class="reference external" href="https://github.com/SamR1/Fittrackee/issues/41">#41</a> - User statistics are incorrect</p></li>
</ul>
<p>In this release 1 issue was closed.</p>
</div>
</div>
</div>
<div class="section" id="version-0-2-1-fix-and-improvements-2019-09-01">
<h2>Version 0.2.1 - Fix and improvements (2019/09/01)<a class="headerlink" href="#version-0-2-1-fix-and-improvements-2019-09-01" title="Permalink to this headline">¶</a></h2>
<div class="section" id="id1">
<h3>Issues Closed<a class="headerlink" href="#id1" title="Permalink to this headline">¶</a></h3>
<div class="section" id="new-features">
<h4>New Features<a class="headerlink" href="#new-features" title="Permalink to this headline">¶</a></h4>
<ul class="simple">
<li><p><a class="reference external" href="https://github.com/SamR1/Fittrackee/issues/4">#4</a> - Show points on the map when mouse over the chart</p></li>
<li><p><a class="reference external" href="https://github.com/SamR1/Fittrackee/issues/14">#14</a> - Display segments informations</p></li>
<li><p><a class="reference external" href="https://github.com/SamR1/Fittrackee/issues/21">#21</a> - Document the API</p></li>
<li><p><a class="reference external" href="https://github.com/SamR1/Fittrackee/issues/23">#23</a> - The user can choose the first day of the week</p></li>
<li><p><a class="reference external" href="https://github.com/SamR1/Fittrackee/issues/36">#36</a> - Disable user registration</p></li>
<li><p><a class="reference external" href="https://github.com/SamR1/Fittrackee/issues/33">#33</a> - Add file size limit on file upload</p></li>
<li><p><a class="reference external" href="https://github.com/SamR1/Fittrackee/issues/37">#37</a> - Display map on activities list</p></li>
</ul>
</div>
<div class="section" id="id2">
<h4>Bugs Fixed<a class="headerlink" href="#id2" title="Permalink to this headline">¶</a></h4>
<ul class="simple">
<li><p><a class="reference external" href="https://github.com/SamR1/Fittrackee/issues/34">#34</a> - Weather is not displayed anymore</p></li>
</ul>
</div>
</div>
<div class="section" id="misc">
<h3>Misc<a class="headerlink" href="#misc" title="Permalink to this headline">¶</a></h3>
<ul class="simple">
<li><p><strong><a class="reference external" href="https://poetry.eustace.io/">Poetry</a></strong> replaces <strong><a class="reference external" href="https://docs.pipenv.org">pipenv</a></strong> for Python packages management</p></li>
</ul>
<p>In this release 8 issues were closed.</p>
</div>
</div>
<div class="section" id="version-0-2-0-statistics-2019-07-07">
<h2>Version 0.2.0 - Statistics (2019/07/07)<a class="headerlink" href="#version-0-2-0-statistics-2019-07-07" title="Permalink to this headline">¶</a></h2>
<div class="section" id="id3">
<h3>Issues Closed<a class="headerlink" href="#id3" title="Permalink to this headline">¶</a></h3>
<div class="section" id="id4">
<h4>New Features<a class="headerlink" href="#id4" title="Permalink to this headline">¶</a></h4>
<ul class="simple">
<li><p><a class="reference external" href="https://github.com/SamR1/Fittrackee/issues/13">#13</a> - Detailed statistics</p></li>
</ul>
</div>
</div>
<div class="section" id="id5">
<h3>Misc<a class="headerlink" href="#id5" title="Permalink to this headline">¶</a></h3>
<ul class="simple">
<li><p>Update dependencies</p></li>
</ul>
<p>In this release 1 issue was closed.</p>
</div>
</div>
<div class="section" id="version-0-1-1-fix-and-improvements-2019-02-07">
<h2>Version 0.1.1 - Fix and improvements (2019/02/07)<a class="headerlink" href="#version-0-1-1-fix-and-improvements-2019-02-07" title="Permalink to this headline">¶</a></h2>
<div class="section" id="id6">
<h3>Issues Closed<a class="headerlink" href="#id6" title="Permalink to this headline">¶</a></h3>
<div class="section" id="id7">
<h4>New Features<a class="headerlink" href="#id7" title="Permalink to this headline">¶</a></h4>
<ul class="simple">
<li><p><a class="reference external" href="https://github.com/SamR1/FitTrackee/issues/25">#25</a> - Display records on calendar</p></li>
<li><p><a class="reference external" href="https://github.com/SamR1/FitTrackee/issues/22">#22</a> - Add a total on current month statistics</p></li>
</ul>
</div>
<div class="section" id="id8">
<h4>Bugs Fixed<a class="headerlink" href="#id8" title="Permalink to this headline">¶</a></h4>
<ul class="simple">
<li><p><a class="reference external" href="https://github.com/SamR1/FitTrackee/issues/31">#31</a> - Use moving duration for stats</p></li>
<li><p><a class="reference external" href="https://github.com/SamR1/FitTrackee/issues/29">#29</a> - Pause duration calculation with segments</p></li>
<li><p><a class="reference external" href="https://github.com/SamR1/FitTrackee/issues/28">#28</a> - Error on uploading gpx file</p></li>
<li><p><a class="reference external" href="https://github.com/SamR1/FitTrackee/issues/26">#26</a> - Total is incorrect in tooltip when duration is displayed</p></li>
<li><p><a class="reference external" href="https://github.com/SamR1/FitTrackee/issues/24">#24</a> - Some distances are not displayed correctly on current month statistics</p></li>
</ul>
<p>In this release 7 issues were closed.</p>
</div>
</div>
</div>
<div class="section" id="version-0-1-0-first-release-2018-07-04">
<h2>Version 0.1.0 - First release 🎉 (2018-07-04)<a class="headerlink" href="#version-0-1-0-first-release-2018-07-04" title="Permalink to this headline">¶</a></h2>
<p><strong>Features:</strong></p>
<ul class="simple">
<li><p>Account creation (only standard user, not admin)</p></li>
<li><p>6 sports supported:</p>
<ul>
<li><p>Cycling (Sport)</p></li>
<li><p>Cycling (Transport)</p></li>
<li><p>Hiking</p></li>
<li><p>Montain Biking</p></li>
<li><p>Running</p></li>
<li><p>Walking</p></li>
</ul>
</li>
<li><p>Activity creation by uploading a gpx file. An activity can even be created without gpx (the user must enter date, time, duration and distance)</p></li>
<li><p>Activity edition and deletion</p></li>
<li><p>An activity can be displayed with map (if with gpx), weather (if the DarkSky API key is provided) and charts (speed and elevation)</p></li>
<li><p>A user can add a note</p></li>
<li><p>Month calendar with activities</p></li>
<li><p>Current month statistics</p></li>
<li><p>Records by sports:</p>
<ul>
<li><p>average speed</p></li>
<li><p>farest distance</p></li>
<li><p>longest duration</p></li>
<li><p>maximum speed</p></li>
</ul>
</li>
<li><p>Activities list and search</p></li>
</ul>
<p><strong>Notes:</strong></p>
<ul class="simple">
<li><p>only activity owner can see his activity</p></li>
<li><p>no administration for now</p></li>
</ul>
<p>➡️ more informations: see <a class="reference external" href="https://github.com/SamR1/mpwo/wiki">wiki</a>  and <a class="reference external" href="https://github.com/SamR1/mpwo/issues">current issues</a></p>
<div class="section" id="id9">
<h3>Issues Closed<a class="headerlink" href="#id9" title="Permalink to this headline">¶</a></h3>
<div class="section" id="id10">
<h4>New Features<a class="headerlink" href="#id10" title="Permalink to this headline">¶</a></h4>
<ul class="simple">
<li><p><a class="reference external" href="https://github.com/SamR1/FitTrackee/issues/11">#11</a> - Timezone support</p></li>
<li><p><a class="reference external" href="https://github.com/SamR1/FitTrackee/issues/10">#10</a> - Add a note to an activity</p></li>
<li><p><a class="reference external" href="https://github.com/SamR1/FitTrackee/issues/9">#9</a> - User statistics on dashboard</p></li>
<li><p><a class="reference external" href="https://github.com/SamR1/FitTrackee/issues/8">#8</a> - Add weather to activities</p></li>
<li><p><a class="reference external" href="https://github.com/SamR1/FitTrackee/issues/3">#3</a> - Search filter for activities</p></li>
<li><p><a class="reference external" href="https://github.com/SamR1/FitTrackee/issues/2">#2</a> - Calendar to view activities</p></li>
</ul>
<p>In this release 6 issues were closed.</p>
</div>
</div>
</div>
</div>


    </div>
      
  </div>
</div>
<footer class="footer">
  <div class="container">
    <p class="pull-right">
      <a href="#">Back to top</a>
      
    </p>
    <p>
        &copy; Copyright 2018 - 2019, SamR1.<br/>
      Created using <a href="http://sphinx-doc.org/">Sphinx</a> 2.2.0.<br/>
    </p>
  </div>
</footer>
  </body>
</html><|MERGE_RESOLUTION|>--- conflicted
+++ resolved
@@ -3,11 +3,7 @@
 <html xmlns="http://www.w3.org/1999/xhtml">
   <head>
     <meta charset="utf-8" />
-<<<<<<< HEAD
     <title>Change log &#8212; FitTrackee 0.3.0-beta
-=======
-    <title>Change log &#8212; FitTrackee 0.2.2-beta
->>>>>>> 1b47fc32
  documentation</title>
     <link rel="stylesheet" href="_static/bootstrap-sphinx.css" type="text/css" />
     <link rel="stylesheet" href="_static/pygments.css" type="text/css" />
@@ -42,11 +38,7 @@
         </button>
         <a class="navbar-brand" href="index.html">
           FitTrackee</a>
-<<<<<<< HEAD
         <span class="navbar-text navbar-version pull-left"><b>0.3.0</b></span>
-=======
-        <span class="navbar-text navbar-version pull-left"><b>0.2.2</b></span>
->>>>>>> 1b47fc32
       </div>
 
         <div class="collapse navbar-collapse nav-collapse">
