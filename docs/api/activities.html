--- conflicted
+++ resolved
@@ -3,11 +3,7 @@
 <html xmlns="http://www.w3.org/1999/xhtml">
   <head>
     <meta charset="utf-8" />
-<<<<<<< HEAD
     <title>Activities &#8212; FitTrackee 0.3.0-beta
-=======
-    <title>Activities &#8212; FitTrackee 0.2.3-beta
->>>>>>> ccd8e554
  documentation</title>
     <link rel="stylesheet" href="../_static/bootstrap-sphinx.css" type="text/css" />
     <link rel="stylesheet" href="../_static/pygments.css" type="text/css" />
@@ -43,11 +39,7 @@
         </button>
         <a class="navbar-brand" href="../index.html">
           FitTrackee</a>
-<<<<<<< HEAD
         <span class="navbar-text navbar-version pull-left"><b>0.3.0</b></span>
-=======
-        <span class="navbar-text navbar-version pull-left"><b>0.2.3</b></span>
->>>>>>> ccd8e554
       </div>
 
         <div class="collapse navbar-collapse nav-collapse">
@@ -1106,11 +1098,7 @@
     </p>
     <p>
         &copy; Copyright 2018 - 2019, SamR1.<br/>
-<<<<<<< HEAD
-      Created using <a href="http://sphinx-doc.org/">Sphinx</a> 2.2.1.<br/>
-=======
       Created using <a href="http://sphinx-doc.org/">Sphinx</a> 2.3.1.<br/>
->>>>>>> ccd8e554
     </p>
   </div>
 </footer>
