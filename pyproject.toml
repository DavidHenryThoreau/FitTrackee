[tool.poetry]
name = "fittrackee"
version = "0.7.17"
description = "Self-hosted outdoor workout/activity tracker"
authors = ["SamR1"]
license = "AGPL-3.0"
readme = "README.md"
homepage = "https://github.com/SamR1/FitTrackee"
documentation = "https://samr1.github.io/FitTrackee"
classifiers = [
    "Development Status :: 4 - Beta",
    "Environment :: Web Environment",
    "Framework :: Flask",
    "License :: OSI Approved :: GNU Affero General Public License v3",
    "Operating System :: POSIX :: Linux",
    "Programming Language :: Python :: 3",
    "Programming Language :: Python :: 3.7",
    "Programming Language :: Python :: 3.8",
    "Programming Language :: Python :: 3.9",
    "Programming Language :: Python :: 3.10",
    "Programming Language :: Python :: 3.11",
    "Programming Language :: JavaScript"
]
exclude = ["fittrackee/tests"]

[tool.poetry.dependencies]
python = "^3.7"
authlib = "=1.2.0"
babel = "^2.11.0"
dramatiq = {version = "^1.14", extras = ["redis"]}
flask = "^2.2"
flask-bcrypt = "^1.0"
flask-dramatiq = "^0.6"
flask-limiter = {version = "^3.3", extras = ["redis"]}
flask-migrate = "^4.0"
gpxpy = "=1.5.0"
gunicorn = "^20.1"
humanize = "^4.6"
psycopg2-binary = "^2.9"
<<<<<<< HEAD
pycryptodome = "^3.15"
pyjwt = "^2.6"
pyopenssl = "^23.0"
=======
pyjwt = "^2.7"
pyopenssl = "^23.2"
>>>>>>> c710aec7
pytz = "^2023.3"
shortuuid = "^1.0.11"
staticmap = "^0.5.5"
sqlalchemy = "=1.4.47"
ua-parser = "^0.16.1"
nh3 = "^0.2.7"

[tool.poetry.group.dev.dependencies]
bandit = "^1.7.5"
black = "^23.3"
freezegun = "^1.2"
mypy = "^1.3"
pytest = "^7.3"
pytest-black = "^0.3"
pytest-cov = "^3.0"
pytest-flake8 = "^1.1"
pytest-isort = "^3.1"
pytest-metadata = "^2.0"  # to remove when dropping python 3.7
pytest-runner = "^6.0"
pytest-selenium = "^2.0.1"
pytest-variables = "^2.0"  # to remove when dropping python 3.7
pytest-xdist = {extras = ["psutil"], version = "^3.3"}
recommonmark = "^0.7"
sphinx = "^5.3"
sphinx-bootstrap-theme = "^0.8.1"
sphinxcontrib-httpdomain = "^1.8"
types-freezegun = "^1.1"
types-pytz = "^2023.3"
types-redis = "^4.5"
types-requests = "^2.31"

[tool.poetry.scripts]
fittrackee = 'fittrackee.__main__:main'
fittrackee_worker = 'fittrackee.__main__:worker'  # disabled
ftcli = 'fittrackee.cli:cli'
fittrackee_set_admin = 'fittrackee.__main__:set_admin'  # deprecated
fittrackee_upgrade_db = 'fittrackee.__main__:upgrade_db'  # deprecated

[tool.black]
line-length = 79
skip-string-normalization = true
target-version = ["py37", "py38"]
include = ".py$"
exclude = "migrations"

[tool.isort]
multi_line_output = 3
include_trailing_comma = true
force_grid_wrap = 0
combine_as_imports = true

[tool.pytest.ini_options]
markers = [
    "disable_autouse_generate_keys: disable patch for keys generation",
]

[tool.bandit]
exclude_dirs = ["fittrackee/tests/*", "fittrackee/migrations/*"]

[build-system]
requires = ["poetry>=0.12"]
build-backend = "poetry.masonry.api"<|MERGE_RESOLUTION|>--- conflicted
+++ resolved
@@ -37,14 +37,9 @@
 gunicorn = "^20.1"
 humanize = "^4.6"
 psycopg2-binary = "^2.9"
-<<<<<<< HEAD
 pycryptodome = "^3.15"
-pyjwt = "^2.6"
-pyopenssl = "^23.0"
-=======
 pyjwt = "^2.7"
 pyopenssl = "^23.2"
->>>>>>> c710aec7
 pytz = "^2023.3"
 shortuuid = "^1.0.11"
 staticmap = "^0.5.5"
